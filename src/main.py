--- conflicted
+++ resolved
@@ -34,14 +34,9 @@
     parser.add_argument('--exp_dir', help='directory containing shared preprocessing', type=str)
     parser.add_argument('--run_dir', help='directory for saving results, models, etc.', type=str)
     parser.add_argument('--word_embs_file', help='file containing word embs', type=str, default='')
-<<<<<<< HEAD
     parser.add_argument('--fastText', help='whether fastText embeddings are used', type=int, default=0)
     parser.add_argument('--fastText_embs_file', help='file containing fastText embeddings', type=str)
     parser.add_argument('--fastText_model_file', help='file containing fastText model', type=str, default=None)
-=======
-    parser.add_argument('--path_to_cove', help='path to cove repo', type=str,
-                        default='/misc/vlgscratch4/BowmanGroup/awang/models/cove')
->>>>>>> 68a0532e
     parser.add_argument('--preproc_file', help='file containing saved preprocessing stuff',
                         type=str, default='preproc.pkl')
 
