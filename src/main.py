'''Train a multi-task model using AllenNLP '''
import argparse
<<<<<<< HEAD
import json
import os
import random
=======
>>>>>>> 6e0edff4
import glob
import json
import os
import random
import sys
import time

import logging as log
log.basicConfig(format='%(asctime)s: %(message)s',
                datefmt='%m/%d %I:%M:%S %p', level=log.INFO)

import ipdb as pdb
import torch

import config
from preprocess import build_tasks
from models import build_model
from trainer import build_trainer
from evaluate import evaluate, load_model_state, write_results, write_preds

import _pickle as pkl

THIS_DIR = os.path.dirname(os.path.realpath(__file__))
JIANT_BASE_DIR = os.path.abspath(os.path.join(THIS_DIR, ".."))
DEFAULT_CONFIG_FILE = os.path.join(JIANT_BASE_DIR, "config/defaults.conf")

def handle_arguments(cl_arguments):
    parser = argparse.ArgumentParser(description='')
    # Configuration files
    parser.add_argument('--config_file',
                        help="Config file (.conf) for model parameters.",
                        type=str, default=DEFAULT_CONFIG_FILE)
    parser.add_argument('--overrides', help="Parameter overrides, as valid HOCON string.", type=str, default=None)

    return parser.parse_args(cl_arguments)
<<<<<<< HEAD


=======


>>>>>>> 6e0edff4
def main(cl_arguments):
    ''' Train or load a model. Evaluate on some tasks. '''
    args = handle_arguments(cl_arguments)
    args = config.params_from_file(args.config_file, args.overrides)

    # Logistics #
    if not os.path.isdir(args.exp_dir):
        os.mkdir(args.exp_dir)
    if not os.path.isdir(args.run_dir):
        os.mkdir(args.run_dir)
    log.getLogger().addHandler(log.FileHandler(os.path.join(args.run_dir,
                                                            args.log_file)))
    log.info("Parsed args: \n%s", args)

    config_file = os.path.join(args.run_dir, "params.conf")
    config.write_params(args, config_file)
    log.info("Saved config to %s", config_file)

    seed = random.randint(1, 10000) if args.random_seed < 0 else args.random_seed
    random.seed(seed)
    torch.manual_seed(seed)
    if args.cuda >= 0:
        log.info("Using GPU %d", args.cuda)
        try:
            torch.cuda.set_device(args.cuda)
            torch.cuda.manual_seed_all(seed)
        except Exception:
            log.warning(
                "GPU access failed. You might be using a CPU-only installation of PyTorch. Falling back to CPU.")
            args.cuda = -1
    log.info("Using random seed %d", seed)

    # Prepare data #
    log.info("Loading tasks...")
    start_time = time.time()
    train_tasks, eval_tasks, vocab, word_embs = build_tasks(args)
    tasks = train_tasks + eval_tasks
    log.info('\tFinished loading tasks in %.3fs', time.time() - start_time)

    # Build or load model #
    log.info('Building model...')
    start_time = time.time()
    model = build_model(args, vocab, word_embs, tasks)
    log.info('\tFinished building model in %.3fs', time.time() - start_time)

    # Check that necessary parameters are set for each step. Exit with error if not.
    steps_log = []

    if not(args.load_eval_checkpoint == 'None'):
        try:
            assert os.path.exists(args.load_eval_checkpoint)
        except AssertionError:
            log.error(
                "Error: Attempting to load model from non-existent path: [%s]" %
                args.load_eval_checkpoint)
            return 0
        steps_log.append("Loading model from path: %s" % args.load_eval_checkpoint)

    if args.do_train:
        try:
            assert args.train_tasks
        except AssertionError:
            log.error("Error: Must specify at least on training task: [%s]" % args.train_tasks)
            return 0
        steps_log.append("Training model on tasks: %s" % args.train_tasks)

    if args.train_for_eval:
        steps_log.append("Re-training model for individual eval tasks")

    if args.do_eval:
        try:
            assert args.eval_tasks
        except AssertionError:
            log.error("Error: Must specify at least one eval task: [%s]" % args.eval_tasks)
            return 0
        steps_log.append("Evaluating model on tasks: %s" % args.eval_tasks)

    log.info("Will run the following steps:\n%s" % ('\n'.join(steps_log)))
    if args.do_train:
        # Train on train tasks #
        log.info("Training...")
        trainer, _, opt_params, schd_params = build_trainer(args, model,
                                                            args.max_vals)
        to_train = [(n, p) for n, p in model.named_parameters() if p.requires_grad]
        stop_metric = train_tasks[0].val_metric if len(train_tasks) == 1 else 'macro_avg'
        best_epochs = trainer.train(train_tasks, stop_metric,
                                    args.val_interval, args.bpp_base,
                                    args.weighting_method, args.scaling_method,
                                    to_train, opt_params, schd_params,
                                    args.shared_optimizer, args.load_model, phase="main")

    # Select model checkpoint from main training run to load
    # is not None and args.load_eval_checkpoint != "None":
    if not(args.load_eval_checkpoint == "None"):
        log.info("Loading existing model from %s..." % args.load_eval_checkpoint)
        load_model_state(model, args.load_eval_checkpoint, args.cuda)
    else:
        macro_best = glob.glob(os.path.join(args.run_dir,
                                            "model_state_main_epoch_*.best_macro.th"))
        try:
            assert len(macro_best) > 0
        except AssertionError:
            log.error("No best checkpoint found to evaluate.")
            return 0
        try:
            assert len(macro_best) == 1
        except AssertionError:
            log.error("Too many best checkpoints. Something is wrong.")
            return 0
        load_model_state(model, macro_best[0], args.cuda)

    # Train just the task-specific components for eval tasks.
    if args.train_for_eval:
        for task in eval_tasks:
            pred_module = getattr(model, "%s_mdl" % task.name)
            to_train = [(n, p) for n, p in pred_module.named_parameters() if p.requires_grad]
            trainer, _, opt_params, schd_params = build_trainer(args, model,
                                                                args.eval_max_vals)
            best_epoch = trainer.train([task], task.val_metric,
                                       args.eval_val_interval, 1,
                                       args.weighting_method, args.scaling_method,
                                       to_train, opt_params, schd_params,
                                       args.shared_optimizer, load_model=False, phase="eval")

            # The best checkpoint will accumulate the best parameters for each task.
            # This logic looks strange. We think it works.
            best_epoch = best_epoch[task.name]
            layer_path = os.path.join(args.run_dir, "model_state_eval_best.th")
            load_model_state(model, layer_path, args.cuda)

    if args.do_eval:
        # Evaluate #
        log.info("Evaluating...")
        val_results, _ = evaluate(model, tasks, args.batch_size, args.cuda, "val")
        if args.write_preds:
            _, te_preds = evaluate(model, tasks, args.batch_size, args.cuda, "test")
            write_preds(te_preds, args.run_dir)

        write_results(val_results, os.path.join(args.exp_dir, "results.tsv"),
                      args.run_dir.split('/')[-1])

    log.info("Done!")


if __name__ == '__main__':
    sys.exit(main(sys.argv[1:]))<|MERGE_RESOLUTION|>--- conflicted
+++ resolved
@@ -1,11 +1,5 @@
 '''Train a multi-task model using AllenNLP '''
 import argparse
-<<<<<<< HEAD
-import json
-import os
-import random
-=======
->>>>>>> 6e0edff4
 import glob
 import json
 import os
@@ -41,13 +35,8 @@
     parser.add_argument('--overrides', help="Parameter overrides, as valid HOCON string.", type=str, default=None)
 
     return parser.parse_args(cl_arguments)
-<<<<<<< HEAD
 
 
-=======
-
-
->>>>>>> 6e0edff4
 def main(cl_arguments):
     ''' Train or load a model. Evaluate on some tasks. '''
     args = handle_arguments(cl_arguments)
