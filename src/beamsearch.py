--- conflicted
+++ resolved
@@ -255,10 +255,6 @@
 
 
 def compute_bleu(hyps, scores, relevant_targets):
-<<<<<<< HEAD
-    # masking is handled by hardcoded check for zeros.
-=======
->>>>>>> 2a6f8d04
     bleu_score = bleu_scoring.get_bleu(hyps, relevant_targets)
     return bleu_score
 
@@ -268,10 +264,7 @@
     hyps, scores = beam_search(decoder, encoder_outputs, encoder_outputs_mask)
 
     # important - preprocess targets for relevant targets
-<<<<<<< HEAD
-=======
     # masking is handled by hardcoded check for zeros.
->>>>>>> 2a6f8d04
     relevant_targets = [[int(wordidx.item()) for i, wordidx in enumerate(target) if wordidx != 0 and i > 0] for target in targets]
 
     bleu_score = compute_bleu(hyps, scores, relevant_targets)
