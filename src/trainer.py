--- conflicted
+++ resolved
@@ -299,14 +299,11 @@
             log.info("Sampling tasks inverse to log number of training examples")
         elif weighting_method == 'inverse_log_batch':
             log.info("Sampling tasks inverse to log number of training batches")
-<<<<<<< HEAD
-        # TODO (Shuning): Add an option here.
-=======
         elif 'power_' in weighting_method:
             log.info("Sampling tasks with %s", weighting_method.replace('_',' of '))
         elif 'softmax_' in weighting_method:
             log.info("Sampling tasks with %s", weighting_method.replace('_',' of temperature ')
->>>>>>> 4dcb7513
+        # TODO (Shuning): Add an option here.
 
         if scaling_method == 'max':
             # divide by # batches, multiply by max # batches
@@ -368,10 +365,6 @@
         elif weighting_method == 'inverse_log_batch':  # 1/log(training batch)
             sample_weights = [(1 / math.log(task_infos[task.name]['n_tr_batches']))
                               for task in tasks]
-<<<<<<< HEAD
-        # TODO (Shuning): I guess you _don't_ want to do anything here, since this
-        #   picks the weights in advance.
-=======
         elif 'power_' in weighting_method:  # x ^ power
             weighting_power = float(weighting_method.strip('power_'))
             sample_weights = [(task.n_tr_examples ** weighting_power) for task in tasks]
@@ -383,7 +376,8 @@
         log.info ("weighting_method: " + weighting_method )
         log.info ("sample_weights: " + str(sample_weights) )
 
->>>>>>> 4dcb7513
+        # TODO (Shuning): I guess you _don't_ want to do anything here, since this
+        #   picks the weights in advance.
         samples = random.choices(tasks, weights=sample_weights, k=validation_interval)
 
         log.info("Beginning training. Stopping metric: %s", stop_metric)
@@ -462,7 +456,7 @@
 
             # TODO (Shuning):
             # Add code to do a very short validation here: One step per task.
-            # Use the validate method below as an example, but don't compute accuracy 
+            # Use the validate method below as an example, but don't compute accuracy
             # or log as much information -- should be short/simple.
             # Once you're done, call this to turn training mode back on:
             # self._model.train()
@@ -552,8 +546,8 @@
 
     def _validate(self, epoch, tasks, batch_size, periodic_save=True):
         ''' Validate on all tasks and return the results and whether to save this epoch or not '''
-        # TODO (Shuning): You should make a new validate function instead of using this one, but you can use 
-        #   it as an example of how to use eval mode (model.eval) and how to access the eval data 
+        # TODO (Shuning): You should make a new validate function instead of using this one, but you can use
+        #   it as an example of how to use eval mode (model.eval) and how to access the eval data
         #   for the tasks.
 
         task_infos, metric_infos = self._task_infos, self._metric_infos
@@ -904,7 +898,7 @@
             self._metric_infos[metric_name]['stopped'] = metric_state['stopped']
             self._metric_infos[metric_name]['best'] = metric_state['best']
 
-        # TODO (Shuning): Make sure this can correctly load the state of the agent. 
+        # TODO (Shuning): Make sure this can correctly load the state of the agent.
         # (The Q variables and the history, I guess?)
         training_state = torch.load(training_state_path)
         return training_state["pass"], training_state["should_stop"]
