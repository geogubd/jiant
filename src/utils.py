--- conflicted
+++ resolved
@@ -37,7 +37,6 @@
 # a poor job of adding correct whitespace. Use unescape_xml() only.
 _MOSES_DETOKENIZER = MosesDetokenizer()
 
-<<<<<<< HEAD
 def prepare_fforward(module):
     ''' Prepare two functional versions of module, train and eval versions '''
     module.train()
@@ -74,13 +73,12 @@
         else:
             tgt[ii].data = p.data.clone()
     return tgt
-=======
+
 def reset_elmo_states(model):
     ''' Reset ELMo hidden states if ELMo is detected '''
     if model.elmo and model.reset_elmo_states:
         model.sent_encoder._text_field_embedder.token_embedder_elmo._elmo._elmo_lstm._elmo_lstm.reset_states()
     return
->>>>>>> 663d51ca
 
 def copy_iter(elems):
     '''Simple iterator yielding copies of elements.'''
