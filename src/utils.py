--- conflicted
+++ resolved
@@ -42,14 +42,8 @@
     for elem in elems:
         yield copy.deepcopy(elem)
 
-<<<<<<< HEAD
 def wrap_singleton_label(item: Union[Sequence, str]):
     ''' Wrap a single label as a list. '''
-=======
-
-def wrap_singleton_string(item: Union[Sequence, str]):
-    ''' Wrap a single string as a list. '''
->>>>>>> 98953723
     if isinstance(item, str):
         # Can't check if iterable, because a string is an iterable of
         # characters, which is not what we want.
