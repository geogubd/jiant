--- conflicted
+++ resolved
@@ -154,7 +154,12 @@
         for line in fd:
             yield json.loads(line)
 
-<<<<<<< HEAD
+def load_lines(filename: str) -> Iterable[str]:
+    ''' Load text data, yielding each line. '''
+    with open(filename) as fd:
+        for line in fd:
+            yield line.strip()
+
 def load_diagnostic_tsv(
         data_file,
         max_seq_len,
@@ -265,13 +270,6 @@
             }
 
 
-=======
-def load_lines(filename: str) -> Iterable[str]:
-    ''' Load text data, yielding each line. '''
-    with open(filename) as fd:
-        for line in fd:
-            yield line.strip()
->>>>>>> 74f7cb43
 
 def load_tsv(
         data_file,
