'''Preprocessing functions and pipeline'''
import io
import os
import sys
import copy
import logging as log
from collections import defaultdict
import numpy as np
import torch

from allennlp.data import Vocabulary
from allennlp.data.token_indexers import SingleIdTokenIndexer, ELMoTokenCharactersIndexer, \
    TokenCharactersIndexer

import tasks

try:
    import fastText
except BaseException:
    log.info("fastText library not found!")

import _pickle as pkl

import serialize
import utils

from tasks import SingleClassificationTask, PairClassificationTask, \
    PairRegressionTask, SequenceGenerationTask, RankingTask, \
    CoLATask, MRPCTask, MultiNLITask, MultiNLIFictionTask, \
    MultiNLISlateTask, MultiNLIGovernmentTask, MultiNLITravelTask, \
    MultiNLITelephoneTask, QQPTask, RTETask, \
    QNLITask, SNLITask, SSTTask, STSBTask, WNLITask, \
    LanguageModelingTask, PDTBTask, \
    WikiText2LMTask, WikiText103LMTask, DisSentBWBSingleTask, \
    DisSentWikiSingleTask, DisSentWikiFullTask, \
    JOCITask, PairOrdinalRegressionTask, WeakGroundedTask, \
    GroundedTask, MTTask, BWBLMTask, WikiInsertionsTask, \
<<<<<<< HEAD
    MultiNLIAltTask, RedditTask
=======
    NLITypeProbingTask, MultiNLIAltTask
>>>>>>> c184604b

ALL_GLUE_TASKS = ['sst', 'cola', 'mrpc', 'qqp', 'sts-b',
                  'mnli', 'qnli', 'rte', 'wnli']

NAME2INFO = {'sst': (SSTTask, 'SST-2/'),
             'cola': (CoLATask, 'CoLA/'),
             'mrpc': (MRPCTask, 'MRPC/'),
             'qqp': (QQPTask, 'QQP'),
             'sts-b': (STSBTask, 'STS-B/'),
             'mnli': (MultiNLITask, 'MNLI/'),
             'mnli-alt': (MultiNLIAltTask, 'MNLI/'),
             'mnli-fiction': (MultiNLIFictionTask, 'MNLI/'),
             'mnli-slate': (MultiNLISlateTask, 'MNLI/'),
             'mnli-government': (MultiNLIGovernmentTask, 'MNLI/'),
             'mnli-telephone': (MultiNLITelephoneTask, 'MNLI/'),
             'mnli-travel': (MultiNLITravelTask, 'MNLI/'),
             'qnli': (QNLITask, 'QNLI/'),
             'rte': (RTETask, 'RTE/'),
             'snli': (SNLITask, 'SNLI/'),
             'wnli': (WNLITask, 'WNLI/'),
             'joci': (JOCITask, 'JOCI/'),
             'wiki2': (WikiText2LMTask, 'WikiText2/'),
             'wiki103': (WikiText103LMTask, 'WikiText103/'),
             'bwb': (BWBLMTask, 'BWB/'),
             'pdtb': (PDTBTask, 'PDTB/'),
             'wmt14_en_de': (MTTask, 'wmt14_en_de'),
             'wikiins': (WikiInsertionsTask, 'wiki-insertions'),
             'dissentbwb': (DisSentBWBSingleTask, 'DisSent/bwb/'),
             'dissentwiki': (DisSentWikiSingleTask, 'DisSent/wikitext/'),
             'dissentwikifull': (DisSentWikiFullTask, 'DisSent/wikitext/'),
             'weakgrounded': (WeakGroundedTask, 'mscoco/weakgrounded/'),
             'grounded': (GroundedTask, 'mscoco/grounded/'),
<<<<<<< HEAD
             'reddit': (RedditTask, 'reddit_comments_replies/'),
=======
             'nli-prob': (NLITypeProbingTask, 'NLI-Prob/')
>>>>>>> c184604b
             }

SOS_TOK, EOS_TOK = "<SOS>", "<EOS>"
SPECIALS = [SOS_TOK, EOS_TOK]

ALL_SPLITS = ['train', 'val', 'test']


def _get_serialized_record_path(task_name, split, preproc_dir):
    """Get the canonical path for a serialized task split."""
    serialized_record_path = os.path.join(preproc_dir,
                                          "{:s}__{:s}_data".format(task_name, split))
    return serialized_record_path


def _get_instance_generator(task_name, split, preproc_dir):
    """Get a lazy generator for the given task and split.

    Args:
        task_name: (string), task name
        split: (string), split name ('train', 'val', or 'test')
        preproc_dir: (string) path to preprocessing dir

    Returns:
        serialize.RepeatableIterator yielding Instance objects
    """
    filename = _get_serialized_record_path(task_name, split, preproc_dir)
    assert os.path.isfile(filename), ("Record file '%s' not found!" % filename)
    return serialize.read_records(filename, repeatable=True)


def _indexed_instance_generator(instance_iter, vocab):
    """Yield indexed instances. Instances are modified in-place.

    TODO(iftenney): multiprocess the $%^& out of this.

    Args:
        instance_iter: iterable(Instance) of examples
        vocab: Vocabulary for use in indexing

    Yields:
        Instance with indexed fields.
    """
    for instance in instance_iter:
        instance.index_fields(vocab)
        # Strip token fields to save memory and disk.
        del_field_tokens(instance)
        yield instance


def del_field_tokens(instance):
    ''' Save memory by deleting the tokens that will no longer be used.

    Args:
        instance: AllenNLP Instance. Modified in-place.
    '''
    if 'input1' in instance.fields:
        field = instance.fields['input1']
        del field.tokens
    if 'input2' in instance.fields:
        field = instance.fields['input2']
        del field.tokens


def _index_split(task, split, token_indexer, vocab, record_file):
    """Index instances and stream to disk.

    Args:
        task: Task instance
        split: (string), 'train', 'val', or 'test'
        token_indexer: dict of token indexers
        vocab: Vocabulary instance
        record_file: (string) file to write serialized Instances to
    """
    log_prefix = "\tTask '%s', split '%s'" % (task.name, split)
    log.info("%s: indexing from scratch", log_prefix)
    split_text = task.get_split_text(split)
    instance_iter = task.process_split(split_text, token_indexer)
    if hasattr(instance_iter, '__len__'):  # if non-lazy
        log.warn("%s: non-lazy Instance generation. You'll want to refactor "
                 "%s.process_split to return a lazy iterator.", log_prefix,
                 type(task).__name__)
        log.info("%s: %d examples to index", log_prefix, len(instance_iter))
        # Copy so that we don't store indexed data in memory.
        # TODO: remove this case and stream everything.
        instance_iter = utils.copy_iter(instance_iter)

    # Counter for lazy-loaded data, so we can log the # of elements.
    _instance_counter = 0
    def _counter_iter(elems):
        nonlocal _instance_counter
        for elem in elems:
            _instance_counter += 1
            yield elem
    instance_iter = _counter_iter(instance_iter)

    # Actually call generators and stream to disk.
    serialize.write_records(
        _indexed_instance_generator(instance_iter, vocab), record_file)
    log.info("%s: saved %d instances to %s",
             log_prefix, _instance_counter, record_file)

def _find_cached_file(exp_dir: str, global_exp_cache_dir: str,
                      relative_path: str, log_prefix: str="") -> bool:
    """Find a cached file.

    Look in local exp_dir first, then in global_exp_cache_dir. If found in the
    global dir, make a symlink in the local dir pointing to the global one.

    Args:
        exp_dir: (string) local experiment dir
        global_exp_cache_dir: (string) global experiment cache
        relative_path: (string) relative path to file, from exp_dir
        log_prefix: (string) prefix for logging info

    Returns:
        True if file was found in either location.
    """
    if log_prefix:
        log_prefix = log_prefix + ": "
    # Try in local preproc dir.
    local_file = os.path.join(exp_dir, relative_path)
    if os.path.isfile(local_file) or os.path.islink(local_file):
        log.info("%sFound preprocessed copy in %s", log_prefix, local_file)
        return True
    # Try in global preproc dir; if found, make a symlink.
    global_file = os.path.join(global_exp_cache_dir, relative_path)
    if os.path.exists(global_file):
        log.info("%sFound (global) preprocessed copy in %s", log_prefix, global_file)
        os.symlink(global_file, local_file)
        log.info("%sCreated symlink: %s -> %s", log_prefix, local_file, global_file)
        return True
    return False

def build_tasks(args):
    '''Main logic for preparing tasks, doing so by
    1) creating / loading the tasks
    2) building / loading the vocabulary
    3) building / loading the word vectors
    4) indexing each task's data
    5) initializing lazy loaders (streaming iterators)
    '''

    # 1) create / load tasks
    prepreproc_dir = os.path.join(args.exp_dir, "prepreproc")
    utils.maybe_make_dir(prepreproc_dir)
    tasks, train_task_names, eval_task_names = \
        get_tasks(args.train_tasks, args.eval_tasks, args.max_seq_len,
                  path=args.data_dir, scratch_path=args.exp_dir,
                  load_pkl=bool(not args.reload_tasks))

    # 2 + 3) build / load vocab and word vectors
    vocab_path = os.path.join(args.exp_dir, 'vocab')
    emb_file = os.path.join(args.exp_dir, 'embs.pkl')
    token_indexer = {}
    if not args.word_embs == 'none':
        token_indexer["words"] = SingleIdTokenIndexer()
    if args.elmo:
        token_indexer["elmo"] = ELMoTokenCharactersIndexer("elmo")
    if args.char_embs:
        token_indexer["chars"] = TokenCharactersIndexer("chars")
    if not args.reload_vocab and os.path.exists(vocab_path):
        vocab = Vocabulary.from_files(vocab_path)
        log.info("\tLoaded vocab from %s", vocab_path)
    else:
        log.info("\tBuilding vocab from scratch")
        max_v_sizes = {'word': args.max_word_v_size, 'char': args.max_char_v_size}
        word2freq, char2freq = get_words(tasks)
        vocab = get_vocab(word2freq, char2freq, max_v_sizes)
        vocab.save_to_files(vocab_path)
        log.info("\tSaved vocab to %s", vocab_path)
        del word2freq, char2freq
    word_v_size = vocab.get_vocab_size('tokens')
    char_v_size = vocab.get_vocab_size('chars')
    log.info("\tFinished building vocab. Using %d words, %d chars.",
             word_v_size, char_v_size)
    args.max_word_v_size, args.max_char_v_size = word_v_size, char_v_size
    if args.word_embs != 'none':
        if not args.reload_vocab and os.path.exists(emb_file):
            word_embs = pkl.load(open(emb_file, 'rb'))
        else:
            log.info("\tBuilding embeddings from scratch")
            if args.fastText:
                word_embs, _ = get_fastText_model(vocab, args.d_word,
                                                  model_file=args.fastText_model_file)
                log.info("\tNo pickling")
            else:
                word_embs = get_embeddings(vocab, args.word_embs_file, args.d_word)
                pkl.dump(word_embs, open(emb_file, 'wb'))
                log.info("\tSaved embeddings to %s", emb_file)
    else:
        word_embs = None

    # 4) Index tasks using vocab (if preprocessed copy not available).
    preproc_dir = os.path.join(args.exp_dir, "preproc")
    utils.maybe_make_dir(preproc_dir)
    reindex_tasks = _parse_task_list_arg(args.reindex_tasks)
    for task in tasks:
        force_reindex = (args.reload_indexing and
                         task.name in reindex_tasks)
        for split in ALL_SPLITS:
            log_prefix = "\tTask '%s', split '%s'" % (task.name, split)
            relative_path = _get_serialized_record_path(task.name, split,
                                                        "preproc")
            cache_found = _find_cached_file(args.exp_dir, args.global_ro_exp_dir,
                                            relative_path, log_prefix=log_prefix)
            if force_reindex or not cache_found:
                # Re-index from scratch.
                record_file = _get_serialized_record_path(task.name, split,
                                                          preproc_dir)
                _index_split(task, split, token_indexer, vocab, record_file)

        # Delete in-memory data - we'll lazy-load from disk later.
        task.train_data = None
        task.val_data = None
        task.test_data = None
        log.info("\tTask '%s': cleared in-memory data.", task.name)

    log.info("\tFinished indexing tasks")

    # 5) Initialize tasks with data iterators.
    for task in tasks:
        # Replace lists of instances with lazy generators from disk.
        task.train_data = _get_instance_generator(task.name, "train", preproc_dir)
        task.val_data = _get_instance_generator(task.name, "val", preproc_dir)
        task.test_data = _get_instance_generator(task.name, "test", preproc_dir)
        log.info("\tLazy-loading indexed data for task='%s' from %s",
                 task.name, preproc_dir)
    log.info("All tasks initialized with data iterators.")

    train_tasks = [task for task in tasks if task.name in train_task_names]
    eval_tasks = [task for task in tasks if task.name in eval_task_names]
    log.info('\t  Training on %s', ', '.join(train_task_names))
    log.info('\t  Evaluating on %s', ', '.join(eval_task_names))
    return train_tasks, eval_tasks, vocab, word_embs


def _parse_task_list_arg(task_list):
    '''Parse task list argument into a list of task names.'''
    if task_list == 'glue':
        return ALL_GLUE_TASKS
    elif task_list == 'none':
        return []
    else:
        return task_list.split(',')


def get_tasks(train_tasks, eval_tasks, max_seq_len, path=None,
              scratch_path=None, load_pkl=1):
    ''' Load tasks '''
    train_task_names = _parse_task_list_arg(train_tasks)
    eval_task_names = _parse_task_list_arg(eval_tasks)
    task_names = list(set(train_task_names + eval_task_names))

    assert path is not None
    scratch_path = (scratch_path or path)
    log.info("Writing pre-preprocessed tasks to %s", scratch_path)

    tasks = []
    for name in task_names:
        assert name in NAME2INFO, 'Task not found!'
        task_src_path = os.path.join(path, NAME2INFO[name][1])
        task_scratch_path = os.path.join(scratch_path, NAME2INFO[name][1])
        pkl_path = os.path.join(task_scratch_path, "%s_task.pkl" % name)
        if os.path.isfile(pkl_path) and load_pkl:
            task = pkl.load(open(pkl_path, 'rb'))
            log.info('\tLoaded existing task %s', name)
        else:
            log.info('\tCreating task %s from scratch', name)
            task = NAME2INFO[name][0](task_src_path, max_seq_len, name)
            if not os.path.isdir(task_scratch_path):
                utils.maybe_make_dir(task_scratch_path)
            pkl.dump(task, open(pkl_path, 'wb'))
        #task.truncate(max_seq_len, SOS_TOK, EOS_TOK)
        tasks.append(task)

    for task in tasks:  # hacky
        if isinstance(task, LanguageModelingTask):  # should be true to seq task?
            task.n_tr_examples = len(task.train_data_text)
            task.n_val_examples = len(task.val_data_text)
            task.n_te_examples = len(task.test_data_text)
        else:
            task.n_tr_examples = len(task.train_data_text[0])
            task.n_val_examples = len(task.val_data_text[0])
            task.n_te_examples = len(task.test_data_text[0])

    log.info("\tFinished loading tasks: %s.", ' '.join([task.name for task in tasks]))
    return tasks, train_task_names, eval_task_names


def get_words(tasks):
    '''
    Get all words for all tasks for all splits for all sentences
    Return dictionary mapping words to frequencies.
    '''
    word2freq, char2freq = defaultdict(int), defaultdict(int)

    def count_sentence(sentence):
        '''Update counts for words in the sentence'''
        for word in sentence:
            word2freq[word] += 1
            for char in list(word):
                char2freq[char] += 1
        return

    for task in tasks:
        log.info("\tCounting words for task: '%s'", task.name)
        for sentence in task.get_sentences():
            count_sentence(sentence)

    log.info("\tFinished counting words")
    return word2freq, char2freq


def get_vocab(word2freq, char2freq, max_v_sizes):
    '''Build vocabulary'''
    vocab = Vocabulary(counter=None, max_vocab_size=max_v_sizes)
    for special in SPECIALS:
        vocab.add_token_to_namespace(special, 'tokens')

    words_by_freq = [(word, freq) for word, freq in word2freq.items()]
    words_by_freq.sort(key=lambda x: x[1], reverse=True)
    for word, _ in words_by_freq[:max_v_sizes['word']]:
        vocab.add_token_to_namespace(word, 'tokens')

    chars_by_freq = [(char, freq) for char, freq in char2freq.items()]
    chars_by_freq.sort(key=lambda x: x[1], reverse=True)
    for char, _ in chars_by_freq[:max_v_sizes['char']]:
        vocab.add_token_to_namespace(char, 'chars')
    return vocab


def get_embeddings(vocab, vec_file, d_word):
    '''Get embeddings for the words in vocab'''
    word_v_size, unk_idx = vocab.get_vocab_size('tokens'), vocab.get_token_index(vocab._oov_token)
    embeddings = np.random.randn(word_v_size, d_word)
    with io.open(vec_file, 'r', encoding='utf-8', newline='\n', errors='ignore') as vec_fh:
        for line in vec_fh:
            word, vec = line.split(' ', 1)
            idx = vocab.get_token_index(word)
            if idx != unk_idx:
                embeddings[idx] = np.array(list(map(float, vec.split())))
    embeddings[vocab.get_token_index(vocab._padding_token)] = 0.
    embeddings = torch.FloatTensor(embeddings)
    log.info("\tFinished loading embeddings")
    return embeddings


def get_fastText_model(vocab, d_word, model_file=None):
    '''
    Same interface as get_embeddings except for fastText. Note that if the path to the model
    is provided, the embeddings will rely on that model instead.
    **Crucially, the embeddings from the pretrained model DO NOT match those from the released
    vector file**
    '''
    word_v_size, unk_idx = vocab.get_vocab_size('tokens'), vocab.get_token_index(vocab._oov_token)
    embeddings = np.random.randn(word_v_size, d_word)
    model = fastText.FastText.load_model(model_file)
    special_tokens = [vocab._padding_token, vocab._oov_token]
    # We can also just check if idx >= 2
    for idx in range(word_v_size):
        word = vocab.get_token_from_index(idx)
        if word in special_tokens:
            continue
        embeddings[idx] = model.get_word_vector(word)
    embeddings[vocab.get_token_index(vocab._padding_token)] = 0.
    embeddings = torch.FloatTensor(embeddings)
    log.info("\tFinished loading pretrained fastText model and embeddings")
    return embeddings, model
<<<<<<< HEAD


def process_task_split(task, split, token_indexer):
    '''
    Convert a task split into AllenNLP fields.
    Different tasks have different formats and fields, so process_task routes tasks
    to the corresponding processing based on the task type. These task specific processing
    functions should return three splits, which are lists (possibly empty) of AllenNLP instances.

    Args:
        task: Task object
        split: (string) split name
        token_indexer: token indexer

    Returns:
        list(Instance) of AllenNLP instances, not indexed.
    '''
    split_text = getattr(task, '%s_data_text' % split)
    if isinstance(task, SingleClassificationTask):
        instances = process_single_pair_task_split(split_text,
                                                   token_indexer, is_pair=False)
    elif isinstance(task, PairClassificationTask):
        instances = process_single_pair_task_split(split_text,
                                                   token_indexer, is_pair=True)
    elif isinstance(task, PairRegressionTask):
        instances = process_single_pair_task_split(split_text, token_indexer,
                                                   is_pair=True, classification=False)
    elif isinstance(task, PairOrdinalRegressionTask):
        instances = process_single_pair_task_split(split_text, token_indexer,
                                                   is_pair=True, classification=False)
    elif isinstance(task, LanguageModelingTask):
        instances = process_lm_task_split(split_text, token_indexer)
    elif isinstance(task, MTTask):
        instances = process_mt_task_split(split_text, token_indexer)
    elif isinstance(task, SequenceGenerationTask):
        pass
    elif isinstance(task, GroundedTask):
        instances = process_grounded_task_split(split_text, token_indexer,
                                                is_pair=False, classification=True)
    elif isinstance(task, RankingTask):
        instances = process_ranking_task_split(split_text, token_indexer, 
                                                is_pair=True, classification=False)
    else:
        raise ValueError("Preprocessing procedure not found for %s" % task.name)
    return instances


def process_grounded_task_split(split, indexers, is_pair=True, classification=True):
    '''
    Convert a dataset of sentences into padded sequences of indices.

    Args:
        - split (list[list[str]]): list of inputs (possibly pair) and outputs
        - pair_input (int)
        - tok2idx (dict)

    Returns:
    '''
    inputs1 = [TextField(list(map(Token, sent)), token_indexers=indexers) for sent in split[0]]
    labels = [NumericField(l) for l in split[1]]
    ids = [NumericField(l) for l in split[2]]
    instances = [Instance({"input1": input1, "labels": label, "ids": ids})
                 for (input1, label, ids) in zip(inputs1, labels, ids)]

    return instances  # DatasetReader(instances) #Batch(instances) #Dataset(instances)


def process_single_pair_task_split(split, indexers, is_pair=True, classification=True):
    '''
    Convert a dataset of sentences into padded sequences of indices.

    Args:
        - split (list[list[str]]): list of inputs (possibly pair) and outputs
        - pair_input (int)
        - tok2idx (dict)

    Returns:
    '''
    if is_pair:
        inputs1 = [TextField(list(map(Token, sent)), token_indexers=indexers) for sent in split[0]]
        inputs2 = [TextField(list(map(Token, sent)), token_indexers=indexers) for sent in split[1]]
        if classification:
            labels = [LabelField(l, label_namespace="labels", skip_indexing=True) for l in split[2]]
        else:
            labels = [NumericField(l) for l in split[-1]]

        if len(split) == 4:  # numbered test examples
            idxs = [LabelField(l, label_namespace="idxs", skip_indexing=True) for l in split[3]]
            instances = [Instance({"input1": input1, "input2": input2, "labels": label, "idx": idx})
                         for (input1, input2, label, idx) in zip(inputs1, inputs2, labels, idxs)]

        else:
            instances = [Instance({"input1": input1, "input2": input2, "labels": label}) for
                         (input1, input2, label) in zip(inputs1, inputs2, labels)]

    else:
        inputs1 = [TextField(list(map(Token, sent)), token_indexers=indexers) for sent in split[0]]
        if classification:
            labels = [LabelField(l, label_namespace="labels", skip_indexing=True) for l in split[2]]
        else:
            labels = [NumericField(l) for l in split[2]]

        if len(split) == 4:
            idxs = [LabelField(l, label_namespace="idxs", skip_indexing=True) for l in split[3]]
            instances = [Instance({"input1": input1, "labels": label, "idx": idx}) for
                         (input1, label, idx) in zip(inputs1, labels, idxs)]
        else:
            instances = [Instance({"input1": input1, "labels": label}) for (input1, label) in
                         zip(inputs1, labels)]
    return instances  # DatasetReader(instances) #Batch(instances) #Dataset(instances)


def process_lm_task_split(split, indexers):
    ''' Process a language modeling split '''
    inp_fwd = [TextField(list(map(Token, sent[:-1])), token_indexers=indexers) for sent in split]
    inp_bwd = [TextField(list(map(Token, sent[::-1][:-1])), token_indexers=indexers)
               for sent in split]
    if "chars" not in indexers:
        targs_indexers = {"words": SingleIdTokenIndexer()}
    else:
        targs_indexers = indexers
    trg_fwd = [TextField(list(map(Token, sent[1:])), token_indexers=targs_indexers)
               for sent in split]
    trg_bwd = [TextField(list(map(Token, sent[::-1][1:])), token_indexers=targs_indexers)
               for sent in split]
    # instances = [Instance({"input": inp, "targs": trg_f, "targs_b": trg_b})
    #             for (inp, trg_f, trg_b) in zip(inputs, trg_fwd, trg_bwd)]
    instances = [Instance({"input": inp_f, "input_bwd": inp_b, "targs": trg_f, "targs_b": trg_b})
                 for (inp_f, inp_b, trg_f, trg_b) in zip(inp_fwd, inp_bwd, trg_fwd, trg_bwd)]
    #instances = [Instance({"input": inp_f, "targs": trg_f}) for (inp_f, trg_f) in zip(inp_fwd, trg_fwd)]
    return instances


def process_mt_task_split(split, indexers):
    ''' Process a machine translation split '''
    inputs = [TextField(list(map(Token, sent)), token_indexers=indexers) for sent in split[0]]
    targs = [TextField(list(map(Token, sent)), token_indexers=indexers) for sent in split[2]]
    instances = [Instance({"inputs": x, "targs": t}) for (x, t) in zip(inputs, targs)]
    return instances

def process_ranking_task_split(split, indexers, is_pair=True, classification=False):
    ''' Process reddit data set split '''
    inputs1 = [TextField(list(map(Token, sent)), token_indexers=indexers) for sent in split[0]]  
    inputs2 = [TextField(list(map(Token, sent)), token_indexers=indexers) for sent in split[1]]  
        
    labels = [LabelField(1, label_namespace="labels", skip_indexing=True) for _ in range(len(split[0]))]    
    instances = [Instance({"input1": input1, "input2": input2, "labels": label}) for
                         (input1, input2, label) in zip(inputs1, inputs2, labels)]
    return instances
=======
>>>>>>> c184604b
<|MERGE_RESOLUTION|>--- conflicted
+++ resolved
@@ -35,11 +35,7 @@
     DisSentWikiSingleTask, DisSentWikiFullTask, \
     JOCITask, PairOrdinalRegressionTask, WeakGroundedTask, \
     GroundedTask, MTTask, BWBLMTask, WikiInsertionsTask, \
-<<<<<<< HEAD
-    MultiNLIAltTask, RedditTask
-=======
-    NLITypeProbingTask, MultiNLIAltTask
->>>>>>> c184604b
+    MultiNLIAltTask, NLITypeProbingTask, RedditTask
 
 ALL_GLUE_TASKS = ['sst', 'cola', 'mrpc', 'qqp', 'sts-b',
                   'mnli', 'qnli', 'rte', 'wnli']
@@ -72,11 +68,8 @@
              'dissentwikifull': (DisSentWikiFullTask, 'DisSent/wikitext/'),
              'weakgrounded': (WeakGroundedTask, 'mscoco/weakgrounded/'),
              'grounded': (GroundedTask, 'mscoco/grounded/'),
-<<<<<<< HEAD
              'reddit': (RedditTask, 'reddit_comments_replies/'),
-=======
              'nli-prob': (NLITypeProbingTask, 'NLI-Prob/')
->>>>>>> c184604b
              }
 
 SOS_TOK, EOS_TOK = "<SOS>", "<EOS>"
@@ -446,7 +439,6 @@
     embeddings = torch.FloatTensor(embeddings)
     log.info("\tFinished loading pretrained fastText model and embeddings")
     return embeddings, model
-<<<<<<< HEAD
 
 
 def process_task_split(task, split, token_indexer):
@@ -595,6 +587,4 @@
     labels = [LabelField(1, label_namespace="labels", skip_indexing=True) for _ in range(len(split[0]))]    
     instances = [Instance({"input1": input1, "input2": input2, "labels": label}) for
                          (input1, input2, label) in zip(inputs1, inputs2, labels)]
-    return instances
-=======
->>>>>>> c184604b
+    return instances