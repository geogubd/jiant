--- conflicted
+++ resolved
@@ -34,12 +34,8 @@
     JOCITask, PairOrdinalRegressionTask, WeakGroundedTask, \
     GroundedTask, MTTask, BWBLMTask, WikiInsertionsTask, \
     NLITypeProbingTask, MultiNLIAltTask, VAETask, \
-<<<<<<< HEAD
-    RedditTask, Reddit_MTTask, RedditTask_PairClassi, MTdata_PairClassi
-
-=======
-    RedditTask, Reddit_MTTask, Wiki103_Seq2Seq 
->>>>>>> 8ca44415
+    RedditTask, Reddit_MTTask, RedditTask_PairClassi, MTdata_PairClassi, \
+    Wiki103_Seq2Seq
 from .tasks import \
     RecastKGTask, RecastLexicosynTask, RecastWinogenderTask, \
     RecastFactualityTask, RecastSentimentTask, RecastVerbcornerTask, \
