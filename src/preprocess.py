--- conflicted
+++ resolved
@@ -258,11 +258,8 @@
     else:
         log.info("\tBuilding vocab from scratch")
         ### FIXME MAGIC NUMBER
-<<<<<<< HEAD
         max_v_sizes = {'word': args.max_word_v_size, 'char': args.max_char_v_size, 'target': 20000}
-=======
         max_v_sizes = {'word': args.max_word_v_size, 'char': args.max_char_v_size, 'target': 20000} # TODO target max size
->>>>>>> 5bc000f0
         word2freq, char2freq, target2freq = get_words(tasks)
         vocab = get_vocab(word2freq, char2freq, target2freq, max_v_sizes)
         vocab.save_to_files(vocab_path)
@@ -445,11 +442,8 @@
     targets_by_freq = [(target, freq) for target, freq in target2freq.items()]
     targets_by_freq.sort(key=lambda x: x[1], reverse=True)
     for target, _ in targets_by_freq[:max_v_sizes['target']]:
-<<<<<<< HEAD
         vocab.add_token_to_namespace(target, 'targets')
-=======
         vocab.add_token_to_namespace(target, 'targets') # TODO namespace
->>>>>>> 5bc000f0
     return vocab
 
 
@@ -489,14 +483,4 @@
     embeddings[vocab.get_token_index(vocab._padding_token)] = 0.
     embeddings = torch.FloatTensor(embeddings)
     log.info("\tFinished loading pretrained fastText model and embeddings")
-<<<<<<< HEAD
-    return embeddings, model
-=======
-    return embeddings, model
-
-
-
-
-
-
->>>>>>> 5bc000f0
+    return embeddings, model