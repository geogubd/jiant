'''Preprocessing functions and pipeline'''
import io
import os
import sys
import copy
import logging as log
from collections import defaultdict
import numpy as np
import torch

from allennlp.data import Vocabulary
from allennlp.data.token_indexers import \
    SingleIdTokenIndexer, ELMoTokenCharactersIndexer, \
    TokenCharactersIndexer

try:
    import fastText
except BaseException:
    log.info("fastText library not found!")

import _pickle as pkl

from . import serialize
from . import utils
from . import tasks as tasks_module

from .tasks import \
    CoLATask, MRPCTask, MultiNLITask, QQPTask, RTETask, \
    QNLITask, SNLITask, SSTTask, STSBTask, WNLITask, \
    PDTBTask, \
    WikiText2LMTask, WikiText103LMTask, DisSentBWBSingleTask, \
    DisSentWikiSingleTask, DisSentWikiFullTask, \
    JOCITask, PairOrdinalRegressionTask, WeakGroundedTask, \
    GroundedTask, MTTask, BWBLMTask, WikiInsertionsTask, \
    NLITypeProbingTask, MultiNLIAltTask, VAETask, \
    RedditTask
from .tasks import \
    RecastKGTask, RecastLexicosynTask, RecastWinogenderTask, \
    RecastFactualityTask, RecastSentimentTask, RecastVerbcornerTask, \
<<<<<<< HEAD
    RedditTask, \
    RecastVerbnetTask, RecastNERTask, RecastPunTask, TaggingTask, \
    POSTaggingTask, CCGTaggingTask, Reddit_MTTask

=======
    RecastVerbnetTask, RecastNERTask, RecastPunTask
from .tasks import MultiNLIFictionTask, \
    MultiNLISlateTask, MultiNLIGovernmentTask, MultiNLITravelTask, \
    MultiNLITelephoneTask
from .tasks import POSTaggingTask, CCGTaggingTask
>>>>>>> 1cb44242

ALL_GLUE_TASKS = ['sst', 'cola', 'mrpc', 'qqp', 'sts-b',
                  'mnli', 'qnli', 'rte', 'wnli']

# DEPRECATED: use @register_task in tasks.py instead.
NAME2INFO = {'sst': (SSTTask, 'SST-2/'),
             'cola': (CoLATask, 'CoLA/'),
             'mrpc': (MRPCTask, 'MRPC/'),
             'qqp': (QQPTask, 'QQP'),
             'sts-b': (STSBTask, 'STS-B/'),
             'mnli': (MultiNLITask, 'MNLI/'),
             'mnli-alt': (MultiNLIAltTask, 'MNLI/'),
             'mnli-fiction': (MultiNLIFictionTask, 'MNLI/'),
             'mnli-slate': (MultiNLISlateTask, 'MNLI/'),
             'mnli-government': (MultiNLIGovernmentTask, 'MNLI/'),
             'mnli-telephone': (MultiNLITelephoneTask, 'MNLI/'),
             'mnli-travel': (MultiNLITravelTask, 'MNLI/'),
             'qnli': (QNLITask, 'QNLI/'),
             'rte': (RTETask, 'RTE/'),
             'snli': (SNLITask, 'SNLI/'),
             'wnli': (WNLITask, 'WNLI/'),
             'joci': (JOCITask, 'JOCI/'),
             'wiki2': (WikiText2LMTask, 'WikiText2/'),
             'wiki103': (WikiText103LMTask, 'WikiText103/'),
             'bwb': (BWBLMTask, 'BWB/'),
             'pdtb': (PDTBTask, 'PDTB/'),
             'wmt14_en_de': (MTTask, 'wmt14_en_de'),
             'wikiins': (WikiInsertionsTask, 'wiki-insertions'),
             'dissentbwb': (DisSentBWBSingleTask, 'DisSent/bwb/'),
             'dissentwiki': (DisSentWikiSingleTask, 'DisSent/wikitext/'),
             'dissentwikifull': (DisSentWikiFullTask, 'DisSent/wikitext/'),
             'weakgrounded': (WeakGroundedTask, 'mscoco/weakgrounded/'),
             'grounded': (GroundedTask, 'mscoco/grounded/'),
             'reddit': (RedditTask, 'reddit_comments_replies/'),
<<<<<<< HEAD
             'reddit_MTtask': (Reddit_MTTask, 'reddit_comments_replies_MT/'),
	         'pos': (POSTaggingTask, 'POS/'),
	         'ccg': (CCGTaggingTask, 'CCG/'),
=======
             'pos': (POSTaggingTask, 'POS/'),
             'ccg': (CCGTaggingTask, 'CCG/'),
>>>>>>> 1cb44242
             'nli-prob': (NLITypeProbingTask, 'NLI-Prob/'),
             'vae': (VAETask, 'VAE'),
             'recast-kg': (RecastKGTask, 'DNC/kg-relations'),
             'recast-lexicosyntax': (RecastLexicosynTask, 'DNC/lexicosyntactic_recasted'),
             'recast-winogender': (RecastWinogenderTask, 'DNC/manually-recast-winogender'),
             'recast-factuality': (RecastFactualityTask, 'DNC/recast_factuality_data'),
             'recast-ner': (RecastNERTask, 'DNC/recast_ner_data'),
             'recast-puns': (RecastPunTask, 'DNC/recast_puns_data'),
             'recast-sentiment': (RecastSentimentTask, 'DNC/recast_sentiment_data'),
             'recast-verbcorner': (RecastVerbcornerTask, 'DNC/recast_verbcorner_data'),
             'recast-verbnet': (RecastVerbnetTask, 'DNC/recast_verbnet_data'),
             }
# Add any tasks registered in tasks.py
NAME2INFO.update(tasks_module.REGISTRY)

SOS_TOK, EOS_TOK = "<SOS>", "<EOS>"
SPECIALS = [SOS_TOK, EOS_TOK]

ALL_SPLITS = ['train', 'val', 'test']


def _get_serialized_record_path(task_name, split, preproc_dir):
    """Get the canonical path for a serialized task split."""
    serialized_record_path = os.path.join(preproc_dir,
                                          "{:s}__{:s}_data".format(task_name, split))
    return serialized_record_path


def _get_instance_generator(task_name, split, preproc_dir, fraction=None):
    """Get a lazy generator for the given task and split.

    Args:
        task_name: (string), task name
        split: (string), split name ('train', 'val', or 'test')
        preproc_dir: (string) path to preprocessing dir
        fraction: if set to a float between 0 and 1, load only the specified percentage
          of examples. Hashing is used to ensure that the same examples are loaded each
          epoch.

    Returns:
        serialize.RepeatableIterator yielding Instance objects
    """
    filename = _get_serialized_record_path(task_name, split, preproc_dir)
    assert os.path.isfile(filename), ("Record file '%s' not found!" % filename)
    return serialize.read_records(filename, repeatable=True, fraction=fraction)


def _indexed_instance_generator(instance_iter, vocab):
    """Yield indexed instances. Instances are modified in-place.

    TODO(iftenney): multiprocess the $%^& out of this.

    Args:
        instance_iter: iterable(Instance) of examples
        vocab: Vocabulary for use in indexing

    Yields:
        Instance with indexed fields.
    """
    for instance in instance_iter:
        instance.index_fields(vocab)
        # Strip token fields to save memory and disk.
        del_field_tokens(instance)
        yield instance


def del_field_tokens(instance):
    ''' Save memory by deleting the tokens that will no longer be used.

    Args:
        instance: AllenNLP Instance. Modified in-place.
    '''
    if 'input1' in instance.fields:
        field = instance.fields['input1']
        del field.tokens
    if 'input2' in instance.fields:
        field = instance.fields['input2']
        del field.tokens


def _index_split(task, split, indexers, vocab, record_file):
    """Index instances and stream to disk.
    Args:
        task: Task instance
        split: (string), 'train', 'val', or 'test'
        indexers: dict of token indexers
        vocab: Vocabulary instance
        record_file: (string) file to write serialized Instances to
    """
    log_prefix = "\tTask '%s', split '%s'" % (task.name, split)
    log.info("%s: indexing from scratch", log_prefix)
    split_text = task.get_split_text(split)
    instance_iter = task.process_split(split_text, indexers)
    if hasattr(instance_iter, '__len__'):  # if non-lazy
        log.warn("%s: non-lazy Instance generation. You'll want to refactor "
                 "%s.process_split to return a lazy iterator.", log_prefix,
                 type(task).__name__)
        log.info("%s: %d examples to index", log_prefix, len(instance_iter))
        # Copy so that we don't store indexed data in memory.
        # TODO: remove this case and stream everything.
        instance_iter = utils.copy_iter(instance_iter)

    # Counter for lazy-loaded data, so we can log the # of elements.
    _instance_counter = 0
    def _counter_iter(elems):
        nonlocal _instance_counter
        for elem in elems:
            _instance_counter += 1
            yield elem
    instance_iter = _counter_iter(instance_iter)

    # Actually call generators and stream to disk.
    serialize.write_records(
        _indexed_instance_generator(instance_iter, vocab), record_file)
    log.info("%s: saved %d instances to %s",
             log_prefix, _instance_counter, record_file)

def _find_cached_file(exp_dir: str, global_exp_cache_dir: str,
                      relative_path: str, log_prefix: str="") -> bool:
    """Find a cached file.

    Look in local exp_dir first, then in global_exp_cache_dir. If found in the
    global dir, make a symlink in the local dir pointing to the global one.

    Args:
        exp_dir: (string) local experiment dir
        global_exp_cache_dir: (string) global experiment cache
        relative_path: (string) relative path to file, from exp_dir
        log_prefix: (string) prefix for logging info

    Returns:
        True if file was found in either location.
    """
    if log_prefix:
        log_prefix = log_prefix + ": "
    # Try in local preproc dir.
    local_file = os.path.join(exp_dir, relative_path)
    if os.path.isfile(local_file) or os.path.islink(local_file):
        log.info("%sFound preprocessed copy in %s", log_prefix, local_file)
        return True
    # Try in global preproc dir; if found, make a symlink.
    global_file = os.path.join(global_exp_cache_dir, relative_path)
    if os.path.exists(global_file):
        log.info("%sFound (global) preprocessed copy in %s", log_prefix, global_file)
        os.symlink(global_file, local_file)
        log.info("%sCreated symlink: %s -> %s", log_prefix, local_file, global_file)
        return True
    return False

def _build_embeddings(args, vocab, emb_file: str):
    ''' Build word embeddings from from scratch. '''
    log.info("\tBuilding embeddings from scratch")
    if args.fastText:
        word_embs, _ = get_fastText_model(vocab, args.d_word,
                                          model_file=args.fastText_model_file)
        log.info("\tUsing fastText; no pickling of embeddings.")
        return word_embs

    word_embs = get_embeddings(vocab, args.word_embs_file, args.d_word)
    pkl.dump(word_embs, open(emb_file, 'wb'))
    log.info("\tSaved embeddings to %s", emb_file)
    return word_embs

def _build_vocab(args, tasks, vocab_path: str):
    ''' Build vocabulary from scratch, reading data from tasks. '''
    log.info("\tBuilding vocab from scratch")
    ### FIXME MAGIC NUMBER
    max_v_sizes = {
        'word': args.max_word_v_size,
        'char': args.max_char_v_size,
        'target': 20000, # TODO target max size
    }
    word2freq, char2freq, target2freq = get_words(tasks)
    vocab = get_vocab(word2freq, char2freq, target2freq, max_v_sizes)
    vocab.save_to_files(vocab_path)
    log.info("\tSaved vocab to %s", vocab_path)
    #  del word2freq, char2freq, target2freq

def build_tasks(args):
    '''Main logic for preparing tasks, doing so by
    1) creating / loading the tasks
    2) building / loading the vocabulary
    3) building / loading the word vectors
    4) indexing each task's data
    5) initializing lazy loaders (streaming iterators)
    '''

    # 1) create / load tasks
    prepreproc_dir = os.path.join(args.exp_dir, "prepreproc")
    utils.maybe_make_dir(prepreproc_dir)
    tasks, train_task_names, eval_task_names = \
        get_tasks(args.train_tasks, args.eval_tasks, args.max_seq_len,
                  path=args.data_dir, scratch_path=args.exp_dir,
                  load_pkl=bool(not args.reload_tasks),
                  nli_prob_probe_path=args['nli-prob'].probe_path)

    # 2) build / load vocab and indexers
    vocab_path = os.path.join(args.exp_dir, 'vocab')
    indexers = {}
    if not args.word_embs == 'none':
        indexers["words"] = SingleIdTokenIndexer()
    if args.elmo:
        indexers["elmo"] = ELMoTokenCharactersIndexer("elmo")
    if args.char_embs:
        indexers["chars"] = TokenCharactersIndexer("chars")

    if args.reload_vocab or not os.path.exists(vocab_path):
        _build_vocab(args, tasks, vocab_path)

    # Always load vocab from file.
    vocab = Vocabulary.from_files(vocab_path)
    log.info("\tLoaded vocab from %s", vocab_path)

    word_v_size = vocab.get_vocab_size('tokens')
    char_v_size = vocab.get_vocab_size('chars')
    target_v_size = vocab.get_vocab_size('targets')
    log.info("\tFinished building vocab. Using %d words, %d chars, %d targets.",
             word_v_size, char_v_size, target_v_size)
    args.max_word_v_size, args.max_char_v_size = word_v_size, char_v_size

    # 3) build / load word vectors
    word_embs = None
    if args.word_embs != 'none':
        emb_file = os.path.join(args.exp_dir, 'embs.pkl')
        if args.reload_vocab or not os.path.exists(emb_file):
            word_embs = _build_embeddings(args, vocab, emb_file)
        else:  # load from file
            word_embs = pkl.load(open(emb_file, 'rb'))

    # 4) Index tasks using vocab (if preprocessed copy not available).
    preproc_dir = os.path.join(args.exp_dir, "preproc")
    utils.maybe_make_dir(preproc_dir)
    reindex_tasks = _parse_task_list_arg(args.reindex_tasks)
    for task in tasks:
        force_reindex = (args.reload_indexing and task.name in reindex_tasks)
        for split in ALL_SPLITS:
            log_prefix = "\tTask '%s', split '%s'" % (task.name, split)
            relative_path = _get_serialized_record_path(task.name, split, "preproc")
            cache_found = _find_cached_file(args.exp_dir, args.global_ro_exp_dir,
                                            relative_path, log_prefix=log_prefix)
            if force_reindex or not cache_found:
                # Re-index from scratch.
                record_file = _get_serialized_record_path(task.name, split,
                                                          preproc_dir)
                _index_split(task, split, indexers, vocab, record_file)

        # Delete in-memory data - we'll lazy-load from disk later.
        # TODO: delete task.{split}_data_text as well?
        task.train_data = None
        task.val_data = None
        task.test_data = None
        log.info("\tTask '%s': cleared in-memory data.", task.name)

    log.info("\tFinished indexing tasks")

    # 5) Initialize tasks with data iterators.
    train_tasks = []
    eval_tasks = []
    for task in tasks:
        # Replace lists of instances with lazy generators from disk.
        task.train_data = _get_instance_generator(task.name, "train", preproc_dir,
                                                  fraction=args.training_data_fraction)
        task.val_data = _get_instance_generator(task.name, "val", preproc_dir)
        task.test_data = _get_instance_generator(task.name, "test", preproc_dir)
        if task.name in train_task_names:
            train_tasks.append(task)
        if task.name in eval_task_names:
            if args.training_data_fraction < 1 and task.name in train_task_names:
                # Rebuild the iterator so you see the full dataset in the eval training
                # phase.
                task = copy.deepcopy(task)
                task.train_data = _get_instance_generator(
                    task.name, "train", preproc_dir, fraction=1.0)
            eval_tasks.append(task)

        log.info("\tLazy-loading indexed data for task='%s' from %s",
                 task.name, preproc_dir)
    log.info("All tasks initialized with data iterators.")
    log.info('\t  Training on %s', ', '.join(train_task_names))
    log.info('\t  Evaluating on %s', ', '.join(eval_task_names))
    return train_tasks, eval_tasks, vocab, word_embs


def _parse_task_list_arg(task_list):
    '''Parse task list argument into a list of task names.'''
    if task_list == 'glue':
        return ALL_GLUE_TASKS
    elif task_list == 'none':
        return []
    else:
        return task_list.split(',')


def get_tasks(train_tasks, eval_tasks, max_seq_len, path=None,
              scratch_path=None, load_pkl=1, nli_prob_probe_path=None):
    ''' Load tasks '''
    train_task_names = _parse_task_list_arg(train_tasks)
    eval_task_names = _parse_task_list_arg(eval_tasks)
    task_names = list(set(train_task_names + eval_task_names))

    assert path is not None
    scratch_path = (scratch_path or path)
    log.info("Writing pre-preprocessed tasks to %s", scratch_path)

    tasks = []
    for name in task_names:
        assert name in NAME2INFO, 'Task not found!'
        task_info = NAME2INFO[name]
        task_src_path = os.path.join(path, task_info[1])
        task_scratch_path = os.path.join(scratch_path, task_info[1])
        pkl_path = os.path.join(task_scratch_path, "%s_task.pkl" % name)
        if os.path.isfile(pkl_path) and load_pkl:
            task = pkl.load(open(pkl_path, 'rb'))
            log.info('\tLoaded existing task %s', name)
        else:
            log.info('\tCreating task %s from scratch', name)
            task_cls = task_info[0]
            kw = task_info[2] if len(task_info) > 2 else {}
            if name == 'nli-prob':  # this task takes additional kw
                # TODO: remove special case, replace with something general
                # to pass custom loader args to task.
                kw['probe_path'] = nli_prob_probe_path
            task = task_cls(task_src_path, max_seq_len, name=name, **kw)
            utils.maybe_make_dir(task_scratch_path)
            pkl.dump(task, open(pkl_path, 'wb'))
        #task.truncate(max_seq_len, SOS_TOK, EOS_TOK)

        # Count examples, store in example_counts.
        if not hasattr(task, 'example_counts'):
            task.count_examples()
        log.info("\tTask '%s': %s", task.name,
                 " ".join(("%s=%d" % kv for kv in
                           task.example_counts.items())))
        tasks.append(task)

    log.info("\tFinished loading tasks: %s.", ' '.join([task.name for task in tasks]))
    return tasks, train_task_names, eval_task_names


def get_words(tasks):
    '''
    Get all words for all tasks for all splits for all sentences
    Return dictionary mapping words to frequencies.
    '''
    word2freq, char2freq, target2freq = defaultdict(int), defaultdict(int), defaultdict(int)

    def count_sentence(sentence):
        '''Update counts for words in the sentence'''
        for word in sentence:
            word2freq[word] += 1
            for char in list(word):
                char2freq[char] += 1
        return

    for task in tasks:
        log.info("\tCounting words for task: '%s'", task.name)
        for sentence in task.get_sentences():
            count_sentence(sentence)

    for task in tasks:
        if hasattr(task, "target_sentences"):
            for sentence in task.target_sentences:
                for word in sentence:
                    target2freq[word] += 1

    log.info("\tFinished counting words")
    return word2freq, char2freq, target2freq


def get_vocab(word2freq, char2freq, target2freq, max_v_sizes):
    '''Build vocabulary'''
    vocab = Vocabulary(counter=None, max_vocab_size=max_v_sizes)
    for special in SPECIALS:
        vocab.add_token_to_namespace(special, 'tokens')

    words_by_freq = [(word, freq) for word, freq in word2freq.items()]
    words_by_freq.sort(key=lambda x: x[1], reverse=True)
    for word, _ in words_by_freq[:max_v_sizes['word']]:
        vocab.add_token_to_namespace(word, 'tokens')

    chars_by_freq = [(char, freq) for char, freq in char2freq.items()]
    chars_by_freq.sort(key=lambda x: x[1], reverse=True)
    for char, _ in chars_by_freq[:max_v_sizes['char']]:
        vocab.add_token_to_namespace(char, 'chars')

    targets_by_freq = [(target, freq) for target, freq in target2freq.items()]
    targets_by_freq.sort(key=lambda x: x[1], reverse=True)
    for target, _ in targets_by_freq[:max_v_sizes['target']]:
        vocab.add_token_to_namespace(target, 'targets') # TODO namespace
    return vocab


def get_embeddings(vocab, vec_file, d_word):
    '''Get embeddings for the words in vocab'''
    word_v_size, unk_idx = vocab.get_vocab_size('tokens'), vocab.get_token_index(vocab._oov_token)
    embeddings = np.random.randn(word_v_size, d_word)
    with io.open(vec_file, 'r', encoding='utf-8', newline='\n', errors='ignore') as vec_fh:
        for line in vec_fh:
            word, vec = line.split(' ', 1)
            idx = vocab.get_token_index(word)
            if idx != unk_idx:
                embeddings[idx] = np.array(list(map(float, vec.split())))
    embeddings[vocab.get_token_index(vocab._padding_token)] = 0.
    embeddings = torch.FloatTensor(embeddings)
    log.info("\tFinished loading embeddings")
    return embeddings


def get_fastText_model(vocab, d_word, model_file=None):
    '''
    Same interface as get_embeddings except for fastText. Note that if the path to the model
    is provided, the embeddings will rely on that model instead.
    **Crucially, the embeddings from the pretrained model DO NOT match those from the released
    vector file**
    '''
    word_v_size, unk_idx = vocab.get_vocab_size('tokens'), vocab.get_token_index(vocab._oov_token)
    embeddings = np.random.randn(word_v_size, d_word)
    model = fastText.FastText.load_model(model_file)
    special_tokens = [vocab._padding_token, vocab._oov_token]
    # We can also just check if idx >= 2
    for idx in range(word_v_size):
        word = vocab.get_token_from_index(idx)
        if word in special_tokens:
            continue
        embeddings[idx] = model.get_word_vector(word)
    embeddings[vocab.get_token_index(vocab._padding_token)] = 0.
    embeddings = torch.FloatTensor(embeddings)
    log.info("\tFinished loading pretrained fastText model and embeddings")
    return embeddings, model






<|MERGE_RESOLUTION|>--- conflicted
+++ resolved
@@ -37,18 +37,13 @@
 from .tasks import \
     RecastKGTask, RecastLexicosynTask, RecastWinogenderTask, \
     RecastFactualityTask, RecastSentimentTask, RecastVerbcornerTask, \
-<<<<<<< HEAD
     RedditTask, \
     RecastVerbnetTask, RecastNERTask, RecastPunTask, TaggingTask, \
-    POSTaggingTask, CCGTaggingTask, Reddit_MTTask
-
-=======
-    RecastVerbnetTask, RecastNERTask, RecastPunTask
-from .tasks import MultiNLIFictionTask, \
-    MultiNLISlateTask, MultiNLIGovernmentTask, MultiNLITravelTask, \
-    MultiNLITelephoneTask
-from .tasks import POSTaggingTask, CCGTaggingTask
->>>>>>> 1cb44242
+    POSTaggingTask, CCGTaggingTask, Reddit_MTTask, \
+    MultiNLIFictionTask, MultiNLISlateTask, MultiNLIGovernmentTask, \
+    MultiNLITravelTask, 
+from .tasks import POSTaggingTask, CCGTaggingTask 
+
 
 ALL_GLUE_TASKS = ['sst', 'cola', 'mrpc', 'qqp', 'sts-b',
                   'mnli', 'qnli', 'rte', 'wnli']
@@ -83,14 +78,9 @@
              'weakgrounded': (WeakGroundedTask, 'mscoco/weakgrounded/'),
              'grounded': (GroundedTask, 'mscoco/grounded/'),
              'reddit': (RedditTask, 'reddit_comments_replies/'),
-<<<<<<< HEAD
              'reddit_MTtask': (Reddit_MTTask, 'reddit_comments_replies_MT/'),
-	         'pos': (POSTaggingTask, 'POS/'),
-	         'ccg': (CCGTaggingTask, 'CCG/'),
-=======
              'pos': (POSTaggingTask, 'POS/'),
              'ccg': (CCGTaggingTask, 'CCG/'),
->>>>>>> 1cb44242
              'nli-prob': (NLITypeProbingTask, 'NLI-Prob/'),
              'vae': (VAETask, 'VAE'),
              'recast-kg': (RecastKGTask, 'DNC/kg-relations'),
