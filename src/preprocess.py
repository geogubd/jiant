'''Preprocessing functions and pipeline'''
import io
import os
import sys
import copy
import logging as log
from collections import defaultdict
import numpy as np
import torch

from allennlp.data import Vocabulary
from allennlp.data.token_indexers import \
    SingleIdTokenIndexer, ELMoTokenCharactersIndexer, \
    TokenCharactersIndexer

try:
    import fastText
except BaseException:
    log.info("fastText library not found!")

import _pickle as pkl

from . import serialize
from . import utils
from . import tasks as tasks_module

<<<<<<< HEAD
from .tasks import SingleClassificationTask, PairClassificationTask, \
    PairRegressionTask, SequenceGenerationTask, RankingTask, \
    CoLATask, MRPCTask, MultiNLITask, MultiNLIFictionTask, \
    MultiNLISlateTask, MultiNLIGovernmentTask, MultiNLITravelTask, \
    MultiNLITelephoneTask, QQPTask, QQPAltTask, RTETask, \
    QNLITask, QNLIAltTask, SNLITask, SSTTask, STSBTask, WNLITask, \
    LanguageModelingTask, PDTBTask, \
=======
from .tasks import \
    CoLATask, MRPCTask, MultiNLITask, QQPTask, RTETask, \
    QNLITask, SNLITask, SSTTask, STSBTask, WNLITask, \
    PDTBTask, \
>>>>>>> b5152289
    WikiText2LMTask, WikiText103LMTask, DisSentBWBSingleTask, \
    DisSentWikiSingleTask, DisSentWikiFullTask, \
    JOCITask, PairOrdinalRegressionTask, WeakGroundedTask, \
    GroundedTask, MTTask, MTAltTask, BWBLMTask, WikiInsertionsTask, \
    NLITypeProbingTask, MultiNLIAltTask, VAETask, \
    RedditTask
from .tasks import \
    RecastKGTask, RecastLexicosynTask, RecastWinogenderTask, \
    RecastFactualityTask, RecastSentimentTask, RecastVerbcornerTask, \
    RecastVerbnetTask, RecastNERTask, RecastPunTask
from .tasks import MultiNLIFictionTask, \
    MultiNLISlateTask, MultiNLIGovernmentTask, MultiNLITravelTask, \
    MultiNLITelephoneTask
from .tasks import POSTaggingTask, CCGTaggingTask

ALL_GLUE_TASKS = ['sst', 'cola', 'mrpc', 'qqp', 'sts-b',
                  'mnli', 'qnli', 'rte', 'wnli']

# DEPRECATED: use @register_task in tasks.py instead.
NAME2INFO = {'sst': (SSTTask, 'SST-2/'),
             'cola': (CoLATask, 'CoLA/'),
             'mrpc': (MRPCTask, 'MRPC/'),
             'qqp': (QQPTask, 'QQP'),
             'qqp-alt': (QQPAltTask, 'QQP'),
             'sts-b': (STSBTask, 'STS-B/'),
             'mnli': (MultiNLITask, 'MNLI/'),
             'mnli-alt': (MultiNLIAltTask, 'MNLI/'),
             'mnli-fiction': (MultiNLIFictionTask, 'MNLI/'),
             'mnli-slate': (MultiNLISlateTask, 'MNLI/'),
             'mnli-government': (MultiNLIGovernmentTask, 'MNLI/'),
             'mnli-telephone': (MultiNLITelephoneTask, 'MNLI/'),
             'mnli-travel': (MultiNLITravelTask, 'MNLI/'),
             'qnli': (QNLITask, 'QNLI/'),
             'qnli-alt': (QNLIAltTask, 'QNLI/'),
             'rte': (RTETask, 'RTE/'),
             'snli': (SNLITask, 'SNLI/'),
             'wnli': (WNLITask, 'WNLI/'),
             'joci': (JOCITask, 'JOCI/'),
             'wiki2': (WikiText2LMTask, 'WikiText2/'),
             'wiki103': (WikiText103LMTask, 'WikiText103/'),
             'bwb': (BWBLMTask, 'BWB/'),
             'pdtb': (PDTBTask, 'PDTB/'),
             'wmt14_en_de': (MTTask, 'wmt14_en_de'),
             'wmt14_en_de-alt': (MTAltTask, 'wmt14_en_de-alt'),
             'wikiins': (WikiInsertionsTask, 'wiki-insertions'),
             'dissentbwb': (DisSentBWBSingleTask, 'DisSent/bwb/'),
             'dissentwiki': (DisSentWikiSingleTask, 'DisSent/wikitext/'),
             'dissentwikifull': (DisSentWikiFullTask, 'DisSent/wikitext/'),
             'weakgrounded': (WeakGroundedTask, 'mscoco/weakgrounded/'),
             'grounded': (GroundedTask, 'mscoco/grounded/'),
             'reddit': (RedditTask, 'reddit_comments_replies/'),
             'pos': (POSTaggingTask, 'POS/'),
             'ccg': (CCGTaggingTask, 'CCG/'),
             'nli-prob': (NLITypeProbingTask, 'NLI-Prob/'),
             'vae': (VAETask, 'VAE'),
             'recast-kg': (RecastKGTask, 'DNC/kg-relations'),
             'recast-lexicosyntax': (RecastLexicosynTask, 'DNC/lexicosyntactic_recasted'),
             'recast-winogender': (RecastWinogenderTask, 'DNC/manually-recast-winogender'),
             'recast-factuality': (RecastFactualityTask, 'DNC/recast_factuality_data'),
             'recast-ner': (RecastNERTask, 'DNC/recast_ner_data'),
             'recast-puns': (RecastPunTask, 'DNC/recast_puns_data'),
             'recast-sentiment': (RecastSentimentTask, 'DNC/recast_sentiment_data'),
             'recast-verbcorner': (RecastVerbcornerTask, 'DNC/recast_verbcorner_data'),
             'recast-verbnet': (RecastVerbnetTask, 'DNC/recast_verbnet_data'),
             }
# Add any tasks registered in tasks.py
NAME2INFO.update(tasks_module.REGISTRY)

SOS_TOK, EOS_TOK = "<SOS>", "<EOS>"
SPECIALS = [SOS_TOK, EOS_TOK]

ALL_SPLITS = ['train', 'val', 'test']


def _get_serialized_record_path(task_name, split, preproc_dir):
    """Get the canonical path for a serialized task split."""
    serialized_record_path = os.path.join(preproc_dir,
                                          "{:s}__{:s}_data".format(task_name, split))
    return serialized_record_path


def _get_instance_generator(task_name, split, preproc_dir, fraction=None):
    """Get a lazy generator for the given task and split.

    Args:
        task_name: (string), task name
        split: (string), split name ('train', 'val', or 'test')
        preproc_dir: (string) path to preprocessing dir
        fraction: if set to a float between 0 and 1, load only the specified percentage
          of examples. Hashing is used to ensure that the same examples are loaded each
          epoch.

    Returns:
        serialize.RepeatableIterator yielding Instance objects
    """
    filename = _get_serialized_record_path(task_name, split, preproc_dir)
    assert os.path.isfile(filename), ("Record file '%s' not found!" % filename)
    return serialize.read_records(filename, repeatable=True, fraction=fraction)


def _indexed_instance_generator(instance_iter, vocab):
    """Yield indexed instances. Instances are modified in-place.

    TODO(iftenney): multiprocess the $%^& out of this.

    Args:
        instance_iter: iterable(Instance) of examples
        vocab: Vocabulary for use in indexing

    Yields:
        Instance with indexed fields.
    """
    for instance in instance_iter:
        instance.index_fields(vocab)
        # Strip token fields to save memory and disk.
        del_field_tokens(instance)
        yield instance


def del_field_tokens(instance):
    ''' Save memory by deleting the tokens that will no longer be used.

    Args:
        instance: AllenNLP Instance. Modified in-place.
    '''
    if 'input1' in instance.fields:
        field = instance.fields['input1']
        del field.tokens
    if 'input2' in instance.fields:
        field = instance.fields['input2']
        del field.tokens


def _index_split(task, split, indexers, vocab, record_file):
    """Index instances and stream to disk.
    Args:
        task: Task instance
        split: (string), 'train', 'val', or 'test'
        indexers: dict of token indexers
        vocab: Vocabulary instance
        record_file: (string) file to write serialized Instances to
    """
    log_prefix = "\tTask '%s', split '%s'" % (task.name, split)
    log.info("%s: indexing from scratch", log_prefix)
    split_text = task.get_split_text(split)
    instance_iter = task.process_split(split_text, indexers)
    if hasattr(instance_iter, '__len__'):  # if non-lazy
        log.warn("%s: non-lazy Instance generation. You'll want to refactor "
                 "%s.process_split to return a lazy iterator.", log_prefix,
                 type(task).__name__)
        log.info("%s: %d examples to index", log_prefix, len(instance_iter))
        # Copy so that we don't store indexed data in memory.
        # TODO: remove this case and stream everything.
        instance_iter = utils.copy_iter(instance_iter)

    # Counter for lazy-loaded data, so we can log the # of elements.
    _instance_counter = 0
    def _counter_iter(elems):
        nonlocal _instance_counter
        for elem in elems:
            _instance_counter += 1
            yield elem
    instance_iter = _counter_iter(instance_iter)

    # Actually call generators and stream to disk.
    serialize.write_records(
        _indexed_instance_generator(instance_iter, vocab), record_file)
    log.info("%s: saved %d instances to %s",
             log_prefix, _instance_counter, record_file)

def _find_cached_file(exp_dir: str, global_exp_cache_dir: str,
                      relative_path: str, log_prefix: str="") -> bool:
    """Find a cached file.

    Look in local exp_dir first, then in global_exp_cache_dir. If found in the
    global dir, make a symlink in the local dir pointing to the global one.

    Args:
        exp_dir: (string) local experiment dir
        global_exp_cache_dir: (string) global experiment cache
        relative_path: (string) relative path to file, from exp_dir
        log_prefix: (string) prefix for logging info

    Returns:
        True if file was found in either location.
    """
    if log_prefix:
        log_prefix = log_prefix + ": "
    # Try in local preproc dir.
    local_file = os.path.join(exp_dir, relative_path)
    if os.path.isfile(local_file) or os.path.islink(local_file):
        log.info("%sFound preprocessed copy in %s", log_prefix, local_file)
        return True
    # Try in global preproc dir; if found, make a symlink.
    global_file = os.path.join(global_exp_cache_dir, relative_path)
    if os.path.exists(global_file):
        log.info("%sFound (global) preprocessed copy in %s", log_prefix, global_file)
        os.symlink(global_file, local_file)
        log.info("%sCreated symlink: %s -> %s", log_prefix, local_file, global_file)
        return True
    return False

def _build_embeddings(args, vocab, emb_file: str):
    ''' Build word embeddings from from scratch. '''
    log.info("\tBuilding embeddings from scratch")
    if args.fastText:
        word_embs, _ = get_fastText_model(vocab, args.d_word,
                                          model_file=args.fastText_model_file)
        log.info("\tUsing fastText; no pickling of embeddings.")
        return word_embs

    word_embs = get_embeddings(vocab, args.word_embs_file, args.d_word)
    pkl.dump(word_embs, open(emb_file, 'wb'))
    log.info("\tSaved embeddings to %s", emb_file)
    return word_embs

def _build_vocab(args, tasks, vocab_path: str):
    ''' Build vocabulary from scratch, reading data from tasks. '''
    log.info("\tBuilding vocab from scratch")
    ### FIXME MAGIC NUMBER
    max_v_sizes = {
        'word': args.max_word_v_size,
        'char': args.max_char_v_size,
        'target': 20000, # TODO target max size
    }
    word2freq, char2freq, target2freq = get_words(tasks)
    vocab = get_vocab(word2freq, char2freq, target2freq, max_v_sizes)
    for task in tasks:  # add custom label namespaces
        add_task_label_vocab(vocab, task)
    vocab.save_to_files(vocab_path)
    log.info("\tSaved vocab to %s", vocab_path)
    #  del word2freq, char2freq, target2freq

def build_tasks(args):
    '''Main logic for preparing tasks, doing so by
    1) creating / loading the tasks
    2) building / loading the vocabulary
    3) building / loading the word vectors
    4) indexing each task's data
    5) initializing lazy loaders (streaming iterators)
    '''

    # 1) create / load tasks
    prepreproc_dir = os.path.join(args.exp_dir, "prepreproc")
    utils.maybe_make_dir(prepreproc_dir)
    tasks, train_task_names, eval_task_names = \
        get_tasks(args.train_tasks, args.eval_tasks, args.max_seq_len,
                  path=args.data_dir, scratch_path=args.exp_dir,
                  load_pkl=bool(not args.reload_tasks),
                  nli_prob_probe_path=args['nli-prob'].probe_path)

    # 2) build / load vocab and indexers
    vocab_path = os.path.join(args.exp_dir, 'vocab')
    indexers = {}
    if not args.word_embs == 'none':
        indexers["words"] = SingleIdTokenIndexer()
    if args.elmo:
        indexers["elmo"] = ELMoTokenCharactersIndexer("elmo")
    if args.char_embs:
        indexers["chars"] = TokenCharactersIndexer("chars")

    if args.reload_vocab or not os.path.exists(vocab_path):
        _build_vocab(args, tasks, vocab_path)

    # Always load vocab from file.
    vocab = Vocabulary.from_files(vocab_path)
    log.info("\tLoaded vocab from %s", vocab_path)

    word_v_size = vocab.get_vocab_size('tokens')
    char_v_size = vocab.get_vocab_size('chars')
    target_v_size = vocab.get_vocab_size('targets')
    log.info("\tFinished building vocab. Using %d words, %d chars, %d targets.",
             word_v_size, char_v_size, target_v_size)
    args.max_word_v_size, args.max_char_v_size = word_v_size, char_v_size

    # 3) build / load word vectors
    word_embs = None
    if args.word_embs != 'none':
        emb_file = os.path.join(args.exp_dir, 'embs.pkl')
        if args.reload_vocab or not os.path.exists(emb_file):
            word_embs = _build_embeddings(args, vocab, emb_file)
        else:  # load from file
            word_embs = pkl.load(open(emb_file, 'rb'))

    # 4) Index tasks using vocab (if preprocessed copy not available).
    preproc_dir = os.path.join(args.exp_dir, "preproc")
    utils.maybe_make_dir(preproc_dir)
    reindex_tasks = _parse_task_list_arg(args.reindex_tasks)
    for task in tasks:
        force_reindex = (args.reload_indexing and task.name in reindex_tasks)
        for split in ALL_SPLITS:
            log_prefix = "\tTask '%s', split '%s'" % (task.name, split)
            relative_path = _get_serialized_record_path(task.name, split, "preproc")
            cache_found = _find_cached_file(args.exp_dir, args.global_ro_exp_dir,
                                            relative_path, log_prefix=log_prefix)
            if force_reindex or not cache_found:
                # Re-index from scratch.
                record_file = _get_serialized_record_path(task.name, split,
                                                          preproc_dir)
                _index_split(task, split, indexers, vocab, record_file)

        # Delete in-memory data - we'll lazy-load from disk later.
        # TODO: delete task.{split}_data_text as well?
        task.train_data = None
        task.val_data = None
        task.test_data = None
        log.info("\tTask '%s': cleared in-memory data.", task.name)

    log.info("\tFinished indexing tasks")

    # 5) Initialize tasks with data iterators.
    train_tasks = []
    eval_tasks = []
    for task in tasks:
        # Replace lists of instances with lazy generators from disk.
        task.train_data = _get_instance_generator(task.name, "train", preproc_dir,
                                                  fraction=args.training_data_fraction)
        task.val_data = _get_instance_generator(task.name, "val", preproc_dir)
        task.test_data = _get_instance_generator(task.name, "test", preproc_dir)
        if task.name in train_task_names:
            train_tasks.append(task)
        if task.name in eval_task_names:
            if args.training_data_fraction < 1 and task.name in train_task_names:
                # Rebuild the iterator so you see the full dataset in the eval training
                # phase.
                task = copy.deepcopy(task)
                task.train_data = _get_instance_generator(
                    task.name, "train", preproc_dir, fraction=1.0)
            eval_tasks.append(task)

        log.info("\tLazy-loading indexed data for task='%s' from %s",
                 task.name, preproc_dir)
    log.info("All tasks initialized with data iterators.")
    log.info('\t  Training on %s', ', '.join(train_task_names))
    log.info('\t  Evaluating on %s', ', '.join(eval_task_names))
    return train_tasks, eval_tasks, vocab, word_embs


def _parse_task_list_arg(task_list):
    '''Parse task list argument into a list of task names.'''
    task_names = []
    for task_name in task_list.split(','):
        if task_name == 'glue':
            task_names.extend(ALL_GLUE_TASKS)
        elif task_name == 'none' or task_name == '':
            continue
        else:
            task_names.append(task_name)
    return task_names


def get_tasks(train_tasks, eval_tasks, max_seq_len, path=None,
              scratch_path=None, load_pkl=1, nli_prob_probe_path=None):
    ''' Load tasks '''
    train_task_names = _parse_task_list_arg(train_tasks)
    eval_task_names = _parse_task_list_arg(eval_tasks)
    task_names = sorted(set(train_task_names + eval_task_names))

    assert path is not None
    scratch_path = (scratch_path or path)
    log.info("Writing pre-preprocessed tasks to %s", scratch_path)

    tasks = []
    for name in task_names:
        assert name in NAME2INFO, "Task '{:s}' not found!".format(name)
        task_info = NAME2INFO[name]
        task_src_path = os.path.join(path, task_info[1])
        task_scratch_path = os.path.join(scratch_path, task_info[1])
        pkl_path = os.path.join(task_scratch_path, "%s_task.pkl" % name)
        if os.path.isfile(pkl_path) and load_pkl:
            task = pkl.load(open(pkl_path, 'rb'))
            log.info('\tLoaded existing task %s', name)
        else:
            log.info('\tCreating task %s from scratch', name)
            task_cls = task_info[0]
            kw = task_info[2] if len(task_info) > 2 else {}
            if name == 'nli-prob':  # this task takes additional kw
                # TODO: remove special case, replace with something general
                # to pass custom loader args to task.
                kw['probe_path'] = nli_prob_probe_path
            task = task_cls(task_src_path, max_seq_len, name=name, **kw)
            utils.maybe_make_dir(task_scratch_path)
            pkl.dump(task, open(pkl_path, 'wb'))
        #task.truncate(max_seq_len, SOS_TOK, EOS_TOK)

        # Count examples, store in example_counts.
        if not hasattr(task, 'example_counts'):
            task.count_examples()
        log.info("\tTask '%s': %s", task.name,
                 " ".join(("%s=%d" % kv for kv in
                           task.example_counts.items())))
        tasks.append(task)

    log.info("\tFinished loading tasks: %s.", ' '.join([task.name for task in tasks]))
    return tasks, train_task_names, eval_task_names


def get_words(tasks):
    '''
    Get all words for all tasks for all splits for all sentences
    Return dictionary mapping words to frequencies.
    '''
    word2freq, char2freq, target2freq = defaultdict(int), defaultdict(int), defaultdict(int)

    def count_sentence(sentence):
        '''Update counts for words in the sentence'''
        for word in sentence:
            word2freq[word] += 1
            for char in list(word):
                char2freq[char] += 1
        return

    for task in tasks:
        log.info("\tCounting words for task: '%s'", task.name)
        for sentence in task.get_sentences():
            count_sentence(sentence)

    for task in tasks:
        if hasattr(task, "target_sentences"):
            for sentence in task.target_sentences:
                for word in sentence:
                    target2freq[word] += 1

    log.info("\tFinished counting words")
    return word2freq, char2freq, target2freq


def get_vocab(word2freq, char2freq, target2freq, max_v_sizes):
    '''Build vocabulary'''
    vocab = Vocabulary(counter=None, max_vocab_size=max_v_sizes)
    for special in SPECIALS:
        vocab.add_token_to_namespace(special, 'tokens')

    words_by_freq = [(word, freq) for word, freq in word2freq.items()]
    words_by_freq.sort(key=lambda x: x[1], reverse=True)
    for word, _ in words_by_freq[:max_v_sizes['word']]:
        vocab.add_token_to_namespace(word, 'tokens')

    chars_by_freq = [(char, freq) for char, freq in char2freq.items()]
    chars_by_freq.sort(key=lambda x: x[1], reverse=True)
    for char, _ in chars_by_freq[:max_v_sizes['char']]:
        vocab.add_token_to_namespace(char, 'chars')

    targets_by_freq = [(target, freq) for target, freq in target2freq.items()]
    targets_by_freq.sort(key=lambda x: x[1], reverse=True)
    for target, _ in targets_by_freq[:max_v_sizes['target']]:
        vocab.add_token_to_namespace(target, 'targets') # TODO namespace
    return vocab

def add_task_label_vocab(vocab, task):
    '''Add custom task labels to a separate namespace.

    If task has a 'get_all_labels' method, call that to get a list of labels
    to populate the <task_name>_labels vocabulary namespace.

    This is the recommended way to implement multiclass models: in your task's
    process_split code, make instances that use LabelFields with the task label
    namespace, e.g.:
        label_namespace = "%s_labels" % self.name
        label = LabelField(label_string, label_namespace=label_namespace)
    This will cause them to be properly indexed by the Vocabulary.

    This can then be accessed when generating Instances, either via a custom
    Indexer or by invoking the namespace when creating a LabelField.
    '''
    if not hasattr(task, 'get_all_labels'):
        return
    namespace = task.name + "_labels"
    log.info("\tTask '%s': adding vocab namespace '%s'", task.name, namespace)
    for label in task.get_all_labels():
        vocab.add_token_to_namespace(label, namespace)

def get_embeddings(vocab, vec_file, d_word):
    '''Get embeddings for the words in vocab'''
    word_v_size, unk_idx = vocab.get_vocab_size('tokens'), vocab.get_token_index(vocab._oov_token)
    embeddings = np.random.randn(word_v_size, d_word)
    with io.open(vec_file, 'r', encoding='utf-8', newline='\n', errors='ignore') as vec_fh:
        for line in vec_fh:
            word, vec = line.split(' ', 1)
            idx = vocab.get_token_index(word)
            if idx != unk_idx:
                embeddings[idx] = np.array(list(map(float, vec.split())))
    embeddings[vocab.get_token_index(vocab._padding_token)] = 0.
    embeddings = torch.FloatTensor(embeddings)
    log.info("\tFinished loading embeddings")
    return embeddings


def get_fastText_model(vocab, d_word, model_file=None):
    '''
    Same interface as get_embeddings except for fastText. Note that if the path to the model
    is provided, the embeddings will rely on that model instead.
    **Crucially, the embeddings from the pretrained model DO NOT match those from the released
    vector file**
    '''
    word_v_size, unk_idx = vocab.get_vocab_size('tokens'), vocab.get_token_index(vocab._oov_token)
    embeddings = np.random.randn(word_v_size, d_word)
    model = fastText.FastText.load_model(model_file)
    special_tokens = [vocab._padding_token, vocab._oov_token]
    # We can also just check if idx >= 2
    for idx in range(word_v_size):
        word = vocab.get_token_from_index(idx)
        if word in special_tokens:
            continue
        embeddings[idx] = model.get_word_vector(word)
    embeddings[vocab.get_token_index(vocab._padding_token)] = 0.
    embeddings = torch.FloatTensor(embeddings)
    log.info("\tFinished loading pretrained fastText model and embeddings")
    return embeddings, model<|MERGE_RESOLUTION|>--- conflicted
+++ resolved
@@ -24,7 +24,6 @@
 from . import utils
 from . import tasks as tasks_module
 
-<<<<<<< HEAD
 from .tasks import SingleClassificationTask, PairClassificationTask, \
     PairRegressionTask, SequenceGenerationTask, RankingTask, \
     CoLATask, MRPCTask, MultiNLITask, MultiNLIFictionTask, \
@@ -32,12 +31,6 @@
     MultiNLITelephoneTask, QQPTask, QQPAltTask, RTETask, \
     QNLITask, QNLIAltTask, SNLITask, SSTTask, STSBTask, WNLITask, \
     LanguageModelingTask, PDTBTask, \
-=======
-from .tasks import \
-    CoLATask, MRPCTask, MultiNLITask, QQPTask, RTETask, \
-    QNLITask, SNLITask, SSTTask, STSBTask, WNLITask, \
-    PDTBTask, \
->>>>>>> b5152289
     WikiText2LMTask, WikiText103LMTask, DisSentBWBSingleTask, \
     DisSentWikiSingleTask, DisSentWikiFullTask, \
     JOCITask, PairOrdinalRegressionTask, WeakGroundedTask, \
