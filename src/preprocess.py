'''Preprocessing functions and pipeline

To add new tasks, add task-specific preprocessing functions to process_task()'''
import io
import os
import logging as log
from collections import defaultdict
import numpy as np
import torch

from allennlp.data import Instance, Vocabulary, Token
from allennlp.data.fields import TextField, LabelField
from allennlp.data.token_indexers import SingleIdTokenIndexer, ELMoTokenCharactersIndexer, \
    TokenCharactersIndexer
from allennlp_mods.numeric_field import NumericField

try:
    import fastText
except BaseException:
    log.info("fastText library not found!")

import _pickle as pkl

from tasks import SingleClassificationTask, PairClassificationTask, \
    PairRegressionTask, SequenceGenerationTask, RankingTask, \
    CoLATask, MRPCTask, MultiNLITask, MultiNLIFictionTask, \
    MultiNLISlateTask, MultiNLIGovernmentTask, MultiNLITravelTask, \
    MultiNLITelephoneTask, QQPTask, RTETask, \
    QNLITask, SNLITask, SSTTask, STSBTask, WNLITask, \
    LanguageModelingTask, PDTBTask, \
    WikiText2LMTask, WikiText103LMTask, DisSentBWBSingleTask, \
    DisSentWikiSingleTask, DisSentWikiFullTask, \
    JOCITask, PairOrdinalRegressionTask

NAME2INFO = {'sst': (SSTTask, 'SST-2/'),
             'cola': (CoLATask, 'CoLA/'),
             'mrpc': (MRPCTask, 'MRPC/'),
             'qqp': (QQPTask, 'QQP'),
             'sts-b': (STSBTask, 'STS-B/'),
             'mnli': (MultiNLITask, 'MNLI/'),
             'mnli-fiction': (MultiNLIFictionTask, 'MNLI/'),
             'mnli-slate': (MultiNLISlateTask, 'MNLI/'),
             'mnli-government': (MultiNLIGovernmentTask, 'MNLI/'),
             'mnli-telephone': (MultiNLITelephoneTask, 'MNLI/'),
             'mnli-travel': (MultiNLITravelTask, 'MNLI/'),
             'qnli': (QNLITask, 'QNLI/'),
             'rte': (RTETask, 'RTE/'),
             'snli': (SNLITask, 'SNLI/'),
             'wnli': (WNLITask, 'WNLI/'),
             'joci': (JOCITask, 'JOCI/'),
             'wiki2': (WikiText2LMTask, 'WikiText2/'),
             'wiki103': (WikiText103LMTask, 'WikiText103/'),
             'pdtb': (PDTBTask, 'PDTB/'),
             'dissentbwb': (DisSentBWBSingleTask, 'DisSent/bwb/'),
             'dissentwiki': (DisSentWikiSingleTask, 'DisSent/wikitext/'),
             'dissentwikifull': (DisSentWikiFullTask, 'DisSent/wikitext/')
             }

SOS_TOK, EOS_TOK = "<SOS>", "<EOS>"
SPECIALS = [SOS_TOK, EOS_TOK]


def build_tasks(args):
    '''Main logic for preparing tasks, doing so by
    1) creating / loading the tasks
    2) building / loading the vocabulary
    3) building / loading the word vectors
    4) indexing each task's data
    '''

    # 1) create / load tasks

    prepreproc_dir = os.path.join(args.exp_dir, "prepreproc")
    if not os.path.isdir(prepreproc_dir):
        os.mkdir(prepreproc_dir)
    tasks, train_task_names, eval_task_names = \
        get_tasks(args.train_tasks, args.eval_tasks, args.max_seq_len,
                  path=args.data_dir, scratch_path=args.exp_dir,
                  load_pkl=bool(not args.reload_tasks))

    # 2 + 3) build / load vocab and word vectors
    vocab_path = os.path.join(args.exp_dir, 'vocab')
    emb_file = os.path.join(args.exp_dir, 'embs.pkl')
    token_indexer = {}
    if not args.word_embs == 'none':
        token_indexer["words"] = SingleIdTokenIndexer()
    if args.elmo:
        token_indexer["elmo"] = ELMoTokenCharactersIndexer("elmo")
    if args.char_embs:
        token_indexer["chars"] = TokenCharactersIndexer("chars")
    if not args.reload_vocab and os.path.exists(vocab_path):
        vocab = Vocabulary.from_files(vocab_path)
        log.info("\tLoaded vocab from %s", vocab_path)
    else:
        log.info("\tBuilding vocab from scratch")
        max_v_sizes = {'word': args.max_word_v_size, 'char': args.max_char_v_size}
        word2freq, char2freq = get_words(tasks)
        vocab = get_vocab(word2freq, char2freq, max_v_sizes)
        vocab.save_to_files(vocab_path)
        log.info("\tSaved vocab to %s", vocab_path)
        del word2freq, char2freq
    word_v_size = vocab.get_vocab_size('tokens')
    char_v_size = vocab.get_vocab_size('chars')
    log.info("\tFinished building vocab. Using %d words, %d chars.",
             word_v_size, char_v_size)
    args.max_word_v_size, args.max_char_v_size = word_v_size, char_v_size
    if args.word_embs != 'none':
        if not args.reload_vocab and os.path.exists(emb_file):
            word_embs = pkl.load(open(emb_file, 'rb'))
        else:
            log.info("\tBuilding embeddings from scratch")
            if args.fastText:
                word_embs, _ = get_fastText_model(vocab, args.d_word,
                                                  model_file=args.fastText_model_file)
                log.info("\tNo pickling")
            else:
                word_embs = get_embeddings(vocab, args.word_embs_file, args.d_word)
                pkl.dump(word_embs, open(emb_file, 'wb'))
                log.info("\tSaved embeddings to %s", emb_file)
    else:
        word_embs = None

    # 4) Index tasks using vocab, using previous preprocessing if available.
<<<<<<< HEAD
    preproc_dir = os.path.join(args.exp_dir, "preproc")
    if not os.path.isdir(preproc_dir):
        os.mkdir(preproc_dir)
    preproc_file_names = []
    if not args.reload_vocab and not args.reload_indexing:
        for file in os.listdir(preproc_dir):
            preproc_file_names.append(file)
=======
    preproc_file = os.path.join(args.exp_dir, args.preproc_file)
    if os.path.exists(preproc_file) and not args.reload_vocab and not args.reload_indexing:
        log.info("\tLoading preprocessed data (this may be slow) from %s", preproc_file)
        preproc = pkl.load(open(preproc_file, 'rb'))
        save_preproc = 0
    else:
        preproc = {}
>>>>>>> d11a3409
    for task in tasks:
        if task.name in preproc_files:
            train, val, test = get_task_generator(task.name)
            task.train_data = train
            task.val_data = val
            task.test_data = test
            log.info("\tLoaded indexed data for %s from %s", task.name, preproc_file)
        else:
            log.info("\tIndexing task %s from scratch", task.name)
            train_val_test_dict = process_task(task, token_indexer, vocab)
            del_field_tokens(train_val_test_dict)
            serialize_instances_for_task(task, train_val_test_dict, )
            log.info("\tSaved data to %s", preproc_file)
    log.info("\tFinished indexing tasks")

    train_tasks = [task for task in tasks if task.name in train_task_names]
    eval_tasks = [task for task in tasks if task.name in eval_task_names]
    log.info('\t  Training on %s', ', '.join(train_task_names))
    log.info('\t  Evaluating on %s', ', '.join(eval_task_names))
    return train_tasks, eval_tasks, vocab, word_embs


def serialize_instances_for_task(task, train_val_test_dict):
    pass


def get_task_generator(task_name):
    train_generator = []
    val_generator = []
    test_generator = []
    return train_generator, val_generator, test_generator


def get_tasks(train_tasks, eval_tasks, max_seq_len, path=None,
              scratch_path=None, load_pkl=1):
    ''' Load tasks '''
    def parse_tasks(task_list):
        '''parse string of tasks'''
        if task_list == 'glue':
            tasks = ['sst', 'cola', 'mrpc', 'qqp', 'sts-b', 'mnli', 'qnli', 'rte', 'wnli']
        elif task_list == 'none':
            tasks = []
        else:
            tasks = task_list.split(',')
        return tasks

    train_task_names = parse_tasks(train_tasks)
    eval_task_names = parse_tasks(eval_tasks)
    task_names = list(set(train_task_names + eval_task_names))

    assert path is not None
    scratch_path = (scratch_path or path)
    log.info("Writing pre-preprocessed tasks to %s", scratch_path)

    tasks = []
    for name in task_names:
        assert name in NAME2INFO, 'Task not found!'
        task_src_path = os.path.join(path, NAME2INFO[name][1])
        task_scratch_path = os.path.join(scratch_path, NAME2INFO[name][1])
        pkl_path = os.path.join(task_scratch_path, "%s_task.pkl" % name)
        if os.path.isfile(pkl_path) and load_pkl:
            task = pkl.load(open(pkl_path, 'rb'))
            log.info('\tLoaded existing task %s', name)
        else:
            log.info('\tCreating task %s from scratch', name)
            task = NAME2INFO[name][0](task_src_path, max_seq_len, name)
            if not os.path.isdir(task_scratch_path):
                os.mkdir(task_scratch_path)
            pkl.dump(task, open(pkl_path, 'wb'))
        #task.truncate(max_seq_len, SOS_TOK, EOS_TOK)
        tasks.append(task)
    log.info("\tFinished loading tasks: %s.", ' '.join([task.name for task in tasks]))
    return tasks, train_task_names, eval_task_names


def get_words(tasks):
    '''
    Get all words for all tasks for all splits for all sentences
    Return dictionary mapping words to frequencies.
    '''
    word2freq, char2freq = defaultdict(int), defaultdict(int)

    def count_sentence(sentence):
        '''Update counts for words in the sentence'''
        for word in sentence:
            word2freq[word] += 1
            for char in list(word):
                char2freq[char] += 1
        return

    for task in tasks:
        for sentence in task.sentences:
            count_sentence(sentence)

    log.info("\tFinished counting words")
    return word2freq, char2freq


def get_vocab(word2freq, char2freq, max_v_sizes):
    '''Build vocabulary'''
    vocab = Vocabulary(counter=None, max_vocab_size=max_v_sizes)
    for special in SPECIALS:
        vocab.add_token_to_namespace(special, 'tokens')

    words_by_freq = [(word, freq) for word, freq in word2freq.items()]
    words_by_freq.sort(key=lambda x: x[1], reverse=True)
    for word, _ in words_by_freq[:max_v_sizes['word']]:
        vocab.add_token_to_namespace(word, 'tokens')

    chars_by_freq = [(char, freq) for char, freq in char2freq.items()]
    chars_by_freq.sort(key=lambda x: x[1], reverse=True)
    for char, _ in chars_by_freq[:max_v_sizes['char']]:
        vocab.add_token_to_namespace(char, 'chars')
    return vocab


def del_field_tokens(task):
    ''' Save memory by deleting the tokens that will no longer be used '''
    all_instances = task.train_data + task.val_data + task.test_data
    for instance in all_instances:
        if 'input1' in instance.fields:
            field = instance.fields['input1']
            del field.tokens
        if 'input2' in instance.fields:
            field = instance.fields['input2']
            del field.tokens


def get_embeddings(vocab, vec_file, d_word):
    '''Get embeddings for the words in vocab'''
    word_v_size, unk_idx = vocab.get_vocab_size('tokens'), vocab.get_token_index(vocab._oov_token)
    embeddings = np.random.randn(word_v_size, d_word)
    with io.open(vec_file, 'r', encoding='utf-8', newline='\n', errors='ignore') as vec_fh:
        for line in vec_fh:
            word, vec = line.split(' ', 1)
            idx = vocab.get_token_index(word)
            if idx != unk_idx:
                embeddings[idx] = np.array(list(map(float, vec.split())))
    embeddings[vocab.get_token_index(vocab._padding_token)] = 0.
    embeddings = torch.FloatTensor(embeddings)
    log.info("\tFinished loading embeddings")
    return embeddings


def get_fastText_model(vocab, d_word, model_file=None):
    '''
    Same interface as get_embeddings except for fastText. Note that if the path to the model
    is provided, the embeddings will rely on that model instead.
    **Crucially, the embeddings from the pretrained model DO NOT match those from the released
    vector file**
    '''
    word_v_size, unk_idx = vocab.get_vocab_size('tokens'), vocab.get_token_index(vocab._oov_token)
    embeddings = np.random.randn(word_v_size, d_word)
    model = fastText.FastText.load_model(model_file)
    special_tokens = [vocab._padding_token, vocab._oov_token]
    # We can also just check if idx >= 2
    for idx in range(word_v_size):
        word = vocab.get_token_from_index(idx)
        if word in special_tokens:
            continue
        embeddings[idx] = model.get_word_vector(word)
    embeddings[vocab.get_token_index(vocab._padding_token)] = 0.
    embeddings = torch.FloatTensor(embeddings)
    log.info("\tFinished loading pretrained fastText model and embeddings")
    return embeddings, model


def process_task(task, token_indexer, vocab):
    '''
    Convert a task's splits into AllenNLP fields then index the splits using vocab.
    Different tasks have different formats and fields, so process_task routes tasks
    to the corresponding processing based on the task type. These task specific processing
    functions should return three splits, which are lists (possibly empty) of AllenNLP instances.
    These instances are then indexed using the vocab
    '''
    train_val_test_dict = {}
    for split_name in ['train', 'val', 'test']:
        split_text = getattr(task, '%s_data_text' % split_name)
        if isinstance(task, SingleClassificationTask):
            split = process_single_pair_task_split(split_text, token_indexer, is_pair=False)
        elif isinstance(task, PairClassificationTask):
            split = process_single_pair_task_split(split_text, token_indexer, is_pair=True)
        elif isinstance(task, PairRegressionTask):
            split = process_single_pair_task_split(split_text, token_indexer, is_pair=True,
                                                   classification=False)
        elif isinstance(task, PairOrdinalRegressionTask):
            split = process_single_pair_task_split(split_text, token_indexer, is_pair=True,
                                                   classification=False)
        elif isinstance(task, LanguageModelingTask):
            split = process_lm_task_split(split_text, token_indexer)
        elif isinstance(task, SequenceGenerationTask):
            pass
        elif isinstance(task, RankingTask):
            pass
        else:
            raise ValueError("Preprocessing procedure not found for %s" % task.name)
        for instance in split:
            instance.index_fields(vocab)
        train_val_test_dict['%s_data' % split_name] = split
    return


def process_single_pair_task_split(split, indexers, is_pair=True, classification=True):
    '''
    Convert a dataset of sentences into padded sequences of indices.

    Args:
        - split (list[list[str]]): list of inputs (possibly pair) and outputs
        - pair_input (int)
        - tok2idx (dict)

    Returns:
    '''
    if is_pair:
        inputs1 = [TextField(list(map(Token, sent)), token_indexers=indexers) for sent in split[0]]
        inputs2 = [TextField(list(map(Token, sent)), token_indexers=indexers) for sent in split[1]]
        if classification:
            labels = [LabelField(l, label_namespace="labels", skip_indexing=True) for l in split[2]]
        else:
            labels = [NumericField(l) for l in split[-1]]

        if len(split) == 4:  # numbered test examples
            idxs = [LabelField(l, label_namespace="idxs", skip_indexing=True) for l in split[3]]
            instances = [Instance({"input1": input1, "input2": input2, "labels": label, "idx": idx})
                         for (input1, input2, label, idx) in zip(inputs1, inputs2, labels, idxs)]

        else:
            instances = [Instance({"input1": input1, "input2": input2, "labels": label}) for
                         (input1, input2, label) in zip(inputs1, inputs2, labels)]

    else:
        inputs1 = [TextField(list(map(Token, sent)), token_indexers=indexers) for sent in split[0]]
        if classification:
            labels = [LabelField(l, label_namespace="labels", skip_indexing=True) for l in split[2]]
        else:
            labels = [NumericField(l) for l in split[2]]

        if len(split) == 4:
            idxs = [LabelField(l, label_namespace="idxs", skip_indexing=True) for l in split[3]]
            instances = [Instance({"input1": input1, "labels": label, "idx": idx}) for
                         (input1, label, idx) in zip(inputs1, labels, idxs)]
        else:
            instances = [Instance({"input1": input1, "labels": label}) for (input1, label) in
                         zip(inputs1, labels)]
    return instances  # DatasetReader(instances) #Batch(instances) #Dataset(instances)


def process_lm_task_split(split, indexers):
    ''' Process a language modeling split '''
    inp_fwd = [TextField(list(map(Token, sent[:-1])), token_indexers=indexers) for sent in split]
    inp_bwd = [TextField(list(map(Token, sent[::-1][:-1])), token_indexers=indexers)
               for sent in split]
    trg_fwd = [TextField(list(map(Token, sent[1:])), token_indexers=indexers) for sent in split]
    trg_bwd = [TextField(list(map(Token, sent[::-1][1:])), token_indexers=indexers)
               for sent in split]
    # instances = [Instance({"input": inp, "targs": trg_f, "targs_b": trg_b})
    #             for (inp, trg_f, trg_b) in zip(inputs, trg_fwd, trg_bwd)]
    instances = [Instance({"input": inp_f, "input_bwd": inp_b, "targs": trg_f, "targs_b": trg_b})
                 for (inp_f, inp_b, trg_f, trg_b) in zip(inp_fwd, inp_bwd, trg_fwd, trg_bwd)]
    return instances<|MERGE_RESOLUTION|>--- conflicted
+++ resolved
@@ -20,6 +20,8 @@
     log.info("fastText library not found!")
 
 import _pickle as pkl
+
+from serialize import write_records, read_records
 
 from tasks import SingleClassificationTask, PairClassificationTask, \
     PairRegressionTask, SequenceGenerationTask, RankingTask, \
@@ -121,36 +123,28 @@
         word_embs = None
 
     # 4) Index tasks using vocab, using previous preprocessing if available.
-<<<<<<< HEAD
     preproc_dir = os.path.join(args.exp_dir, "preproc")
     if not os.path.isdir(preproc_dir):
         os.mkdir(preproc_dir)
     preproc_file_names = []
     if not args.reload_vocab and not args.reload_indexing:
         for file in os.listdir(preproc_dir):
-            preproc_file_names.append(file)
-=======
-    preproc_file = os.path.join(args.exp_dir, args.preproc_file)
-    if os.path.exists(preproc_file) and not args.reload_vocab and not args.reload_indexing:
-        log.info("\tLoading preprocessed data (this may be slow) from %s", preproc_file)
-        preproc = pkl.load(open(preproc_file, 'rb'))
-        save_preproc = 0
-    else:
-        preproc = {}
->>>>>>> d11a3409
+            preproc_file_names.append(file.split("__")[0])
+        preproc_file_names = set(preproc_file_names)
     for task in tasks:
-        if task.name in preproc_files:
-            train, val, test = get_task_generator(task.name)
+        if task.name in preproc_file_names:
+            train, val, test = get_task_generator(task.name, preproc_dir)  # expects that every dataset with have train, val, test
             task.train_data = train
             task.val_data = val
             task.test_data = test
-            log.info("\tLoaded indexed data for %s from %s", task.name, preproc_file)
+
+            log.info("\tLoaded indexed data for %s from %s", task.name, preproc_dir)
         else:
             log.info("\tIndexing task %s from scratch", task.name)
             train_val_test_dict = process_task(task, token_indexer, vocab)
             del_field_tokens(train_val_test_dict)
-            serialize_instances_for_task(task, train_val_test_dict, )
-            log.info("\tSaved data to %s", preproc_file)
+            serialize_instances_for_task(task, train_val_test_dict, preproc_dir)
+            log.info("\tSaved data to %s", preproc_dir)
     log.info("\tFinished indexing tasks")
 
     train_tasks = [task for task in tasks if task.name in train_task_names]
@@ -160,14 +154,19 @@
     return train_tasks, eval_tasks, vocab, word_embs
 
 
-def serialize_instances_for_task(task, train_val_test_dict):
-    pass
-
-
-def get_task_generator(task_name):
-    train_generator = []
-    val_generator = []
-    test_generator = []
+def serialize_instances_for_task(task, train_val_test_dict, preproc_dir):
+    for task_type in train_val_test_dict:
+        file_name = task.name + "__" + task_type
+        file_path = os.path.join(preproc_dir, file_name)
+        write_records(train_val_test_dict[task_type], file_path)
+        task_type_iterator = read_records(file_path)
+        setattr(task, task_type, task_type_iterator)
+
+
+def get_task_generator(task_name, preproc_dir):
+    train_generator = read_records(os.path.join(preproc_dir, task_name + "__train_data"))
+    val_generator = read_records(os.path.join(preproc_dir, task_name + "__val_data"))
+    test_generator = read_records(os.path.join(preproc_dir, task_name + "__test_data"))
     return train_generator, val_generator, test_generator
 
 
@@ -254,9 +253,11 @@
     return vocab
 
 
-def del_field_tokens(task):
+def del_field_tokens(train_val_test_dict):
     ''' Save memory by deleting the tokens that will no longer be used '''
-    all_instances = task.train_data + task.val_data + task.test_data
+    all_instances = []
+    for task_type in train_val_test_dict:
+        all_instances += train_val_test_dict[task_type]
     for instance in all_instances:
         if 'input1' in instance.fields:
             field = instance.fields['input1']
@@ -337,7 +338,7 @@
         for instance in split:
             instance.index_fields(vocab)
         train_val_test_dict['%s_data' % split_name] = split
-    return
+    return train_val_test_dict
 
 
 def process_single_pair_task_split(split, indexers, is_pair=True, classification=True):
