'''Core model and functions for building it.'''
import sys
import math
import copy
import logging as log
import os

import torch
import torch.nn as nn
import numpy as np
import torch.nn.functional as F
from torch.autograd import Variable
from sklearn.metrics import mean_squared_error

from allennlp.common import Params
from allennlp.modules import Seq2SeqEncoder, SimilarityFunction, TimeDistributed
from allennlp.nn import util
from allennlp.modules.text_field_embedders import BasicTextFieldEmbedder
from allennlp.modules.token_embedders import Embedding, TokenCharactersEncoder, \
    ElmoTokenEmbedder
from allennlp.modules.similarity_functions import DotProductSimilarity
from allennlp.modules.seq2vec_encoders import CnnEncoder
from allennlp.modules.seq2seq_encoders import Seq2SeqEncoder as s2s_e
from allennlp.modules.seq2seq_encoders import StackedSelfAttentionEncoder
from allennlp.training.metrics import Average

<<<<<<< HEAD
from utils import get_batch_utilization

from tasks import STSBTask, CoLATask, SSTTask, \
    PairClassificationTask, SingleClassificationTask, \
    PairRegressionTask, RankingTask, \
    SequenceGenerationTask, LanguageModelingTask, \
    PairOrdinalRegressionTask, JOCITask, WeakGroundedTask, \
    GroundedTask, MTTask, RedditTask

=======
from tasks import STSBTask, CoLATask, \
    ClassificationTask, PairClassificationTask, SingleClassificationTask, \
    RegressionTask, PairRegressionTask, RankingTask, \
    SequenceGenerationTask, LanguageModelingTask, MTTask, \
    PairOrdinalRegressionTask, JOCITask, \
    WeakGroundedTask, GroundedTask, VAETask
>>>>>>> 7a286b53
from modules import SentenceEncoder, BoWSentEncoder, \
    AttnPairEncoder, MaskedStackedSelfAttentionEncoder, \
    BiLMEncoder, ElmoCharacterEncoder, Classifier, Pooler, \
    SingleClassifier, PairClassifier, CNNEncoder
from utils import assert_for_log, get_batch_utilization, get_batch_size_from_field
from seq2seq_decoder import Seq2SeqDecoder


# Elmo stuff
# Look in $ELMO_SRC_DIR (e.g. /usr/share/jsalt/elmo) or download from web
ELMO_OPT_NAME = "elmo_2x4096_512_2048cnn_2xhighway_options.json"
ELMO_WEIGHTS_NAME = "elmo_2x4096_512_2048cnn_2xhighway_weights.hdf5"
ELMO_SRC_DIR = (os.getenv("ELMO_SRC_DIR") or
                "https://s3-us-west-2.amazonaws.com/allennlp/models/elmo/2x4096_512_2048cnn_2xhighway/")
ELMO_OPT_PATH = os.path.join(ELMO_SRC_DIR, ELMO_OPT_NAME)
ELMO_WEIGHTS_PATH = os.path.join(ELMO_SRC_DIR, ELMO_WEIGHTS_NAME)
#  ELMO_OPT_PATH = "https://s3-us-west-2.amazonaws.com/allennlp/models/elmo/2x4096_512_2048cnn_2xhighway/elmo_2x4096_512_2048cnn_2xhighway_options.json"  # pylint: disable=line-too-long
# ELMO_WEIGHTS_PATH =
# "https://s3-us-west-2.amazonaws.com/allennlp/models/elmo/2x4096_512_2048cnn_2xhighway/elmo_2x4096_512_2048cnn_2xhighway_weights.hdf5"
# # pylint: disable=line-too-long


def build_model(args, vocab, pretrained_embs, tasks):
    '''Build model according to args '''

    # Build embeddings.
    d_emb, embedder, cove_emb = build_embeddings(args, vocab, pretrained_embs)
    d_sent = args.d_hid

    # Build single sentence encoder: the main component of interest
    # Need special handling for language modeling
    tfm_params = Params({'input_dim': d_emb, 'hidden_dim': args.d_hid,
                         'projection_dim': args.d_tproj,
                         'feedforward_hidden_dim': args.d_ff,
                         'num_layers': args.n_layers_enc,
                         'num_attention_heads': args.n_heads})
    rnn_params = Params({'input_size': d_emb, 'bidirectional': args.bidirectional,
                         'hidden_size': args.d_hid, 'num_layers': args.n_layers_enc})

    if sum([isinstance(task, LanguageModelingTask) for task in tasks]):
        if args.bidirectional:
            rnn_params['bidirectional'] = False
            if args.sent_enc == 'rnn':
                fwd = s2s_e.by_name('lstm').from_params(copy.deepcopy(rnn_params))
                bwd = s2s_e.by_name('lstm').from_params(copy.deepcopy(rnn_params))
            elif args.sent_enc == 'transformer':
                fwd = MaskedStackedSelfAttentionEncoder.from_params(copy.deepcopy(tfm_params))
                bwd = MaskedStackedSelfAttentionEncoder.from_params(copy.deepcopy(tfm_params))
            sent_encoder = BiLMEncoder(vocab, embedder, args.n_layers_highway,
                                       fwd, bwd, dropout=args.dropout,
                                       skip_embs=args.skip_embs, cove_layer=cove_emb)
        else:  # not bidirectional
            if args.sent_enc == 'rnn':
                fwd = s2s_e.by_name('lstm').from_params(copy.deepcopy(rnn_params))
            elif args.sent_enc == 'transformer':
                fwd = MaskedStackedSelfAttentionEncoder.from_params(copy.deepcopy(tfm_params))
            sent_encoder = SentenceEncoder(vocab, embedder, args.n_layers_highway,
                                           fwd, skip_embs=args.skip_embs,
                                           dropout=args.dropout, cove_layer=cove_emb)
    elif args.sent_enc == 'bow':
        sent_encoder = BoWSentEncoder(vocab, embedder)
        d_sent = d_emb
    elif args.sent_enc == 'rnn':
        sent_rnn = s2s_e.by_name('lstm').from_params(copy.deepcopy(rnn_params))
        sent_encoder = SentenceEncoder(vocab, embedder, args.n_layers_highway,
                                       sent_rnn, skip_embs=args.skip_embs,
                                       dropout=args.dropout, cove_layer=cove_emb)
        d_sent = (1 + args.bidirectional) * args.d_hid
    elif args.sent_enc == 'transformer':
        transformer = StackedSelfAttentionEncoder.from_params(copy.deepcopy(tfm_params))
        sent_encoder = SentenceEncoder(vocab, embedder, args.n_layers_highway,
                                       transformer, dropout=args.dropout,
                                       skip_embs=args.skip_embs, cove_layer=cove_emb)
    else:
        assert_for_log(False, "No valid sentence encoder specified.")

    d_sent += args.skip_embs * d_emb

    # Build model and classifiers
    model = MultiTaskModel(args, sent_encoder, vocab)
    build_modules(tasks, model, d_sent, vocab, embedder, args)
    if args.cuda >= 0:
        model = model.cuda()
    log.info(model)
    param_count = 0
    trainable_param_count = 0
    for name, param in model.named_parameters():
        param_count += np.prod(param.size())
        if param.requires_grad:
            trainable_param_count += np.prod(param.size())
    log.info("Total number of parameters: {}".format(param_count))
    log.info("Number of trainable parameters: {}".format(trainable_param_count))
    return model


def build_embeddings(args, vocab, pretrained_embs=None):
    ''' Build embeddings according to options in args '''
    d_emb, d_char = 0, args.d_char

    token_embedder = {}
    # Word embeddings
    if args.word_embs != 'none':
        if args.word_embs in ['glove', 'fastText'] and pretrained_embs is not None:
            log.info("\tUsing word embeddings from %s", args.word_embs_file)
            word_embs = pretrained_embs
            d_word = pretrained_embs.size()[-1]
        else:
            log.info("\tLearning word embeddings from scratch!")
            word_embs = None
            d_word = args.d_word

        embeddings = Embedding(vocab.get_vocab_size('tokens'), d_word,
                               weight=word_embs, trainable=False,
                               padding_index=vocab.get_token_index('@@PADDING@@'))
        token_embedder["words"] = embeddings
        d_emb += d_word
    else:
        log.info("\tNot using word embeddings!")

    # Handle cove
    if args.cove:
        sys.path.append(args.path_to_cove)
        try:
            from cove import MTLSTM as cove_lstm
            cove_emb = cove_lstm(n_vocab=vocab.get_vocab_size('tokens'),
                                 vectors=embeddings.weight.data)
            d_emb += 600
            log.info("\tUsing CoVe embeddings!")
        except ImportError:
            log.info("Failed to import CoVE!")
    else:
        cove_emb = None

    # Character embeddings
    if args.char_embs:
        log.info("\tUsing character embeddings!")
        char_embeddings = Embedding(vocab.get_vocab_size('chars'), d_char)
        filter_sizes = tuple([int(i) for i in args.char_filter_sizes.split(',')])
        char_encoder = CnnEncoder(d_char, num_filters=args.n_char_filters,
                                  ngram_filter_sizes=filter_sizes,
                                  output_dim=d_char)
        char_embedder = TokenCharactersEncoder(char_embeddings, char_encoder,
                                               dropout=args.dropout_embs)
        d_emb += d_char
        token_embedder["chars"] = char_embedder
    else:
        log.info("\tNot using character embeddings!")

    # Handle elmo
    if args.elmo:
        log.info("Loading ELMo from files:")
        log.info("ELMO_OPT_PATH = %s", ELMO_OPT_PATH)
        log.info("ELMO_WEIGHTS_PATH = %s", ELMO_WEIGHTS_PATH)
        if args.elmo_chars_only:
            log.info("\tUsing ELMo character CNN only!")
            #elmo_embedder = elmo_embedder._elmo._elmo_lstm._token_embedder
            elmo_embedder = ElmoCharacterEncoder(options_file=ELMO_OPT_PATH,
                                                 weight_file=ELMO_WEIGHTS_PATH,
                                                 requires_grad=False)
            d_emb += 512
        else:
            log.info("\tUsing full ELMo!")
            elmo_embedder = ElmoTokenEmbedder(options_file=ELMO_OPT_PATH,
                                              weight_file=ELMO_WEIGHTS_PATH,
                                              dropout=args.dropout)
            d_emb += 1024

        token_embedder["elmo"] = elmo_embedder

    embedder = BasicTextFieldEmbedder(token_embedder)
    assert d_emb, "You turned off all the embeddings, ya goof!"
    return d_emb, embedder, cove_emb


def build_modules(tasks, model, d_sent, vocab, embedder, args):
    ''' Build task-specific components for each task and add them to model '''
    for task in tasks:
        task_params = get_task_specific_params(args, task.name)
        if isinstance(task, SingleClassificationTask):
            module = build_single_sentence_module(task, d_sent, task_params)
            setattr(model, '%s_mdl' % task.name, module)
        elif isinstance(task, (PairClassificationTask, PairRegressionTask,
                               PairOrdinalRegressionTask)):
            module = build_pair_sentence_module(task, d_sent, model, vocab,
                                                task_params)
            setattr(model, '%s_mdl' % task.name, module)
        elif isinstance(task, LanguageModelingTask):
            hid2voc = build_lm(task, d_sent, args)
            setattr(model, '%s_hid2voc' % task.name, hid2voc)
        elif isinstance(task, MTTask):
            decoder = Seq2SeqDecoder.from_params(vocab,
                                                 Params({'input_dim': d_sent,
                                                         'target_embedding_dim': 300,
                                                         'max_decoding_steps': 200,
                                                         'target_namespace': 'tokens',
                                                         'attention': 'bilinear',
                                                         'dropout': args.dropout,
                                                         'scheduled_sampling_ratio': 0.0}))
            setattr(model, '%s_decoder' % task.name, decoder)
        elif isinstance(task, SequenceGenerationTask):
            decoder, hid2voc = build_decoder(task, d_sent, vocab, embedder, args)
            setattr(model, '%s_decoder' % task.name, decoder)
            setattr(model, '%s_hid2voc' % task.name, hid2voc)

        elif isinstance(task, VAETask):
            decoder = Seq2SeqDecoder.from_params(vocab,
                                                 Params({'input_dim': d_sent,
                                                         'target_embedding_dim': 300,
                                                         'max_decoding_steps': 200,
                                                         'target_namespace': 'tokens',
                                                         'attention': 'bilinear',
                                                         'dropout': args.dropout,
                                                         'scheduled_sampling_ratio': 0.0}))
            setattr(model, '%s_decoder' % task.name, decoder)
            
        elif isinstance(task, GroundedTask):
            task.img_encoder = CNNEncoder(model_name='resnet', path=task.path)
        elif isinstance(task, RankingTask):
            pooler, dnn_ResponseModel = build_reddit_module(task, d_sent, task_params)
            setattr(model, '%s_mdl' % task.name, pooler)
            setattr(model, '%s_Response_mdl' % task.name, dnn_ResponseModel) 

            #print("NEED TO ADD DNN to RESPONSE INPUT -- TO DO: IMPLEMENT QUICKLY")
        else:
            raise ValueError("Module not found for %s" % task.name)
    return


def get_task_specific_params(args, task):
    params = {}

    def get_task_attr(attr_name):
        return getattr(args, "%s_%s" % (task, attr_name)) if \
            hasattr(args, "%s_%s" % (task, attr_name)) else \
            getattr(args, attr_name)

    params['cls_type'] = get_task_attr("classifier")
    params['d_hid'] = get_task_attr("classifier_hid_dim")
    params['d_proj'] = get_task_attr("d_proj")
    params['shared_pair_attn'] = args.shared_pair_attn
    if args.shared_pair_attn:
        params['attn'] = args.pair_attn
        params['d_hid_attn'] = args.d_hid_attn
        params['dropout'] = args.classifier_dropout
    else:
        params['attn'] = get_task_attr("pair_attn")
        params['d_hid_attn'] = get_task_attr("d_hid_attn")
        params['dropout'] = get_task_attr("classifier_dropout")

    return Params(params)


def build_reddit_module(task, d_inp, params):
    ''' Build a single classifier '''
    pooler = Pooler.from_params(d_inp, params['d_proj'])
    dnn_ResponseModel = nn.Sequential(nn.Linear(params['d_proj'], params['d_proj']),
                                        nn.Tanh(), nn.Linear(params['d_proj'], params['d_proj']),
                                        )
    #classifier = Classifier.from_params(params['d_proj'], task.n_classes, params)
    return pooler, dnn_ResponseModel


def build_single_sentence_module(task, d_inp, params):
    ''' Build a single classifier '''
    pooler = Pooler.from_params(d_inp, params['d_proj'])
    classifier = Classifier.from_params(params['d_proj'], task.n_classes, params)
    return SingleClassifier(pooler, classifier)


def build_pair_sentence_module(task, d_inp, model, vocab, params):
    ''' Build a pair classifier, shared if necessary '''

    def build_pair_attn(d_in, use_attn, d_hid_attn):
        ''' Build the pair model '''
        if not use_attn:
            pair_attn = None
        else:
            d_inp_model = 2 * d_in
            modeling_layer = s2s_e.by_name('lstm').from_params(
                Params({'input_size': d_inp_model, 'hidden_size': d_hid_attn,
                        'num_layers': 1, 'bidirectional': True}))
            pair_attn = AttnPairEncoder(vocab, modeling_layer,
                                        dropout=params["dropout"])
        return pair_attn

    if params["attn"]:
        pooler = Pooler.from_params(params["d_hid_attn"], params["d_hid_attn"], project=False)
        d_out = params["d_hid_attn"] * 2
    else:
        pooler = Pooler.from_params(d_inp, params["d_proj"], project=True)
        d_out = params["d_proj"]

    if params["shared_pair_attn"]:
        if not hasattr(model, "pair_attn"):
            pair_attn = build_pair_attn(d_inp, params["attn"], params["d_hid_attn"])
            model.pair_attn = pair_attn
        else:
            pair_attn = model.pair_attn
    else:
        pair_attn = build_pair_attn(d_inp, params["attn"], params["d_hid_attn"])

    n_classes = task.n_classes if hasattr(task, 'n_classes') else 1
    classifier = Classifier.from_params(4 * d_out, n_classes, params)
    module = PairClassifier(pooler, classifier, pair_attn)
    return module


def build_lm(task, d_inp, args):
    ''' Build LM components (just map hidden states to vocab logits) '''
    hid2voc = nn.Linear(d_inp, args.max_word_v_size)
    return hid2voc


def build_decoder(task, d_inp, vocab, embedder, args):
    ''' Build a task specific decoder '''
    rnn = s2s_e.by_name('lstm').from_params(
        Params({'input_size': embedder.get_output_dim(),
                'hidden_size': args.d_hid_dec,
                'num_layers': args.n_layers_dec, 'bidirectional': False}))
    decoder = SentenceEncoder(vocab, embedder, 0, rnn)
    hid2voc = nn.Linear(args.d_hid_dec, args.max_word_v_size)
    return decoder, hid2voc


class MultiTaskModel(nn.Module):
    '''
    Giant model with task-specific components and a shared word and sentence encoder.
    '''

    def __init__(self, args, sent_encoder, vocab):
        ''' Args: sentence encoder '''
        super(MultiTaskModel, self).__init__()
        self.sent_encoder = sent_encoder
        self.combine_method = args.sent_combine_method
        self.vocab = vocab
        self.utilization = Average() if args.track_batch_utilization else None

    def forward(self, task, batch, predict=False):
        '''
        Pass inputs to correct forward pass

        Args:
            - task
            - batch

        Returns:
            - out: dictionary containing task outputs and loss if label was in batch
        '''
        if 'input1' in batch and self.utilization is not None:
            self.utilization(get_batch_utilization(batch['input1']))
        if isinstance(task, SingleClassificationTask):
            out = self._single_sentence_forward(batch, task, predict)
        elif isinstance(task, (PairClassificationTask, PairRegressionTask,
                               PairOrdinalRegressionTask)):
            out = self._pair_sentence_forward(batch, task, predict)
        elif isinstance(task, LanguageModelingTask):
            out = self._lm_forward(batch, task, predict)
        elif isinstance(task, VAETask):
            out = self._vae_forward(batch, task)
        elif isinstance(task, SequenceGenerationTask):
            out = self._seq_gen_forward(batch, task, predict)
        elif isinstance(task, GroundedTask):
            out = self._grounded_classification_forward(batch, task, predict)
        elif isinstance(task, RankingTask):
            out = self._ranking_forward(batch, task, predict)
        else:
            raise ValueError("Task-specific components not found!")
        return out

    def _single_sentence_forward(self, batch, task, predict):
        out = {}

        # embed the sentence
        sent_embs, sent_mask = self.sent_encoder(batch['input1'])
        #pdb.set_trace()
        # pass to a task specific classifier
        classifier = getattr(self, "%s_mdl" % task.name)
        logits = classifier(sent_embs, sent_mask)
        out['logits'] = logits

        if 'labels' in batch: # means we should compute loss
            labels = batch['labels'].squeeze(-1)
            out['loss'] = F.cross_entropy(logits, labels)
            if isinstance(task, CoLATask):
                task.scorer2(logits, labels)
                labels_np = labels.data.cpu().numpy()
                _, preds = logits.max(dim=1)
                task.scorer1(labels_np, preds.data.cpu().numpy())
            else:
                task.scorer1(logits, labels)
                if task.scorer2 is not None:
                    task.scorer2(logits, labels)

        if predict:
            if isinstance(task, RegressionTask):
                if logits.ndimension() > 1:
                    assert logits.ndimension() == 2 and logits[-1] == 1, \
                            "Invalid regression prediction dimensions!"
                    logits = logits.squeeze(-1)
                out['preds'] = logits
            else:
                _, out['preds'] = logits.max(dim=1)
        return out

    def _pair_sentence_forward(self, batch, task, predict):
        out = {}

        # embed the sentence
        sent1, mask1 = self.sent_encoder(batch['input1'])
        sent2, mask2 = self.sent_encoder(batch['input2'])
        classifier = getattr(self, "%s_mdl" % task.name)
        logits = classifier(sent1, sent2, mask1, mask2)
        out['logits'] = logits
        out['n_exs'] = get_batch_size_from_field(batch['input1'])

        if 'labels' in batch:
            labels = batch['labels'].squeeze(-1)
            if isinstance(task, JOCITask):
                logits = logits.squeeze(-1)
                out['loss'] = F.mse_loss(logits, labels)
                logits_np = logits.data.cpu().numpy()
                labels_np = labels.data.cpu().numpy()
                task.scorer1(mean_squared_error(logits_np, labels_np))
                task.scorer2(logits_np, labels_np)
            elif isinstance(task, STSBTask):
                logits = logits.squeeze(-1)
                out['loss'] = F.mse_loss(logits, labels)
                logits_np = logits.data.cpu().numpy()
                labels_np = labels.data.cpu().numpy()
                task.scorer1(logits_np, labels_np)
                task.scorer2(logits_np, labels_np)
            else:
                out['loss'] = F.cross_entropy(logits, labels)
                task.scorer1(logits, labels)
                if task.scorer2 is not None:
                    task.scorer2(logits, labels)

        if predict:
            if isinstance(task, RegressionTask):
                if logits.ndimension() > 1:
                    assert logits.ndimension() == 2 and logits[-1] == 1, \
                            "Invalid regression prediction dimensions!"
                    logits = logits.squeeze(-1)
                out['preds'] = logits
            else:
                _, out['preds'] = logits.max(dim=1)
        return out

<<<<<<< HEAD

    def _ranking_forward(self, batch, task):
        ''' For caption and image ranking. This implementation is intended for Reddit'''
        out = {}
        # feed forwarding inputs through sentence encoders
        sent1, mask1 = self.sent_encoder(batch['input1'])  
        sent2, mask2 = self.sent_encoder(batch['input2']) 
        sent_pooler = getattr(self, "%s_mdl" % task.name) # pooler for both Input and Response
        sent_dnn = getattr(self, "%s_Response_mdl" % task.name) # dnn for Response  
        sent1_rep = sent_pooler(sent1, mask1)
        sent2_rep_pool = sent_pooler(sent2, mask2)
        sent2_rep = sent_dnn(sent2_rep_pool)

        if 1:
            #labels = batch['labels']
            #pdb.set_trace()
            sent1_rep = F.normalize(sent1_rep, 2, 1)
            sent2_rep = F.normalize(sent2_rep,2,1)

            # all the below implementation is binary cross entropy with weighted neg pairs
            # formula = sum(-log2(pos_pair_score) - scale * log2(1-neg_pair_score))

            # cosine similarity between every pair of samples
            cos_simi = torch.mm(sent1_rep, torch.transpose(sent2_rep, 0,1))
            cos_simi = F.sigmoid(cos_simi)  # bringing cos simi to [0,1]
            diag_elem = torch.diagonal(cos_simi)
            no_pos_pairs = len(diag_elem) 
            no_neg_pairs = no_pos_pairs * (no_pos_pairs - 1)

            #positive pairs loss: with the main diagonal elements
            pos_simi = torch.log2(diag_elem)  
            pos_loss = torch.neg(torch.sum(pos_simi)) 

            # negative pairs loss: with the off diagonal elements
            off_diag_elem = 1 - cos_simi + torch.diag(diag_elem)
            cos_simi_log = torch.log2(off_diag_elem)
            neg_loss = torch.neg(torch.sum(cos_simi_log))
            # scaling
            neg_loss_scaled = neg_loss * (no_pos_pairs/no_neg_pairs)

            out['loss'] = pos_loss + neg_loss_scaled
            #pdb.set_trace()
            # calculating accuracy
            pred = cos_simi.round()
          
            no_pos_pairs_correct = torch.trace(pred)
            # getting 1-pred and setting matrix with main diagonal elements to zero 
            offdiag_pred = torch.tril(1-pred, diagonal=-1) + torch.triu(1-pred, diagonal=1)
            no_neg_pairs_correct = torch.sum(offdiag_pred)
            
            total_correct = no_pos_pairs_correct + no_neg_pairs_correct
            batch_acc = total_correct.item()/(no_pos_pairs*no_pos_pairs)
            task.scorer1(batch_acc)
        return out
 

    def _seq_gen_forward(self, batch, task, predict):
=======
    def _vae_forward(self, batch, task):
>>>>>>> 7a286b53
        ''' For translation, denoising, maybe language modeling? '''
        out = {}
        sent, sent_mask = self.sent_encoder(batch['inputs'])
        out['n_exs'] = get_batch_size_from_field(batch['input1'])

        if isinstance(task, VAETask):
            decoder = getattr(self, "%s_decoder" % task.name)
            out = decoder.forward(sent, sent_mask, batch['targs'])
            task.scorer1(math.exp(out['loss'].item()))
            return out
        if 'targs' in batch:
            pass

        if predict:
            pass

        return out
    
    def _seq_gen_forward(self, batch, task, predict):
        ''' For variational autoencoder '''
        out = {}
        sent, sent_mask = self.sent_encoder(batch['inputs'])
        out['n_exs'] = get_batch_size_from_field(batch['input1'])

        if isinstance(task, MTTask):
            decoder = getattr(self, "%s_decoder" % task.name)
            out = decoder.forward(sent, sent_mask, batch['targs'])
            task.scorer1(math.exp(out['loss'].item()))
            return out

        if 'targs' in batch:
            pass

        if predict:
            pass

        return out

    def _lm_forward(self, batch, task, predict):
        ''' For language modeling? '''
        out = {}
        b_size, seq_len = batch['targs']['words'].size()
        sent_encoder = self.sent_encoder
        out['n_exs'] = get_batch_size_from_field(batch['input1'])

        if not isinstance(sent_encoder, BiLMEncoder):
            sent, mask = sent_encoder(batch['input'])
            sent = sent.masked_fill(1 - mask.byte(), 0)  # avoid NaNs
            hid2voc = getattr(self, "%s_hid2voc" % task.name)
            logits = hid2voc(sent).view(b_size * seq_len, -1)
            out['logits'] = logits
            targs = batch['targs']['words'].view(-1)
        else:
            sent, mask = sent_encoder(batch['input'], batch['input_bwd'])
            sent = sent.masked_fill(1 - mask.byte(), 0)  # avoid NaNs
            split = int(self.sent_encoder.output_dim / 2)
            fwd, bwd = sent[:, :, :split], sent[:, :, split:]
            hid2voc = getattr(self, "%s_hid2voc" % task.name)
            logits_fwd = hid2voc(fwd).view(b_size * seq_len, -1)
            logits_bwd = hid2voc(bwd).view(b_size * seq_len, -1)
            logits = torch.cat([logits_fwd, logits_bwd], dim=0)
            out['logits'] = logits
            trg_fwd = batch['targs']['words'].view(-1)
            trg_bwd = batch['targs_b']['words'].view(-1)
            targs = torch.cat([trg_fwd, trg_bwd])

        pad_idx = self.vocab.get_token_index(self.vocab._padding_token)
        out['loss'] = F.cross_entropy(logits, targs, ignore_index=pad_idx)
        task.scorer1(out['loss'].item())
        if predict:
            pass

        return out

    def _grounded_classification_forward(self, batch, task, predict):
        out = {}
        d_1, d_2 = self.sent_encoder.output_dim, 2048

        # embed the sentence, embed the image, map and classify
        sent_emb, sent_mask = self.sent_encoder(batch['input1'])
        out['n_exs'] = get_batch_size_from_field(batch['input1'])
        image_map = nn.Linear(d_1, d_2).cuda()
        sent_transform = image_map(sent_emb)
        ids = batch['ids'].cpu().squeeze(-1)
        ids = list(ids.data.numpy())
        labels = batch['labels'].cpu().squeeze(-1)
        labels = [int(item) for item in labels.data.numpy()]

        seq, true = [], []
        for i in range(len(ids)):
            img_id, label = ids[i], labels[i]
            init_emb = task.img_encoder.forward(int(img_id)).data.numpy()[0]
            seq.append(torch.tensor(init_emb, dtype=torch.float))
            true.append(label)
        img_emb = torch.stack(seq, dim=0)

        batch_size = len(labels)
        sent_transform = sent_transform.view(batch_size, -1)
        image_map = nn.Linear(list(sent_transform.size())[-1], d_2).cuda()
        sent_transform = image_map(sent_transform)

        '''
        cos = nn.SmoothL1Loss()
        cos = nn.MSELoss()
        cos = nn.L1Loss()
        out['loss'] = cos(sent_emb, torch.tensor(img_emb, requires_grad=False))
        '''
        cos = nn.CosineEmbeddingLoss()
        flags = Variable(torch.ones(len(labels)))
        out['loss'] = cos(
            torch.tensor(
                sent_transform, dtype=torch.float), torch.tensor(
                img_emb, dtype=torch.float), flags)
        cos = nn.CosineSimilarity(dim=1, eps=1e-6)
        sim = cos(
            torch.tensor(
                sent_transform,
                dtype=torch.float),
            torch.tensor(
                img_emb,
                dtype=torch.float))
        classifier = nn.Linear(len(labels), len(labels))
        logits = classifier(sim)
        out['logits'] = logits

        preds = [1 if item > 0 else 0 for item in logits.data.numpy()]
        acc = [1 if preds[i] == labels[i] else 0 for i in range(len(labels))]
        task.scorer1.__call__(np.sum(acc) / len(acc))
        if predict:
            out['preds'] = preds

<<<<<<< HEAD
        return out
=======
        return out
>>>>>>> 7a286b53
<|MERGE_RESOLUTION|>--- conflicted
+++ resolved
@@ -24,7 +24,6 @@
 from allennlp.modules.seq2seq_encoders import StackedSelfAttentionEncoder
 from allennlp.training.metrics import Average
 
-<<<<<<< HEAD
 from utils import get_batch_utilization
 
 from tasks import STSBTask, CoLATask, SSTTask, \
@@ -34,14 +33,13 @@
     PairOrdinalRegressionTask, JOCITask, WeakGroundedTask, \
     GroundedTask, MTTask, RedditTask
 
-=======
 from tasks import STSBTask, CoLATask, \
     ClassificationTask, PairClassificationTask, SingleClassificationTask, \
     RegressionTask, PairRegressionTask, RankingTask, \
     SequenceGenerationTask, LanguageModelingTask, MTTask, \
     PairOrdinalRegressionTask, JOCITask, \
     WeakGroundedTask, GroundedTask, VAETask
->>>>>>> 7a286b53
+
 from modules import SentenceEncoder, BoWSentEncoder, \
     AttnPairEncoder, MaskedStackedSelfAttentionEncoder, \
     BiLMEncoder, ElmoCharacterEncoder, Classifier, Pooler, \
@@ -490,7 +488,6 @@
                 _, out['preds'] = logits.max(dim=1)
         return out
 
-<<<<<<< HEAD
 
     def _ranking_forward(self, batch, task):
         ''' For caption and image ranking. This implementation is intended for Reddit'''
@@ -547,10 +544,7 @@
         return out
  
 
-    def _seq_gen_forward(self, batch, task, predict):
-=======
     def _vae_forward(self, batch, task):
->>>>>>> 7a286b53
         ''' For translation, denoising, maybe language modeling? '''
         out = {}
         sent, sent_mask = self.sent_encoder(batch['inputs'])
@@ -682,8 +676,4 @@
         if predict:
             out['preds'] = preds
 
-<<<<<<< HEAD
-        return out
-=======
-        return out
->>>>>>> 7a286b53
+        return out