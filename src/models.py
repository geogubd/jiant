'''Core model and functions for building it.'''
import sys
import math
import copy
import logging as log
import os

import torch
import torch.nn as nn
import numpy as np
import torch.nn.functional as F
from torch.autograd import Variable
from sklearn.metrics import mean_squared_error

from allennlp.common import Params
from allennlp.modules import Seq2SeqEncoder, SimilarityFunction, TimeDistributed
from allennlp.nn import util
from allennlp.modules.text_field_embedders import BasicTextFieldEmbedder
from allennlp.modules.token_embedders import Embedding, TokenCharactersEncoder, \
    ElmoTokenEmbedder
from allennlp.modules.similarity_functions import DotProductSimilarity
from allennlp.modules.seq2vec_encoders import CnnEncoder
from allennlp.modules.seq2seq_encoders import Seq2SeqEncoder as s2s_e
from allennlp.modules.seq2seq_encoders import StackedSelfAttentionEncoder
from allennlp.training.metrics import Average

from utils import get_batch_utilization

from tasks import STSBTask, CoLATask, SSTTask, \
    PairClassificationTask, SingleClassificationTask, \
    PairRegressionTask, RankingTask, \
    SequenceGenerationTask, LanguageModelingTask, \
    PairOrdinalRegressionTask, JOCITask, WeakGroundedTask, \
    GroundedTask, MTTask, RedditTask

from tasks import STSBTask, CoLATask, \
    ClassificationTask, PairClassificationTask, SingleClassificationTask, \
    RegressionTask, PairRegressionTask, RankingTask, \
    SequenceGenerationTask, LanguageModelingTask, MTTask, \
    PairOrdinalRegressionTask, JOCITask, \
<<<<<<< HEAD
    WeakGroundedTask, GroundedTask, VAETask, \
    GroundedTask, TaggingTask, POSTaggingTask, CCGTaggingTask
=======
    WeakGroundedTask, GroundedTask, VAETask

>>>>>>> af6bcb97
from modules import SentenceEncoder, BoWSentEncoder, \
    AttnPairEncoder, MaskedStackedSelfAttentionEncoder, \
    BiLMEncoder, ElmoCharacterEncoder, Classifier, Pooler, \
    SingleClassifier, PairClassifier, CNNEncoder
from utils import assert_for_log, get_batch_utilization, get_batch_size_from_field
from seq2seq_decoder import Seq2SeqDecoder


# Elmo stuff
# Look in $ELMO_SRC_DIR (e.g. /usr/share/jsalt/elmo) or download from web
ELMO_OPT_NAME = "elmo_2x4096_512_2048cnn_2xhighway_options.json"
ELMO_WEIGHTS_NAME = "elmo_2x4096_512_2048cnn_2xhighway_weights.hdf5"
ELMO_SRC_DIR = (os.getenv("ELMO_SRC_DIR") or
                "https://s3-us-west-2.amazonaws.com/allennlp/models/elmo/2x4096_512_2048cnn_2xhighway/")
ELMO_OPT_PATH = os.path.join(ELMO_SRC_DIR, ELMO_OPT_NAME)
ELMO_WEIGHTS_PATH = os.path.join(ELMO_SRC_DIR, ELMO_WEIGHTS_NAME)
#  ELMO_OPT_PATH = "https://s3-us-west-2.amazonaws.com/allennlp/models/elmo/2x4096_512_2048cnn_2xhighway/elmo_2x4096_512_2048cnn_2xhighway_options.json"  # pylint: disable=line-too-long
# ELMO_WEIGHTS_PATH =
# "https://s3-us-west-2.amazonaws.com/allennlp/models/elmo/2x4096_512_2048cnn_2xhighway/elmo_2x4096_512_2048cnn_2xhighway_weights.hdf5"
# # pylint: disable=line-too-long


def build_model(args, vocab, pretrained_embs, tasks):
    '''Build model according to args '''

    # Build embeddings.
    d_emb, embedder, cove_emb = build_embeddings(args, vocab, pretrained_embs)
    d_sent = args.d_hid

    # Build single sentence encoder: the main component of interest
    # Need special handling for language modeling
    tfm_params = Params({'input_dim': d_emb, 'hidden_dim': args.d_hid,
                         'projection_dim': args.d_tproj,
                         'feedforward_hidden_dim': args.d_ff,
                         'num_layers': args.n_layers_enc,
                         'num_attention_heads': args.n_heads})
    rnn_params = Params({'input_size': d_emb, 'bidirectional': args.bidirectional,
                         'hidden_size': args.d_hid, 'num_layers': args.n_layers_enc})

    if sum([isinstance(task, LanguageModelingTask) for task in tasks]):
        if args.bidirectional:
            rnn_params['bidirectional'] = False
            if args.sent_enc == 'rnn':
                fwd = s2s_e.by_name('lstm').from_params(copy.deepcopy(rnn_params))
                bwd = s2s_e.by_name('lstm').from_params(copy.deepcopy(rnn_params))
            elif args.sent_enc == 'transformer':
                fwd = MaskedStackedSelfAttentionEncoder.from_params(copy.deepcopy(tfm_params))
                bwd = MaskedStackedSelfAttentionEncoder.from_params(copy.deepcopy(tfm_params))
            sent_encoder = BiLMEncoder(vocab, embedder, args.n_layers_highway,
                                       fwd, bwd, dropout=args.dropout,
                                       skip_embs=args.skip_embs, cove_layer=cove_emb)
        else:  # not bidirectional
            if args.sent_enc == 'rnn':
                fwd = s2s_e.by_name('lstm').from_params(copy.deepcopy(rnn_params))
            elif args.sent_enc == 'transformer':
                fwd = MaskedStackedSelfAttentionEncoder.from_params(copy.deepcopy(tfm_params))
            sent_encoder = SentenceEncoder(vocab, embedder, args.n_layers_highway,
                                           fwd, skip_embs=args.skip_embs,
                                           dropout=args.dropout, cove_layer=cove_emb)
    elif args.sent_enc == 'bow':
        sent_encoder = BoWSentEncoder(vocab, embedder)
        d_sent = d_emb
    elif args.sent_enc == 'rnn':
        sent_rnn = s2s_e.by_name('lstm').from_params(copy.deepcopy(rnn_params))
        sent_encoder = SentenceEncoder(vocab, embedder, args.n_layers_highway,
                                       sent_rnn, skip_embs=args.skip_embs,
                                       dropout=args.dropout, cove_layer=cove_emb)
        d_sent = (1 + args.bidirectional) * args.d_hid
    elif args.sent_enc == 'transformer':
        transformer = StackedSelfAttentionEncoder.from_params(copy.deepcopy(tfm_params))
        sent_encoder = SentenceEncoder(vocab, embedder, args.n_layers_highway,
                                       transformer, dropout=args.dropout,
                                       skip_embs=args.skip_embs, cove_layer=cove_emb)
    else:
        assert_for_log(False, "No valid sentence encoder specified.")

    d_sent += args.skip_embs * d_emb

    # Build model and classifiers
    model = MultiTaskModel(args, sent_encoder, vocab)
    build_modules(tasks, model, d_sent, vocab, embedder, args)
    if args.cuda >= 0:
        model = model.cuda()
    log.info(model)
    param_count = 0
    trainable_param_count = 0
    for name, param in model.named_parameters():
        param_count += np.prod(param.size())
        if param.requires_grad:
            trainable_param_count += np.prod(param.size())
    log.info("Total number of parameters: {}".format(param_count))
    log.info("Number of trainable parameters: {}".format(trainable_param_count))
    return model


def build_embeddings(args, vocab, pretrained_embs=None):
    ''' Build embeddings according to options in args '''
    d_emb, d_char = 0, args.d_char

    token_embedder = {}
    # Word embeddings
    if args.word_embs != 'none':
        if args.word_embs in ['glove', 'fastText'] and pretrained_embs is not None:
            log.info("\tUsing word embeddings from %s", args.word_embs_file)
            word_embs = pretrained_embs
            d_word = pretrained_embs.size()[-1]
        else:
            log.info("\tLearning word embeddings from scratch!")
            word_embs = None
            d_word = args.d_word

        embeddings = Embedding(vocab.get_vocab_size('tokens'), d_word,
                               weight=word_embs, trainable=False,
                               padding_index=vocab.get_token_index('@@PADDING@@'))
        token_embedder["words"] = embeddings
        d_emb += d_word
    else:
        log.info("\tNot using word embeddings!")

    # Handle cove
    if args.cove:
        sys.path.append(args.path_to_cove)
        try:
            from cove import MTLSTM as cove_lstm
            cove_emb = cove_lstm(n_vocab=vocab.get_vocab_size('tokens'),
                                 vectors=embeddings.weight.data)
            d_emb += 600
            log.info("\tUsing CoVe embeddings!")
        except ImportError:
            log.info("Failed to import CoVE!")
    else:
        cove_emb = None

    # Character embeddings
    if args.char_embs:
        log.info("\tUsing character embeddings!")
        char_embeddings = Embedding(vocab.get_vocab_size('chars'), d_char)
        filter_sizes = tuple([int(i) for i in args.char_filter_sizes.split(',')])
        char_encoder = CnnEncoder(d_char, num_filters=args.n_char_filters,
                                  ngram_filter_sizes=filter_sizes,
                                  output_dim=d_char)
        char_embedder = TokenCharactersEncoder(char_embeddings, char_encoder,
                                               dropout=args.dropout_embs)
        d_emb += d_char
        token_embedder["chars"] = char_embedder
    else:
        log.info("\tNot using character embeddings!")

    # Handle elmo
    if args.elmo:
        log.info("Loading ELMo from files:")
        log.info("ELMO_OPT_PATH = %s", ELMO_OPT_PATH)
        log.info("ELMO_WEIGHTS_PATH = %s", ELMO_WEIGHTS_PATH)
        if args.elmo_chars_only:
            log.info("\tUsing ELMo character CNN only!")
            #elmo_embedder = elmo_embedder._elmo._elmo_lstm._token_embedder
            elmo_embedder = ElmoCharacterEncoder(options_file=ELMO_OPT_PATH,
                                                 weight_file=ELMO_WEIGHTS_PATH,
                                                 requires_grad=False)
            d_emb += 512
        else:
            log.info("\tUsing full ELMo!")
            elmo_embedder = ElmoTokenEmbedder(options_file=ELMO_OPT_PATH,
                                              weight_file=ELMO_WEIGHTS_PATH,
                                              dropout=args.dropout)
            d_emb += 1024

        token_embedder["elmo"] = elmo_embedder

    embedder = BasicTextFieldEmbedder(token_embedder)
    assert d_emb, "You turned off all the embeddings, ya goof!"
    return d_emb, embedder, cove_emb


def build_modules(tasks, model, d_sent, vocab, embedder, args):
    ''' Build task-specific components for each task and add them to model '''
    for task in tasks:
        task_params = get_task_specific_params(args, task.name)
        if isinstance(task, SingleClassificationTask):
            module = build_single_sentence_module(task, d_sent, task_params)
            setattr(model, '%s_mdl' % task.name, module)
        elif isinstance(task, (PairClassificationTask, PairRegressionTask,
                               PairOrdinalRegressionTask)):
            module = build_pair_sentence_module(task, d_sent, model, vocab,
                                                task_params)
            setattr(model, '%s_mdl' % task.name, module)
        elif isinstance(task, LanguageModelingTask):
            hid2voc = build_lm(task, d_sent, args)
            setattr(model, '%s_hid2voc' % task.name, hid2voc)
        elif isinstance(task, TaggingTask):
            hid2tag = build_tagger(task, d_sent, task.num_tags)
            setattr(model, '%s_mdl' % task.name, hid2tag)
        elif isinstance(task, MTTask):
            decoder = Seq2SeqDecoder.from_params(vocab,
                                                 Params({'input_dim': d_sent,
                                                         'target_embedding_dim': 300,
                                                         'max_decoding_steps': 200,
                                                         'target_namespace': 'tokens',
                                                         'attention': 'bilinear',
                                                         'dropout': args.dropout,
                                                         'scheduled_sampling_ratio': 0.0}))
            setattr(model, '%s_decoder' % task.name, decoder)
        elif isinstance(task, SequenceGenerationTask):
            decoder, hid2voc = build_decoder(task, d_sent, vocab, embedder, args)
            setattr(model, '%s_decoder' % task.name, decoder)
            setattr(model, '%s_hid2voc' % task.name, hid2voc)

        elif isinstance(task, VAETask):
            decoder = Seq2SeqDecoder.from_params(vocab,
                                                 Params({'input_dim': d_sent,
                                                         'target_embedding_dim': 300,
                                                         'max_decoding_steps': 200,
                                                         'target_namespace': 'tokens',
                                                         'attention': 'bilinear',
                                                         'dropout': args.dropout,
                                                         'scheduled_sampling_ratio': 0.0}))
            setattr(model, '%s_decoder' % task.name, decoder)
            
        elif isinstance(task, GroundedTask):
            task.img_encoder = CNNEncoder(model_name='resnet', path=task.path)
        elif isinstance(task, RankingTask):
            pooler, dnn_ResponseModel = build_reddit_module(task, d_sent, task_params)
            setattr(model, '%s_mdl' % task.name, pooler)
            setattr(model, '%s_Response_mdl' % task.name, dnn_ResponseModel) 

            #print("NEED TO ADD DNN to RESPONSE INPUT -- TO DO: IMPLEMENT QUICKLY")
        else:
            raise ValueError("Module not found for %s" % task.name)
    return


def get_task_specific_params(args, task):
    params = {}

    def get_task_attr(attr_name):
        return getattr(args, "%s_%s" % (task, attr_name)) if \
            hasattr(args, "%s_%s" % (task, attr_name)) else \
            getattr(args, attr_name)

    params['cls_type'] = get_task_attr("classifier")
    params['d_hid'] = get_task_attr("classifier_hid_dim")
    params['d_proj'] = get_task_attr("d_proj")
    params['shared_pair_attn'] = args.shared_pair_attn
    if args.shared_pair_attn:
        params['attn'] = args.pair_attn
        params['d_hid_attn'] = args.d_hid_attn
        params['dropout'] = args.classifier_dropout
    else:
        params['attn'] = get_task_attr("pair_attn")
        params['d_hid_attn'] = get_task_attr("d_hid_attn")
        params['dropout'] = get_task_attr("classifier_dropout")

    return Params(params)


def build_reddit_module(task, d_inp, params):
    ''' Build a single classifier '''
    pooler = Pooler.from_params(d_inp, params['d_proj'])
    dnn_ResponseModel = nn.Sequential(nn.Linear(params['d_proj'], params['d_proj']),
                                        nn.Tanh(), nn.Linear(params['d_proj'], params['d_proj']),
                                        )
    #classifier = Classifier.from_params(params['d_proj'], task.n_classes, params)
    return pooler, dnn_ResponseModel


def build_single_sentence_module(task, d_inp, params):
    ''' Build a single classifier '''
    pooler = Pooler.from_params(d_inp, params['d_proj'])
    classifier = Classifier.from_params(params['d_proj'], task.n_classes, params)
    return SingleClassifier(pooler, classifier)


def build_pair_sentence_module(task, d_inp, model, vocab, params):
    ''' Build a pair classifier, shared if necessary '''

    def build_pair_attn(d_in, use_attn, d_hid_attn):
        ''' Build the pair model '''
        if not use_attn:
            pair_attn = None
        else:
            d_inp_model = 2 * d_in
            modeling_layer = s2s_e.by_name('lstm').from_params(
                Params({'input_size': d_inp_model, 'hidden_size': d_hid_attn,
                        'num_layers': 1, 'bidirectional': True}))
            pair_attn = AttnPairEncoder(vocab, modeling_layer,
                                        dropout=params["dropout"])
        return pair_attn

    if params["attn"]:
        pooler = Pooler.from_params(params["d_hid_attn"], params["d_hid_attn"], project=False)
        d_out = params["d_hid_attn"] * 2
    else:
        pooler = Pooler.from_params(d_inp, params["d_proj"], project=True)
        d_out = params["d_proj"]

    if params["shared_pair_attn"]:
        if not hasattr(model, "pair_attn"):
            pair_attn = build_pair_attn(d_inp, params["attn"], params["d_hid_attn"])
            model.pair_attn = pair_attn
        else:
            pair_attn = model.pair_attn
    else:
        pair_attn = build_pair_attn(d_inp, params["attn"], params["d_hid_attn"])

    n_classes = task.n_classes if hasattr(task, 'n_classes') else 1
    classifier = Classifier.from_params(4 * d_out, n_classes, params)
    module = PairClassifier(pooler, classifier, pair_attn)
    return module


def build_lm(task, d_inp, args):
    ''' Build LM components (just map hidden states to vocab logits) '''
    hid2voc = nn.Linear(d_inp, args.max_word_v_size)
    return hid2voc

def build_tagger(task, d_inp, out_dim):
    ''' Build LM components (just map hidden states to vocab logits) '''
    hid2tag = nn.Linear(d_inp, out_dim)
    return hid2tag

def build_decoder(task, d_inp, vocab, embedder, args):
    ''' Build a task specific decoder '''
    rnn = s2s_e.by_name('lstm').from_params(
        Params({'input_size': embedder.get_output_dim(),
                'hidden_size': args.d_hid_dec,
                'num_layers': args.n_layers_dec, 'bidirectional': False}))
    decoder = SentenceEncoder(vocab, embedder, 0, rnn)
    hid2voc = nn.Linear(args.d_hid_dec, args.max_word_v_size)
    return decoder, hid2voc


class MultiTaskModel(nn.Module):
    '''
    Giant model with task-specific components and a shared word and sentence encoder.
    '''

    def __init__(self, args, sent_encoder, vocab):
        ''' Args: sentence encoder '''
        super(MultiTaskModel, self).__init__()
        self.sent_encoder = sent_encoder
        self.combine_method = args.sent_combine_method
        self.vocab = vocab
        self.utilization = Average() if args.track_batch_utilization else None

    def forward(self, task, batch, predict=False):
        '''
        Pass inputs to correct forward pass

        Args:
            - task
            - batch

        Returns:
            - out: dictionary containing task outputs and loss if label was in batch
        '''
        if 'input1' in batch and self.utilization is not None:
            self.utilization(get_batch_utilization(batch['input1']))
        if isinstance(task, SingleClassificationTask):
            out = self._single_sentence_forward(batch, task, predict)
        elif isinstance(task, (PairClassificationTask, PairRegressionTask,
                               PairOrdinalRegressionTask)):
            out = self._pair_sentence_forward(batch, task, predict)
        elif isinstance(task, LanguageModelingTask):
            out = self._lm_forward(batch, task, predict)
        elif isinstance(task, VAETask):
            out = self._vae_forward(batch, task)
        elif isinstance(task, TaggingTask):
            out = self._tagger_forward(batch, task)
        elif isinstance(task, SequenceGenerationTask):
            out = self._seq_gen_forward(batch, task, predict)
        elif isinstance(task, GroundedTask):
            out = self._grounded_classification_forward(batch, task, predict)
        elif isinstance(task, RankingTask):
            out = self._ranking_forward(batch, task, predict)
        else:
            raise ValueError("Task-specific components not found!")
        return out

    def _single_sentence_forward(self, batch, task, predict):
        out = {}

        # embed the sentence
        sent_embs, sent_mask = self.sent_encoder(batch['input1'])
        #pdb.set_trace()
        # pass to a task specific classifier
        classifier = getattr(self, "%s_mdl" % task.name)
        logits = classifier(sent_embs, sent_mask)
        out['logits'] = logits

        if 'labels' in batch: # means we should compute loss
            labels = batch['labels'].squeeze(-1)
            out['loss'] = F.cross_entropy(logits, labels)
            if isinstance(task, CoLATask):
                task.scorer2(logits, labels)
                labels_np = labels.data.cpu().numpy()
                _, preds = logits.max(dim=1)
                task.scorer1(labels_np, preds.data.cpu().numpy())
            else:
                task.scorer1(logits, labels)
                if task.scorer2 is not None:
                    task.scorer2(logits, labels)

        if predict:
            if isinstance(task, RegressionTask):
                if logits.ndimension() > 1:
                    assert logits.ndimension() == 2 and logits[-1] == 1, \
                            "Invalid regression prediction dimensions!"
                    logits = logits.squeeze(-1)
                out['preds'] = logits
            else:
                _, out['preds'] = logits.max(dim=1)
        return out

    def _pair_sentence_forward(self, batch, task, predict):
        out = {}

        # embed the sentence
        sent1, mask1 = self.sent_encoder(batch['input1'])
        sent2, mask2 = self.sent_encoder(batch['input2'])
        classifier = getattr(self, "%s_mdl" % task.name)
        logits = classifier(sent1, sent2, mask1, mask2)
        out['logits'] = logits
        out['n_exs'] = get_batch_size_from_field(batch['input1'])

        if 'labels' in batch:
            labels = batch['labels'].squeeze(-1)
            if isinstance(task, JOCITask):
                logits = logits.squeeze(-1)
                out['loss'] = F.mse_loss(logits, labels)
                logits_np = logits.data.cpu().numpy()
                labels_np = labels.data.cpu().numpy()
                task.scorer1(mean_squared_error(logits_np, labels_np))
                task.scorer2(logits_np, labels_np)
            elif isinstance(task, STSBTask):
                logits = logits.squeeze(-1)
                out['loss'] = F.mse_loss(logits, labels)
                logits_np = logits.data.cpu().numpy()
                labels_np = labels.data.cpu().numpy()
                task.scorer1(logits_np, labels_np)
                task.scorer2(logits_np, labels_np)
            else:
                out['loss'] = F.cross_entropy(logits, labels)
                task.scorer1(logits, labels)
                if task.scorer2 is not None:
                    task.scorer2(logits, labels)

        if predict:
            if isinstance(task, RegressionTask):
                if logits.ndimension() > 1:
                    assert logits.ndimension() == 2 and logits[-1] == 1, \
                            "Invalid regression prediction dimensions!"
                    logits = logits.squeeze(-1)
                out['preds'] = logits
            else:
                _, out['preds'] = logits.max(dim=1)
        return out


    def BCE_implementation(sent1_rep, sent2_rep):
        sent1_rep = F.normalize(sent1_rep, 2, 1)
        sent2_rep = F.normalize(sent2_rep, 2, 1)

        # all the below implementation is binary cross entropy with weighted neg pairs
        # formula = sum(-log2(pos_pair_score) - scale * log2(1-neg_pair_score))

        # cosine similarity between every pair of samples
        cos_simi = torch.mm(sent1_rep, torch.transpose(sent2_rep, 0,1))
        cos_simi = F.sigmoid(cos_simi)  # bringing cos simi to [0,1]
        diag_elem = torch.diagonal(cos_simi)
        no_pos_pairs = len(diag_elem) 
        no_neg_pairs = no_pos_pairs * (no_pos_pairs - 1)

        #positive pairs loss: with the main diagonal elements
        pos_simi = torch.log2(diag_elem)  
        pos_loss = torch.neg(torch.sum(pos_simi)) 

        # negative pairs loss: with the off diagonal elements
        off_diag_elem = 1 - cos_simi + torch.diag(diag_elem)
        cos_simi_log = torch.log2(off_diag_elem)
        neg_loss = torch.neg(torch.sum(cos_simi_log))
        # scaling
        neg_loss_scaled = neg_loss * (no_pos_pairs/no_neg_pairs)
        total_loss = pos_loss + neg_loss_scaled
        #import ipdb as pdb; pdb.set_trace()
        # calculating accuracy
        pred = cos_simi.round()
        no_pos_pairs_correct = torch.trace(pred)
        # getting 1-pred and setting matrix with main diagonal elements to zero 
        offdiag_pred = torch.tril(1-pred, diagonal=-1) + torch.triu(1-pred, diagonal=1)
        no_neg_pairs_correct = torch.sum(offdiag_pred)
        
        total_correct = no_pos_pairs_correct + no_neg_pairs_correct
        batch_acc = total_correct.item()/(no_pos_pairs*no_pos_pairs)
        return total_loss, batch_acc
        
    def _ranking_forward(self, batch, task, predict):
        ''' For caption and image ranking. This implementation is intended for Reddit'''
        out = {}
        # feed forwarding inputs through sentence encoders
        sent1, mask1 = self.sent_encoder(batch['input1'])  
        sent2, mask2 = self.sent_encoder(batch['input2']) 
        sent_pooler = getattr(self, "%s_mdl" % task.name) # pooler for both Input and Response
        sent_dnn = getattr(self, "%s_Response_mdl" % task.name) # dnn for Response  
        sent1_rep = sent_pooler(sent1, mask1)
        sent2_rep_pool = sent_pooler(sent2, mask2)
        sent2_rep = sent_dnn(sent2_rep_pool)
        #import ipdb as pdb; pdb.set_trace()
        if 1:
            #total_loss, batch_acc = BCE_implementation(sent1_rep, sent1_rep)
            #out['loss'] = total_loss
            #task.scorer1(batch_acc)
            sent1_rep = F.normalize(sent1_rep, 2, 1)
            sent2_rep = F.normalize(sent2_rep, 2, 1)
            cos_simi = torch.mm(sent1_rep, torch.transpose(sent2_rep, 0,1)) 
            labels = torch.eye(len(cos_simi))
            
            scale = 1/(len(cos_simi) - 1)
            weights = scale * torch.ones(cos_simi.shape) - (scale-1) * torch.eye(len(cos_simi))
            
            #scale = (len(cos_simi) - 1)
            #weights = torch.ones(cos_simi.shape) + (scale-1) * torch.eye(len(cos_simi))
            weights = weights.view(-1).cuda()            
            #import ipdb as pdb; pdb.set_trace()
            

            cos_simi = cos_simi.view(-1)
            labels = labels.view(-1).cuda()
            pred = F.sigmoid(cos_simi).round()
            
            #cos_simi = torch.diagonal(cos_simi)
            #labels = torch.ones(cos_simi.shape).cuda()
            #import ipdb as pdb; pdb.set_trace()
            
            total_loss = torch.nn.BCEWithLogitsLoss(weight=weights)(cos_simi, labels)
            #total_loss = torch.nn.BCEWithLogitsLoss()(cos_simi, labels)
            out['loss'] = total_loss
            total_correct = torch.sum(pred == labels)
            batch_acc = total_correct.item()/len(labels)
            out["n_exs"] = len(labels)
            task.scorer1(batch_acc)
            #import ipdb as pdb; pdb.set_trace()
        return out
 

    def _vae_forward(self, batch, task):
        ''' For translation, denoising, maybe language modeling? '''
        out = {}
        sent, sent_mask = self.sent_encoder(batch['inputs'])
        out['n_exs'] = get_batch_size_from_field(batch['input1'])

        if isinstance(task, VAETask):
            decoder = getattr(self, "%s_decoder" % task.name)
            out = decoder.forward(sent, sent_mask, batch['targs'])
            task.scorer1(math.exp(out['loss'].item()))
            return out
        if 'targs' in batch:
            pass

        if predict:
            pass

        return out
    
    def _seq_gen_forward(self, batch, task, predict):
        ''' For variational autoencoder '''
        out = {}
        sent, sent_mask = self.sent_encoder(batch['inputs'])
        out['n_exs'] = get_batch_size_from_field(batch['input1'])

        if isinstance(task, MTTask):
            decoder = getattr(self, "%s_decoder" % task.name)
            out = decoder.forward(sent, sent_mask, batch['targs'])
            task.scorer1(math.exp(out['loss'].item()))
            return out

        if 'targs' in batch:
            pass

        if predict:
            pass

        return out

    def _tagger_forward(self, batch, task):
        ''' For language modeling? '''
        out = {}
        b_size, seq_len, _ = batch['inputs']['elmo'].size()
        seq_len -= 2
        sent_encoder = self.sent_encoder

        out['n_exs'] = get_batch_size_from_field(batch['inputs'])  # TODO this is probably wrong
        if not isinstance(sent_encoder, BiLMEncoder):
            sent, mask = sent_encoder(batch['inputs'])
            sent = sent.masked_fill(1 - mask.byte(), 0)  # avoid NaNs
            sent = sent[:,1:-1,:]
            hid2tag = getattr(self, "%s_mdl" % task.name)
            logits = hid2tag(sent)
            logits = logits.view(b_size * seq_len, -1)
            out['logits'] = logits
            targs = batch['targs']['words'][:,:seq_len].contiguous().view(-1)


        pad_idx = self.vocab.get_token_index(self.vocab._padding_token)
        out['loss'] = F.cross_entropy(logits, targs, ignore_index=pad_idx)
        task.scorer1(out['loss'].item())
        return out

    def _lm_forward(self, batch, task, predict):
        ''' For language modeling? '''
        out = {}
        b_size, seq_len = batch['targs']['words'].size()
        sent_encoder = self.sent_encoder
        out['n_exs'] = get_batch_size_from_field(batch['input1'])

        if not isinstance(sent_encoder, BiLMEncoder):
            sent, mask = sent_encoder(batch['input'])
            sent = sent.masked_fill(1 - mask.byte(), 0)  # avoid NaNs
            hid2voc = getattr(self, "%s_hid2voc" % task.name)
            logits = hid2voc(sent).view(b_size * seq_len, -1)
            out['logits'] = logits
            targs = batch['targs']['words'].view(-1)
        else:
            sent, mask = sent_encoder(batch['input'], batch['input_bwd'])
            sent = sent.masked_fill(1 - mask.byte(), 0)  # avoid NaNs
            split = int(self.sent_encoder.output_dim / 2)
            fwd, bwd = sent[:, :, :split], sent[:, :, split:]
            hid2voc = getattr(self, "%s_hid2voc" % task.name)
            logits_fwd = hid2voc(fwd).view(b_size * seq_len, -1)
            logits_bwd = hid2voc(bwd).view(b_size * seq_len, -1)
            logits = torch.cat([logits_fwd, logits_bwd], dim=0)
            out['logits'] = logits
            trg_fwd = batch['targs']['words'].view(-1)
            trg_bwd = batch['targs_b']['words'].view(-1)
            targs = torch.cat([trg_fwd, trg_bwd])

        pad_idx = self.vocab.get_token_index(self.vocab._padding_token)
        out['loss'] = F.cross_entropy(logits, targs, ignore_index=pad_idx)
        task.scorer1(out['loss'].item())
        if predict:
            pass

        return out

    def _grounded_classification_forward(self, batch, task, predict):
        out = {}
        d_1, d_2 = self.sent_encoder.output_dim, 2048

        # embed the sentence, embed the image, map and classify
        sent_emb, sent_mask = self.sent_encoder(batch['input1'])
        out['n_exs'] = get_batch_size_from_field(batch['input1'])
        image_map = nn.Linear(d_1, d_2).cuda()
        sent_transform = image_map(sent_emb)
        ids = batch['ids'].cpu().squeeze(-1)
        ids = list(ids.data.numpy())
        labels = batch['labels'].cpu().squeeze(-1)
        labels = [int(item) for item in labels.data.numpy()]

        seq, true = [], []
        for i in range(len(ids)):
            img_id, label = ids[i], labels[i]
            init_emb = task.img_encoder.forward(int(img_id)).data.numpy()[0]
            seq.append(torch.tensor(init_emb, dtype=torch.float))
            true.append(label)
        img_emb = torch.stack(seq, dim=0)

        batch_size = len(labels)
        sent_transform = sent_transform.view(batch_size, -1)
        image_map = nn.Linear(list(sent_transform.size())[-1], d_2).cuda()
        sent_transform = image_map(sent_transform)

        '''
        cos = nn.SmoothL1Loss()
        cos = nn.MSELoss()
        cos = nn.L1Loss()
        out['loss'] = cos(sent_emb, torch.tensor(img_emb, requires_grad=False))
        '''
        cos = nn.CosineEmbeddingLoss()
        flags = Variable(torch.ones(len(labels)))
        out['loss'] = cos(
            torch.tensor(
                sent_transform, dtype=torch.float), torch.tensor(
                img_emb, dtype=torch.float), flags)
        cos = nn.CosineSimilarity(dim=1, eps=1e-6)
        sim = cos(
            torch.tensor(
                sent_transform,
                dtype=torch.float),
            torch.tensor(
                img_emb,
                dtype=torch.float))
        classifier = nn.Linear(len(labels), len(labels))
        logits = classifier(sim)
        out['logits'] = logits

        preds = [1 if item > 0 else 0 for item in logits.data.numpy()]
        acc = [1 if preds[i] == labels[i] else 0 for i in range(len(labels))]
        task.scorer1.__call__(np.sum(acc) / len(acc))
        if predict:
            out['preds'] = preds

        return out<|MERGE_RESOLUTION|>--- conflicted
+++ resolved
@@ -38,13 +38,8 @@
     RegressionTask, PairRegressionTask, RankingTask, \
     SequenceGenerationTask, LanguageModelingTask, MTTask, \
     PairOrdinalRegressionTask, JOCITask, \
-<<<<<<< HEAD
     WeakGroundedTask, GroundedTask, VAETask, \
     GroundedTask, TaggingTask, POSTaggingTask, CCGTaggingTask
-=======
-    WeakGroundedTask, GroundedTask, VAETask
-
->>>>>>> af6bcb97
 from modules import SentenceEncoder, BoWSentEncoder, \
     AttnPairEncoder, MaskedStackedSelfAttentionEncoder, \
     BiLMEncoder, ElmoCharacterEncoder, Classifier, Pooler, \
