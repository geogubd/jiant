--- conflicted
+++ resolved
@@ -229,22 +229,9 @@
         elif isinstance(task, LanguageModelingTask):
             hid2voc = build_lm(task, d_sent, args)
             setattr(model, '%s_hid2voc' % task.name, hid2voc)
-<<<<<<< HEAD
-        elif isinstance(task, WikiInsertionsTask):
-            decoder = WikiInsertionDecoder.from_params(vocab,
-                                                 Params({'input_dim': d_sent,
-                                                         'target_embedding_dim': 300,
-                                                         'max_decoding_steps': 200,
-                                                         'target_namespace': 'tokens',
-                                                         'attention': 'bilinear',
-                                                         'dropout': args.dropout,
-                                                         'scheduled_sampling_ratio': 0.0}))
-            setattr(model, '%s_decoder' % task.name, decoder)
-=======
         elif isinstance(task, TaggingTask):
             hid2tag = build_tagger(task, d_sent, task.num_tags)
             setattr(model, '%s_mdl' % task.name, hid2tag)
->>>>>>> ef53e909
         elif isinstance(task, MTTask):
             decoder = Seq2SeqDecoder.from_params(vocab,
                                                  Params({'input_dim': d_sent,
@@ -604,15 +591,6 @@
         sent, sent_mask = self.sent_encoder(batch['inputs'])
         out['n_exs'] = get_batch_size_from_field(batch['input1'])
 
-<<<<<<< HEAD
-        if isinstance(task, WikiInsertionsTask):
-            decoder = getattr(self, "%s_decoder" % task.name)
-            out = decoder.forward(sent, sent_mask, ins_idx, batch['targs'])
-            task.scorer1(math.exp(out['loss'].item()))
-            return out
-
-        elif isinstance(task, MTTask):
-=======
         if isinstance(task, VAETask):
             decoder = getattr(self, "%s_decoder" % task.name)
             out = decoder.forward(sent, sent_mask, batch['targs'])
@@ -632,8 +610,13 @@
         sent, sent_mask = self.sent_encoder(batch['inputs'])
         out['n_exs'] = get_batch_size_from_field(batch['input1'])
 
-        if isinstance(task, MTTask):
->>>>>>> ef53e909
+        if isinstance(task, WikiInsertionsTask):
+            decoder = getattr(self, "%s_decoder" % task.name)
+            out = decoder.forward(sent, sent_mask, ins_idx, batch['targs'])
+            task.scorer1(math.exp(out['loss'].item()))
+            return out
+
+        elif isinstance(task, MTTask):
             decoder = getattr(self, "%s_decoder" % task.name)
             out = decoder.forward(sent, sent_mask, batch['targs'])
             task.scorer1(math.exp(out['loss'].item()))
