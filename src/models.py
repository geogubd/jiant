'''Core model and functions for building it.'''
import os
import sys
import math
import copy
import logging as log

import torch
import torch.nn as nn
import numpy as np
import torch.nn.functional as F
from torch.autograd import Variable
from sklearn.metrics import mean_squared_error

from allennlp.common import Params
from allennlp.modules import Seq2SeqEncoder, SimilarityFunction, TimeDistributed
from allennlp.nn import util
from allennlp.modules.text_field_embedders import BasicTextFieldEmbedder
from allennlp.modules.token_embedders import Embedding, TokenCharactersEncoder, \
    ElmoTokenEmbedder
from allennlp.modules.similarity_functions import DotProductSimilarity
from allennlp.modules.seq2vec_encoders import CnnEncoder
from allennlp.modules.seq2seq_encoders import Seq2SeqEncoder as s2s_e
from allennlp.modules.seq2seq_encoders import StackedSelfAttentionEncoder
from allennlp.training.metrics import Average

from .utils import get_batch_utilization

from .tasks import STSBTask, CoLATask, SSTTask, \
    PairClassificationTask, SingleClassificationTask, \
    PairRegressionTask, RankingTask, \
    SequenceGenerationTask, LanguageModelingTask, \
    PairOrdinalRegressionTask, JOCITask, WeakGroundedTask, \
    GroundedTask, MTTask, RedditTask, WikiInsertionsTask

from .tasks import STSBTask, CoLATask, \
    ClassificationTask, PairClassificationTask, SingleClassificationTask, \
    RegressionTask, PairRegressionTask, RankingTask, \
    SequenceGenerationTask, LanguageModelingTask, MTTask, \
    PairOrdinalRegressionTask, JOCITask, \
    WeakGroundedTask, GroundedTask, VAETask, \
    GroundedTask, TaggingTask, POSTaggingTask, CCGTaggingTask
from .modules import SentenceEncoder, BoWSentEncoder, \
    AttnPairEncoder, MaskedStackedSelfAttentionEncoder, \
    BiLMEncoder, ElmoCharacterEncoder, Classifier, Pooler, \
    SingleClassifier, PairClassifier, CNNEncoder
<<<<<<< HEAD
from .utils import assert_for_log, get_batch_utilization, get_batch_size_from_field
from .seq2seq_decoder import Seq2SeqDecoder, WikiInsertionDecoder
=======

from .utils import assert_for_log, get_batch_utilization, get_batch_size
from .seq2seq_decoder import Seq2SeqDecoder

>>>>>>> 5bc000f0

# Elmo stuff
# Look in $ELMO_SRC_DIR (e.g. /usr/share/jsalt/elmo) or download from web
ELMO_OPT_NAME = "elmo_2x4096_512_2048cnn_2xhighway_options.json"
ELMO_WEIGHTS_NAME = "elmo_2x4096_512_2048cnn_2xhighway_weights.hdf5"
ELMO_SRC_DIR = (os.getenv("ELMO_SRC_DIR") or
                "https://s3-us-west-2.amazonaws.com/allennlp/models/elmo/2x4096_512_2048cnn_2xhighway/")
ELMO_OPT_PATH = os.path.join(ELMO_SRC_DIR, ELMO_OPT_NAME)
ELMO_WEIGHTS_PATH = os.path.join(ELMO_SRC_DIR, ELMO_WEIGHTS_NAME)


def build_model(args, vocab, pretrained_embs, tasks):
    '''Build model according to args '''

    # Build embeddings.
    d_emb, embedder, cove_emb = build_embeddings(args, vocab, pretrained_embs)
    d_sent = args.d_hid

    # Build single sentence encoder: the main component of interest
    # Need special handling for language modeling
    tfm_params = Params({'input_dim': d_emb, 'hidden_dim': args.d_hid,
                         'projection_dim': args.d_tproj,
                         'feedforward_hidden_dim': args.d_ff,
                         'num_layers': args.n_layers_enc,
                         'num_attention_heads': args.n_heads})
    rnn_params = Params({'input_size': d_emb, 'bidirectional': args.bidirectional,
                         'hidden_size': args.d_hid, 'num_layers': args.n_layers_enc})

    if sum([isinstance(task, LanguageModelingTask) for task in tasks]):
        if args.bidirectional:
            rnn_params['bidirectional'] = False
            if args.sent_enc == 'rnn':
                fwd = s2s_e.by_name('lstm').from_params(copy.deepcopy(rnn_params))
                bwd = s2s_e.by_name('lstm').from_params(copy.deepcopy(rnn_params))
            elif args.sent_enc == 'transformer':
                fwd = MaskedStackedSelfAttentionEncoder.from_params(copy.deepcopy(tfm_params))
                bwd = MaskedStackedSelfAttentionEncoder.from_params(copy.deepcopy(tfm_params))
            sent_encoder = BiLMEncoder(vocab, embedder, args.n_layers_highway,
                                       fwd, bwd, dropout=args.dropout,
                                       skip_embs=args.skip_embs, cove_layer=cove_emb)
        else:  # not bidirectional
            if args.sent_enc == 'rnn':
                fwd = s2s_e.by_name('lstm').from_params(copy.deepcopy(rnn_params))
            elif args.sent_enc == 'transformer':
                fwd = MaskedStackedSelfAttentionEncoder.from_params(copy.deepcopy(tfm_params))
            sent_encoder = SentenceEncoder(vocab, embedder, args.n_layers_highway,
                                           fwd, skip_embs=args.skip_embs,
                                           dropout=args.dropout, cove_layer=cove_emb)
    elif args.sent_enc == 'bow':
        sent_encoder = BoWSentEncoder(vocab, embedder)
        d_sent = d_emb
    elif args.sent_enc == 'rnn':
        sent_rnn = s2s_e.by_name('lstm').from_params(copy.deepcopy(rnn_params))
        sent_encoder = SentenceEncoder(vocab, embedder, args.n_layers_highway,
                                       sent_rnn, skip_embs=args.skip_embs,
                                       dropout=args.dropout, cove_layer=cove_emb)
        d_sent = (1 + args.bidirectional) * args.d_hid
    elif args.sent_enc == 'transformer':
        transformer = StackedSelfAttentionEncoder.from_params(copy.deepcopy(tfm_params))
        sent_encoder = SentenceEncoder(vocab, embedder, args.n_layers_highway,
                                       transformer, dropout=args.dropout,
                                       skip_embs=args.skip_embs, cove_layer=cove_emb)
    else:
        assert_for_log(False, "No valid sentence encoder specified.")

    d_sent += args.skip_embs * d_emb

    # Build model and classifiers
    model = MultiTaskModel(args, sent_encoder, vocab)
    build_modules(tasks, model, d_sent, vocab, embedder, args)
    if args.cuda >= 0:
        model = model.cuda()
    log.info(model)
    param_count = 0
    trainable_param_count = 0
    for name, param in model.named_parameters():
        param_count += np.prod(param.size())
        if param.requires_grad:
            trainable_param_count += np.prod(param.size())
    log.info("Total number of parameters: {}".format(param_count))
    log.info("Number of trainable parameters: {}".format(trainable_param_count))
    return model


def build_embeddings(args, vocab, pretrained_embs=None):
    ''' Build embeddings according to options in args '''
    d_emb, d_char = 0, args.d_char

    token_embedder = {}
    # Word embeddings
    if args.word_embs != 'none':
        if args.word_embs in ['glove', 'fastText'] and pretrained_embs is not None:
            log.info("\tUsing word embeddings from %s", args.word_embs_file)
            word_embs = pretrained_embs
            d_word = pretrained_embs.size()[-1]
        else:
            log.info("\tLearning word embeddings from scratch!")
            word_embs = None
            d_word = args.d_word

        embeddings = Embedding(vocab.get_vocab_size('tokens'), d_word,
                               weight=word_embs, trainable=False,
                               padding_index=vocab.get_token_index('@@PADDING@@'))
        token_embedder["words"] = embeddings
        d_emb += d_word
    else:
        log.info("\tNot using word embeddings!")

    # Handle cove
    if args.cove:
        sys.path.append(args.path_to_cove)
        try:
            from cove import MTLSTM as cove_lstm
            cove_emb = cove_lstm(n_vocab=vocab.get_vocab_size('tokens'),
                                 vectors=embeddings.weight.data)
            d_emb += 600
            log.info("\tUsing CoVe embeddings!")
        except ImportError:
            log.info("Failed to import CoVE!")
    else:
        cove_emb = None

    # Character embeddings
    if args.char_embs:
        log.info("\tUsing character embeddings!")
        char_embeddings = Embedding(vocab.get_vocab_size('chars'), d_char)
        filter_sizes = tuple([int(i) for i in args.char_filter_sizes.split(',')])
        char_encoder = CnnEncoder(d_char, num_filters=args.n_char_filters,
                                  ngram_filter_sizes=filter_sizes,
                                  output_dim=d_char)
        char_embedder = TokenCharactersEncoder(char_embeddings, char_encoder,
                                               dropout=args.dropout_embs)
        d_emb += d_char
        token_embedder["chars"] = char_embedder
    else:
        log.info("\tNot using character embeddings!")

    # Handle elmo
    if args.elmo:
        log.info("Loading ELMo from files:")
        log.info("ELMO_OPT_PATH = %s", ELMO_OPT_PATH)
        log.info("ELMO_WEIGHTS_PATH = %s", ELMO_WEIGHTS_PATH)
        if args.elmo_chars_only:
            log.info("\tUsing ELMo character CNN only!")
            #elmo_embedder = elmo_embedder._elmo._elmo_lstm._token_embedder
            elmo_embedder = ElmoCharacterEncoder(options_file=ELMO_OPT_PATH,
                                                 weight_file=ELMO_WEIGHTS_PATH,
                                                 requires_grad=False)
            d_emb += 512
        else:
            log.info("\tUsing full ELMo!")
            elmo_embedder = ElmoTokenEmbedder(options_file=ELMO_OPT_PATH,
                                              weight_file=ELMO_WEIGHTS_PATH,
                                              dropout=args.dropout)
            d_emb += 1024

        token_embedder["elmo"] = elmo_embedder

    embedder = BasicTextFieldEmbedder(token_embedder)
    assert d_emb, "You turned off all the embeddings, ya goof!"
    return d_emb, embedder, cove_emb


def build_modules(tasks, model, d_sent, vocab, embedder, args):
    ''' Build task-specific components for each task and add them to model '''
    for task in tasks:
        task_params = get_task_specific_params(args, task.name)
        if isinstance(task, SingleClassificationTask):
            module = build_single_sentence_module(task, d_sent, task_params)
            setattr(model, '%s_mdl' % task.name, module)
        elif isinstance(task, (PairClassificationTask, PairRegressionTask,
                               PairOrdinalRegressionTask)):
            module = build_pair_sentence_module(task, d_sent, model, vocab,
                                                task_params)
            setattr(model, '%s_mdl' % task.name, module)
        elif isinstance(task, LanguageModelingTask):
            hid2voc = build_lm(task, d_sent, args)
            setattr(model, '%s_hid2voc' % task.name, hid2voc)
        elif isinstance(task, TaggingTask):
            hid2tag = build_tagger(task, d_sent, task.num_tags)
            setattr(model, '%s_mdl' % task.name, hid2tag)
        elif isinstance(task, WikiInsertionsTask):
            decoder = WikiInsertionDecoder.from_params(vocab,
                                                 Params({'input_dim': d_sent,
                                                         'target_embedding_dim': 300,
                                                         'max_decoding_steps': 200,
                                                         'target_namespace': 'tokens',
                                                         'attention': 'bilinear',
                                                         'dropout': args.dropout,
                                                         'scheduled_sampling_ratio': 0.0}))
            setattr(model, '%s_decoder' % task.name, decoder)
        elif isinstance(task, MTTask):
            decoder = Seq2SeqDecoder.from_params(vocab,
                                                 Params({'input_dim': d_sent,
                                                         'target_embedding_dim': 300,
                                                         'max_decoding_steps': 200,
                                                         'target_namespace': 'tokens',
                                                         'attention': 'bilinear',
                                                         'dropout': args.dropout,
                                                         'scheduled_sampling_ratio': 0.0}))
            setattr(model, '%s_decoder' % task.name, decoder)
        elif isinstance(task, SequenceGenerationTask):
            decoder, hid2voc = build_decoder(task, d_sent, vocab, embedder, args)
            setattr(model, '%s_decoder' % task.name, decoder)
            setattr(model, '%s_hid2voc' % task.name, hid2voc)

        elif isinstance(task, VAETask):
            decoder = Seq2SeqDecoder.from_params(vocab,
                                                 Params({'input_dim': d_sent,
                                                         'target_embedding_dim': 300,
                                                         'max_decoding_steps': 200,
                                                         'target_namespace': 'tokens',
                                                         'attention': 'bilinear',
                                                         'dropout': args.dropout,
                                                         'scheduled_sampling_ratio': 0.0}))
            setattr(model, '%s_decoder' % task.name, decoder)

        elif isinstance(task, GroundedTask):
            task.img_encoder = CNNEncoder(model_name='resnet', path=task.path)
        elif isinstance(task, RankingTask):
            pooler, dnn_ResponseModel = build_reddit_module(task, d_sent, task_params)
            setattr(model, '%s_mdl' % task.name, pooler)
            setattr(model, '%s_Response_mdl' % task.name, dnn_ResponseModel)

            #print("NEED TO ADD DNN to RESPONSE INPUT -- TO DO: IMPLEMENT QUICKLY")
        else:
            raise ValueError("Module not found for %s" % task.name)
    return


def get_task_specific_params(args, task):
    params = {}

    def get_task_attr(attr_name):
        return getattr(args, "%s_%s" % (task, attr_name)) if \
            hasattr(args, "%s_%s" % (task, attr_name)) else \
            getattr(args, attr_name)

    params['cls_type'] = get_task_attr("classifier")
    params['d_hid'] = get_task_attr("classifier_hid_dim")
    params['d_proj'] = get_task_attr("d_proj")
    params['shared_pair_attn'] = args.shared_pair_attn
    if args.shared_pair_attn:
        params['attn'] = args.pair_attn
        params['d_hid_attn'] = args.d_hid_attn
        params['dropout'] = args.classifier_dropout
    else:
        params['attn'] = get_task_attr("pair_attn")
        params['d_hid_attn'] = get_task_attr("d_hid_attn")
        params['dropout'] = get_task_attr("classifier_dropout")

    return Params(params)


def build_reddit_module(task, d_inp, params):
    ''' Build a single classifier '''
    pooler = Pooler.from_params(d_inp, params['d_proj'])
    dnn_ResponseModel = nn.Sequential(nn.Linear(params['d_proj'], params['d_proj']),
                                        nn.Tanh(), nn.Linear(params['d_proj'], params['d_proj']),
                                        )
    #classifier = Classifier.from_params(params['d_proj'], task.n_classes, params)
    return pooler, dnn_ResponseModel


def build_single_sentence_module(task, d_inp, params):
    ''' Build a single classifier '''
    pooler = Pooler.from_params(d_inp, params['d_proj'])
    classifier = Classifier.from_params(params['d_proj'], task.n_classes, params)
    return SingleClassifier(pooler, classifier)


def build_pair_sentence_module(task, d_inp, model, vocab, params):
    ''' Build a pair classifier, shared if necessary '''

    def build_pair_attn(d_in, use_attn, d_hid_attn):
        ''' Build the pair model '''
        if not use_attn:
            pair_attn = None
        else:
            d_inp_model = 2 * d_in
            modeling_layer = s2s_e.by_name('lstm').from_params(
                Params({'input_size': d_inp_model, 'hidden_size': d_hid_attn,
                        'num_layers': 1, 'bidirectional': True}))
            pair_attn = AttnPairEncoder(vocab, modeling_layer,
                                        dropout=params["dropout"])
        return pair_attn

    if params["attn"]:
        pooler = Pooler.from_params(params["d_hid_attn"], params["d_hid_attn"], project=False)
        d_out = params["d_hid_attn"] * 2
    else:
        pooler = Pooler.from_params(d_inp, params["d_proj"], project=True)
        d_out = params["d_proj"]

    if params["shared_pair_attn"]:
        if not hasattr(model, "pair_attn"):
            pair_attn = build_pair_attn(d_inp, params["attn"], params["d_hid_attn"])
            model.pair_attn = pair_attn
        else:
            pair_attn = model.pair_attn
    else:
        pair_attn = build_pair_attn(d_inp, params["attn"], params["d_hid_attn"])

    n_classes = task.n_classes if hasattr(task, 'n_classes') else 1
    classifier = Classifier.from_params(4 * d_out, n_classes, params)
    module = PairClassifier(pooler, classifier, pair_attn)
    return module


def build_lm(task, d_inp, args):
    ''' Build LM components (just map hidden states to vocab logits) '''
    hid2voc = nn.Linear(d_inp, args.max_word_v_size)
    return hid2voc

def build_tagger(task, d_inp, out_dim):
    ''' Build LM components (just map hidden states to vocab logits) '''
    hid2tag = nn.Linear(d_inp, out_dim)
    return hid2tag

def build_decoder(task, d_inp, vocab, embedder, args):
    ''' Build a task specific decoder '''
    rnn = s2s_e.by_name('lstm').from_params(
        Params({'input_size': embedder.get_output_dim(),
                'hidden_size': args.d_hid_dec,
                'num_layers': args.n_layers_dec, 'bidirectional': False}))
    decoder = SentenceEncoder(vocab, embedder, 0, rnn)
    hid2voc = nn.Linear(args.d_hid_dec, args.max_word_v_size)
    return decoder, hid2voc


class MultiTaskModel(nn.Module):
    '''
    Giant model with task-specific components and a shared word and sentence encoder.
    '''

    def __init__(self, args, sent_encoder, vocab):
        ''' Args: sentence encoder '''
        super(MultiTaskModel, self).__init__()
        self.sent_encoder = sent_encoder
        self.combine_method = args.sent_combine_method
        self.vocab = vocab
        self.utilization = Average() if args.track_batch_utilization else None

    def forward(self, task, batch, predict=False):
        '''
        Pass inputs to correct forward pass

        Args:
            - task
            - batch

        Returns:
            - out: dictionary containing task outputs and loss if label was in batch
        '''
        if 'input1' in batch and self.utilization is not None:
            self.utilization(get_batch_utilization(batch['input1']))
        if isinstance(task, SingleClassificationTask):
            out = self._single_sentence_forward(batch, task, predict)
        elif isinstance(task, (PairClassificationTask, PairRegressionTask,
                               PairOrdinalRegressionTask)):
            out = self._pair_sentence_forward(batch, task, predict)
        elif isinstance(task, LanguageModelingTask):
            out = self._lm_forward(batch, task, predict)
        elif isinstance(task, VAETask):
            out = self._vae_forward(batch, task)
        elif isinstance(task, TaggingTask):
            out = self._tagger_forward(batch, task)
        elif isinstance(task, SequenceGenerationTask):
            out = self._seq_gen_forward(batch, task, predict)
        elif isinstance(task, GroundedTask):
            out = self._grounded_classification_forward(batch, task, predict)
        elif isinstance(task, RankingTask):
            out = self._ranking_forward(batch, task, predict)
        else:
            raise ValueError("Task-specific components not found!")
        return out

    def _single_sentence_forward(self, batch, task, predict):
        out = {}

        # embed the sentence
        sent_embs, sent_mask = self.sent_encoder(batch['input1'])
        # pass to a task specific classifier
        classifier = getattr(self, "%s_mdl" % task.name)
        logits = classifier(sent_embs, sent_mask)
        out['logits'] = logits
        out['n_exs'] = get_batch_size(batch)

        if 'labels' in batch: # means we should compute loss
            labels = batch['labels'].squeeze(-1)
            out['loss'] = F.cross_entropy(logits, labels)
            if isinstance(task, CoLATask):
                task.scorer2(logits, labels)
                labels_np = labels.data.cpu().numpy()
                _, preds = logits.max(dim=1)
                task.scorer1(labels_np, preds.data.cpu().numpy())
            else:
                task.scorer1(logits, labels)
                if task.scorer2 is not None:
                    task.scorer2(logits, labels)

        if predict:
            if isinstance(task, RegressionTask):
                if logits.ndimension() > 1:
                    assert logits.ndimension() == 2 and logits[-1] == 1, \
                            "Invalid regression prediction dimensions!"
                    logits = logits.squeeze(-1)
                out['preds'] = logits
            else:
                _, out['preds'] = logits.max(dim=1)
        return out

    def _pair_sentence_forward(self, batch, task, predict):
        out = {}

        # embed the sentence
        sent1, mask1 = self.sent_encoder(batch['input1'])
        sent2, mask2 = self.sent_encoder(batch['input2'])
        classifier = getattr(self, "%s_mdl" % task.name)
        logits = classifier(sent1, sent2, mask1, mask2)
        out['logits'] = logits
        out['n_exs'] = get_batch_size(batch)

        if 'labels' in batch:
            labels = batch['labels']
            labels = labels.squeeze(-1) if len(labels.size()) > 1 else labels
            if isinstance(task, JOCITask):
                logits = logits.squeeze(-1) if len(logits.size()) > 1 else logits
                out['loss'] = F.mse_loss(logits, labels)
                logits_np = logits.data.cpu().numpy()
                labels_np = labels.data.cpu().numpy()
                task.scorer1(mean_squared_error(logits_np, labels_np))
                task.scorer2(logits_np, labels_np)
            elif isinstance(task, STSBTask):
                logits = logits.squeeze(-1) if len(logits.size()) > 1 else logits
                out['loss'] = F.mse_loss(logits, labels)
                logits_np = logits.data.cpu().numpy()
                labels_np = labels.data.cpu().numpy()
                task.scorer1(logits_np, labels_np)
                task.scorer2(logits_np, labels_np)
            else:
                out['loss'] = F.cross_entropy(logits, labels)
                task.scorer1(logits, labels)
                if task.scorer2 is not None:
                    task.scorer2(logits, labels)

        if predict:
            if isinstance(task, RegressionTask):
                if logits.ndimension() > 1:
                    assert logits.ndimension() == 2 and logits[-1] == 1, \
                            "Invalid regression prediction dimensions!"
                    logits = logits.squeeze(-1)
                out['preds'] = logits
            else:
                _, out['preds'] = logits.max(dim=1)
        return out


    def BCE_implementation(sent1_rep, sent2_rep):
        sent1_rep = F.normalize(sent1_rep, 2, 1)
        sent2_rep = F.normalize(sent2_rep, 2, 1)

        # all the below implementation is binary cross entropy with weighted neg pairs
        # formula = sum(-log2(pos_pair_score) - scale * log2(1-neg_pair_score))

        # cosine similarity between every pair of samples
        cos_simi = torch.mm(sent1_rep, torch.transpose(sent2_rep, 0,1))
        cos_simi = F.sigmoid(cos_simi)  # bringing cos simi to [0,1]
        diag_elem = torch.diagonal(cos_simi)
        no_pos_pairs = len(diag_elem)
        no_neg_pairs = no_pos_pairs * (no_pos_pairs - 1)

        #positive pairs loss: with the main diagonal elements
        pos_simi = torch.log2(diag_elem)
        pos_loss = torch.neg(torch.sum(pos_simi))

        # negative pairs loss: with the off diagonal elements
        off_diag_elem = 1 - cos_simi + torch.diag(diag_elem)
        cos_simi_log = torch.log2(off_diag_elem)
        neg_loss = torch.neg(torch.sum(cos_simi_log))
        # scaling
        neg_loss_scaled = neg_loss * (no_pos_pairs/no_neg_pairs)
        total_loss = pos_loss + neg_loss_scaled
        #import ipdb as pdb; pdb.set_trace()
        # calculating accuracy
        pred = cos_simi.round()
        no_pos_pairs_correct = torch.trace(pred)
        # getting 1-pred and setting matrix with main diagonal elements to zero
        offdiag_pred = torch.tril(1-pred, diagonal=-1) + torch.triu(1-pred, diagonal=1)
        no_neg_pairs_correct = torch.sum(offdiag_pred)

        total_correct = no_pos_pairs_correct + no_neg_pairs_correct
        batch_acc = total_correct.item()/(no_pos_pairs*no_pos_pairs)
        return total_loss, batch_acc

    def _ranking_forward(self, batch, task, predict):
        ''' For caption and image ranking. This implementation is intended for Reddit'''
        out = {}
        # feed forwarding inputs through sentence encoders
        sent1, mask1 = self.sent_encoder(batch['input1'])
        sent2, mask2 = self.sent_encoder(batch['input2'])
        sent_pooler = getattr(self, "%s_mdl" % task.name) # pooler for both Input and Response
        sent_dnn = getattr(self, "%s_Response_mdl" % task.name) # dnn for Response
        sent1_rep = sent_pooler(sent1, mask1)
        sent2_rep_pool = sent_pooler(sent2, mask2)
        sent2_rep = sent_dnn(sent2_rep_pool)
        #import ipdb as pdb; pdb.set_trace()
        if 1:
            #total_loss, batch_acc = BCE_implementation(sent1_rep, sent1_rep)
            #out['loss'] = total_loss
            #task.scorer1(batch_acc)
            sent1_rep = F.normalize(sent1_rep, 2, 1)
            sent2_rep = F.normalize(sent2_rep, 2, 1)
            cos_simi = torch.mm(sent1_rep, torch.transpose(sent2_rep, 0,1))
            labels = torch.eye(len(cos_simi))

            scale = 1/(len(cos_simi) - 1)
            weights = scale * torch.ones(cos_simi.shape) - (scale-1) * torch.eye(len(cos_simi))

            #scale = (len(cos_simi) - 1)
            #weights = torch.ones(cos_simi.shape) + (scale-1) * torch.eye(len(cos_simi))
            weights = weights.view(-1).cuda()
            #import ipdb as pdb; pdb.set_trace()


            cos_simi = cos_simi.view(-1)
            labels = labels.view(-1).cuda()
            pred = F.sigmoid(cos_simi).round()

            #cos_simi = torch.diagonal(cos_simi)
            #labels = torch.ones(cos_simi.shape).cuda()
            #import ipdb as pdb; pdb.set_trace()

            total_loss = torch.nn.BCEWithLogitsLoss(weight=weights)(cos_simi, labels)
            #total_loss = torch.nn.BCEWithLogitsLoss()(cos_simi, labels)
            out['loss'] = total_loss
            total_correct = torch.sum(pred == labels)
            batch_acc = total_correct.item()/len(labels)
            out["n_exs"] = len(labels)
            task.scorer1(batch_acc)
            #import ipdb as pdb; pdb.set_trace()
        return out


    def _vae_forward(self, batch, task):
        ''' For variational autoencoder '''
        out = {}
        sent, sent_mask = self.sent_encoder(batch['inputs'])
        out['n_exs'] = get_batch_size(batch)

        if isinstance(task, VAETask):
            decoder = getattr(self, "%s_decoder" % task.name)
            out = decoder.forward(sent, sent_mask, batch['targs'])
            task.scorer1(math.exp(out['loss'].item()))
            return out
        if 'targs' in batch:
            pass

        if predict:
            pass

        return out

    def _seq_gen_forward(self, batch, task, predict):
        ''' For translation, denoising, maybe language modeling? '''
        out = {}
        #import ipdb; ipdb.set_trace()
        sent, sent_mask = self.sent_encoder(batch['inputs'])
<<<<<<< HEAD
        #out['n_exs'] = get_batch_size_from_field(batch['input1'])

        if isinstance(task, WikiInsertionsTask):
            decoder = getattr(self, "%s_decoder" % task.name)
            out = decoder.forward(sent, sent_mask, 0, batch['targs'])
            task.scorer1(math.exp(out['loss'].item()))
            return out
=======
        out['n_exs'] = get_batch_size(batch)
>>>>>>> 5bc000f0

        elif isinstance(task, MTTask):
            decoder = getattr(self, "%s_decoder" % task.name)
            out = decoder.forward(sent, sent_mask, batch['targs'])
            task.scorer1(math.exp(out['loss'].item()))
            return out

        if 'targs' in batch:
            pass

        if predict:
            pass

        out['n_exs'] = get_batch_size_from_field(batch['inputs'])

        return out

    def _tagger_forward(self, batch, task):
        ''' For language modeling? '''
        out = {}
        b_size, seq_len, _ = batch['inputs']['elmo'].size()
        seq_len -= 2
        sent_encoder = self.sent_encoder

        out['n_exs'] = get_batch_size(batch)
        if not isinstance(sent_encoder, BiLMEncoder):
            sent, mask = sent_encoder(batch['inputs'])
            sent = sent.masked_fill(1 - mask.byte(), 0)  # avoid NaNs
            sent = sent[:,1:-1,:]
            hid2tag = getattr(self, "%s_mdl" % task.name)
            logits = hid2tag(sent)
            logits = logits.view(b_size * seq_len, -1)
            out['logits'] = logits
            targs = batch['targs']['words'][:,:seq_len].contiguous().view(-1)


        pad_idx = self.vocab.get_token_index(self.vocab._padding_token)
        out['loss'] = F.cross_entropy(logits, targs, ignore_index=pad_idx)
        task.scorer1(out['loss'].item())
        return out

    def _lm_forward(self, batch, task, predict):
        ''' For language modeling? '''
        out = {}
        b_size, seq_len = batch['targs']['words'].size()
        sent_encoder = self.sent_encoder
        out['n_exs'] = get_batch_size(batch['input1'])

        if not isinstance(sent_encoder, BiLMEncoder):
            sent, mask = sent_encoder(batch['input'])
            sent = sent.masked_fill(1 - mask.byte(), 0)  # avoid NaNs
            hid2voc = getattr(self, "%s_hid2voc" % task.name)
            logits = hid2voc(sent).view(b_size * seq_len, -1)
            out['logits'] = logits
            targs = batch['targs']['words'].view(-1)
        else:
            sent, mask = sent_encoder(batch['input'], batch['input_bwd'])
            sent = sent.masked_fill(1 - mask.byte(), 0)  # avoid NaNs
            split = int(self.sent_encoder.output_dim / 2)
            fwd, bwd = sent[:, :, :split], sent[:, :, split:]
            hid2voc = getattr(self, "%s_hid2voc" % task.name)
            logits_fwd = hid2voc(fwd).view(b_size * seq_len, -1)
            logits_bwd = hid2voc(bwd).view(b_size * seq_len, -1)
            logits = torch.cat([logits_fwd, logits_bwd], dim=0)
            out['logits'] = logits
            trg_fwd = batch['targs']['words'].view(-1)
            trg_bwd = batch['targs_b']['words'].view(-1)
            targs = torch.cat([trg_fwd, trg_bwd])

        pad_idx = self.vocab.get_token_index(self.vocab._padding_token)
        out['loss'] = F.cross_entropy(logits, targs, ignore_index=pad_idx)
        task.scorer1(out['loss'].item())
        if predict:
            pass

        return out

    def _grounded_classification_forward(self, batch, task, predict):
        out = {}
        d_1, d_2 = self.sent_encoder.output_dim, 2048

        # embed the sentence, embed the image, map and classify
        sent_emb, sent_mask = self.sent_encoder(batch['input1'])
        out['n_exs'] = get_batch_size(batch)
        image_map = nn.Linear(d_1, d_2).cuda()
        sent_transform = image_map(sent_emb)
        ids = batch['ids'].cpu().squeeze(-1)
        ids = list(ids.data.numpy())
        labels = batch['labels'].cpu().squeeze(-1)
        labels = [int(item) for item in labels.data.numpy()]

        seq, true = [], []
        for i in range(len(ids)):
            img_id, label = ids[i], labels[i]
            init_emb = task.img_encoder.forward(int(img_id)).data.numpy()[0]
            seq.append(torch.tensor(init_emb, dtype=torch.float))
            true.append(label)
        img_emb = torch.stack(seq, dim=0)

        batch_size = len(labels)
        sent_transform = sent_transform.view(batch_size, -1)
        image_map = nn.Linear(list(sent_transform.size())[-1], d_2).cuda()
        sent_transform = image_map(sent_transform)

        '''
        cos = nn.SmoothL1Loss()
        cos = nn.MSELoss()
        cos = nn.L1Loss()
        out['loss'] = cos(sent_emb, torch.tensor(img_emb, requires_grad=False))
        '''
        cos = nn.CosineEmbeddingLoss()
        flags = Variable(torch.ones(len(labels)))
        out['loss'] = cos(
            torch.tensor(
                sent_transform, dtype=torch.float), torch.tensor(
                img_emb, dtype=torch.float), flags)
        cos = nn.CosineSimilarity(dim=1, eps=1e-6)
        sim = cos(
            torch.tensor(
                sent_transform,
                dtype=torch.float),
            torch.tensor(
                img_emb,
                dtype=torch.float))
        classifier = nn.Linear(len(labels), len(labels))
        logits = classifier(sim)
        out['logits'] = logits

        preds = [1 if item > 0 else 0 for item in logits.data.numpy()]
        acc = [1 if preds[i] == labels[i] else 0 for i in range(len(labels))]
        task.scorer1.__call__(np.sum(acc) / len(acc))
        if predict:
            out['preds'] = preds

        return out<|MERGE_RESOLUTION|>--- conflicted
+++ resolved
@@ -44,15 +44,9 @@
     AttnPairEncoder, MaskedStackedSelfAttentionEncoder, \
     BiLMEncoder, ElmoCharacterEncoder, Classifier, Pooler, \
     SingleClassifier, PairClassifier, CNNEncoder
-<<<<<<< HEAD
-from .utils import assert_for_log, get_batch_utilization, get_batch_size_from_field
+
+from .utils import assert_for_log, get_batch_utilization, get_batch_size
 from .seq2seq_decoder import Seq2SeqDecoder, WikiInsertionDecoder
-=======
-
-from .utils import assert_for_log, get_batch_utilization, get_batch_size
-from .seq2seq_decoder import Seq2SeqDecoder
-
->>>>>>> 5bc000f0
 
 # Elmo stuff
 # Look in $ELMO_SRC_DIR (e.g. /usr/share/jsalt/elmo) or download from web
@@ -621,17 +615,13 @@
         out = {}
         #import ipdb; ipdb.set_trace()
         sent, sent_mask = self.sent_encoder(batch['inputs'])
-<<<<<<< HEAD
-        #out['n_exs'] = get_batch_size_from_field(batch['input1'])
+        out['n_exs'] = get_batch_size(batch)
 
         if isinstance(task, WikiInsertionsTask):
             decoder = getattr(self, "%s_decoder" % task.name)
             out = decoder.forward(sent, sent_mask, 0, batch['targs'])
             task.scorer1(math.exp(out['loss'].item()))
             return out
-=======
-        out['n_exs'] = get_batch_size(batch)
->>>>>>> 5bc000f0
 
         elif isinstance(task, MTTask):
             decoder = getattr(self, "%s_decoder" % task.name)
