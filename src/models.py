--- conflicted
+++ resolved
@@ -283,13 +283,8 @@
         decoder_params = Params({'input_dim': d_sent,
                                  'target_embedding_dim': 300,
                                  'max_decoding_steps': 200,
-<<<<<<< HEAD
-                                 'target_namespace': 'tokens',
-                                 'attention': None,#'bilinear',
-=======
                                  'target_namespace': 'targets',
-                                 'attention': attention,
->>>>>>> 62d7c4dd
+                                 'attention': None, #attention,
                                  'dropout': args.dropout,
                                  'scheduled_sampling_ratio': 0.0})
         decoder = Seq2SeqDecoder.from_params(vocab, decoder_params)
