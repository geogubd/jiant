'''Core model and functions for building it.'''
import os
import sys
import math
import copy
import json
import logging as log

import torch
import torch.nn as nn
import numpy as np
import torch.nn.functional as F
from torch.autograd import Variable
from sklearn.metrics import mean_squared_error

from allennlp.common import Params
from allennlp.modules import Elmo, Seq2SeqEncoder, SimilarityFunction, TimeDistributed
from allennlp.nn import util
from allennlp.modules.text_field_embedders import BasicTextFieldEmbedder
from allennlp.modules.token_embedders import Embedding, TokenCharactersEncoder
from allennlp.modules.similarity_functions import DotProductSimilarity
from allennlp.modules.seq2vec_encoders import CnnEncoder
from allennlp.modules.seq2seq_encoders import Seq2SeqEncoder as s2s_e
from allennlp.modules.seq2seq_encoders import StackedSelfAttentionEncoder, \
                                              PytorchSeq2SeqWrapper
from allennlp.training.metrics import Average

from .allennlp_mods.elmo_text_field_embedder import ElmoTextFieldEmbedder, ElmoTokenEmbedderWrapper
from .utils import get_batch_utilization, get_elmo_mixing_weights
from . import config
from . import edge_probing
#from . import beamsearch

from .tasks import STSBTask, CoLATask, SSTTask, \
    PairClassificationTask, SingleClassificationTask, \
    PairRegressionTask, RankingTask, \
    SequenceGenerationTask, LanguageModelingTask, \
    PairOrdinalRegressionTask, JOCITask, WeakGroundedTask, \
    GroundedTask, MTTask, RedditTask, RedditSeq2SeqTask, Wiki103Seq2SeqTask, \
    GroundedSWTask

from .tasks import STSBTask, CoLATask, \
    ClassificationTask, PairClassificationTask, SingleClassificationTask, \
    RegressionTask, PairRegressionTask, RankingTask, \
    SequenceGenerationTask, LanguageModelingTask, MTTask, \
    PairOrdinalRegressionTask, JOCITask, \
    WeakGroundedTask, GroundedTask, VAETask, \
    GroundedTask, TaggingTask, POSTaggingTask, CCGTaggingTask, \
    MultiNLIDiagnosticTask
from .tasks import EdgeProbingTask

from .modules import SentenceEncoder, BoWSentEncoder, \
    AttnPairEncoder, MaskedStackedSelfAttentionEncoder, \
    BiLMEncoder, ElmoCharacterEncoder, Classifier, Pooler, \
    SingleClassifier, PairClassifier, CNNEncoder, \
    NullPhraseLayer

from .utils import assert_for_log, get_batch_utilization, get_batch_size
from .preprocess import parse_task_list_arg, get_tasks
from .seq2seq_decoder import Seq2SeqDecoder


# Elmo stuff
# Look in $ELMO_SRC_DIR (e.g. /usr/share/jsalt/elmo) or download from web
ELMO_OPT_NAME = "elmo_2x4096_512_2048cnn_2xhighway_options.json"
ELMO_WEIGHTS_NAME = "elmo_2x4096_512_2048cnn_2xhighway_weights.hdf5"
ELMO_SRC_DIR = (os.getenv("ELMO_SRC_DIR") or
                "https://s3-us-west-2.amazonaws.com/allennlp/models/elmo/2x4096_512_2048cnn_2xhighway/")
ELMO_OPT_PATH = os.path.join(ELMO_SRC_DIR, ELMO_OPT_NAME)
ELMO_WEIGHTS_PATH = os.path.join(ELMO_SRC_DIR, ELMO_WEIGHTS_NAME)

ELMO_RANDOM_WEIGHTS_PATH = "/nfs/jsalt/home/berlin/elmo_2x4096_512_2048cnn_2xhighway_weights_random.hdf5"
ELMO_ORTHO_WEIGHTS_PATH = "/nfs/jsalt/home/berlin/elmo_2x4096_512_2048cnn_2xhighway_weights_ortho.hdf5"

def build_model(args, vocab, pretrained_embs, tasks):
    '''Build model according to args '''

    # Build embeddings.
    d_emb, embedder, cove_emb = build_embeddings(args, vocab, tasks, pretrained_embs)
    d_sent = args.d_hid

    # Build single sentence encoder: the main component of interest
    # Need special handling for language modeling

    # Note: sent_enc is expected to apply dropout to its input _and_ output if needed.
    # So, embedding modules and classifier modules should not apply dropout there.
    tfm_params = Params({'input_dim': d_emb, 'hidden_dim': args.d_hid,
                         'projection_dim': args.d_tproj,
                         'feedforward_hidden_dim': args.d_ff,
                         'num_layers': args.n_layers_enc,
                         'num_attention_heads': args.n_heads})
    rnn_params = Params({'input_size': d_emb, 'bidirectional': True,
                         'hidden_size': args.d_hid, 'num_layers': args.n_layers_enc})

    if sum([isinstance(task, LanguageModelingTask) for task in tasks]) or \
            args.sent_enc == 'bilm':
        assert_for_log(args.sent_enc in ['rnn', 'bilm'], "Only RNNLM supported!")
        if args.elmo:
            assert_for_log(args.elmo_chars_only, "LM with full ELMo not supported")
        bilm = BiLMEncoder(d_emb, args.d_hid, args.d_hid, args.n_layers_enc)
        sent_encoder = SentenceEncoder(vocab, embedder, args.n_layers_highway,
                                       bilm, skip_embs=args.skip_embs,
                                       dropout=args.dropout,
                                       sep_embs_for_skip=args.sep_embs_for_skip,
                                       cove_layer=cove_emb)
        d_sent = 2 * args.d_hid
        log.info("Using BiLM architecture for shared encoder!")
    elif args.sent_enc == 'bow':
        sent_encoder = BoWSentEncoder(vocab, embedder)
        log.info("Using BoW architecture for shared encoder!")
        d_sent = d_emb
    elif args.sent_enc == 'rnn':
        sent_rnn = s2s_e.by_name('lstm').from_params(copy.deepcopy(rnn_params))
        sent_encoder = SentenceEncoder(vocab, embedder, args.n_layers_highway,
                                       sent_rnn, skip_embs=args.skip_embs,
                                       dropout=args.dropout, sep_embs_for_skip=args.sep_embs_for_skip,
                                       cove_layer=cove_emb)
        d_sent = 2 * args.d_hid
        log.info("Using BiLSTM architecture for shared encoder!")
    elif args.sent_enc == 'transformer':
        transformer = StackedSelfAttentionEncoder.from_params(copy.deepcopy(tfm_params))
        sent_encoder = SentenceEncoder(vocab, embedder, args.n_layers_highway,
                                       transformer, dropout=args.dropout,
                                       skip_embs=args.skip_embs, cove_layer=cove_emb,
                                       sep_embs_for_skip=args.sep_embs_for_skip)
        log.info("Using Transformer architecture for shared encoder!")
    elif args.sent_enc == 'null':
        # Expose word representation layer (GloVe, ELMo, etc.) directly.
        assert_for_log(args.skip_embs, f"skip_embs must be set for "
                                        "'{args.sent_enc}' encoder")
        phrase_layer = NullPhraseLayer(rnn_params['input_size'])
        sent_encoder = SentenceEncoder(vocab, embedder, args.n_layers_highway,
                                       phrase_layer, skip_embs=args.skip_embs,
                                       dropout=args.dropout,
                                       sep_embs_for_skip=args.sep_embs_for_skip,
                                       cove_layer=cove_emb)
        d_sent = 0  # skip connection added below
        log.info("No shared encoder (just using word embeddings)!")
    else:
        assert_for_log(False, "No valid sentence encoder specified.")

    d_sent += args.skip_embs * d_emb

    # Build model and classifiers
    model = MultiTaskModel(args, sent_encoder, vocab)

    if args.is_probing_task:
        # TODO: move this logic to preprocess.py;
        # current implementation reloads MNLI data, which is slow.
        train_task_whitelist, eval_task_whitelist = get_task_whitelist(args)
        tasks_to_build, _, _ = get_tasks(train_task_whitelist,
                                         eval_task_whitelist,
                                         args.max_seq_len,
                                         path=args.data_dir,
                                         scratch_path=args.exp_dir)
    else:
        tasks_to_build = tasks

    # Attach task-specific params.
    for task in set(tasks + tasks_to_build):
        task_params = get_task_specific_params(args, task.name)
        log.info("\tTask '%s' params: %s", task.name,
                 json.dumps(task_params.as_dict(), indent=2))
        # Store task-specific params in case we want to access later
        setattr(model, '%s_task_params' % task.name, task_params)

    # Actually construct modules.
    for task in tasks_to_build:
        # If the name of the task is different than the classifier it should use then skip the module creation.
        if task.name != model._get_task_params(task.name).get('use_classifier', task.name):
            continue
        build_module(task, model, d_sent, d_emb, vocab, embedder, args)
    model = model.cuda() if args.cuda >= 0 else model
    log.info(model)
    param_count = 0
    trainable_param_count = 0
    for name, param in model.named_parameters():
        param_count += np.prod(param.size())
        if param.requires_grad:
            trainable_param_count += np.prod(param.size())
            log.info(">> Trainable param %s: %s = %d", name,
                     str(param.size()), np.prod(param.size()))
    log.info("Total number of parameters: {ct:d} ({ct:g})".format(ct=param_count))
    log.info("Number of trainable parameters: {ct:d} ({ct:g})".format(
        ct=trainable_param_count))
    return model

def get_task_whitelist(args):
  """Filters tasks so that we only build models that we will use, meaning we only
  build models for train tasks and for classifiers of eval tasks"""
  eval_task_names = parse_task_list_arg(args.eval_tasks)
  eval_clf_names = []
  for task_name in eval_task_names:
    override_clf = config.get_task_attr(args, task_name, 'use_classifier')
    if override_clf == 'none'  or override_clf is None:
      eval_clf_names.append(task_name)
    else:
      eval_clf_names.append(override_clf)
  train_task_names = parse_task_list_arg(args.train_tasks)
  log.info("Whitelisting train tasks=%s, eval_clf_tasks=%s"%(str(train_task_names), str(eval_clf_names)))
  return train_task_names, eval_clf_names

def build_embeddings(args, vocab, tasks, pretrained_embs=None):
    ''' Build embeddings according to options in args '''
    d_emb, d_char = 0, args.d_char

    token_embedder = {}
    # Word embeddings
    if args.word_embs != 'none':
        if args.word_embs in ['glove', 'fastText'] and pretrained_embs is not None:
            log.info("\tUsing word embeddings from %s", args.word_embs_file)
            word_embs = pretrained_embs
            d_word = pretrained_embs.size()[-1]
        else:
            log.info("\tLearning word embeddings from scratch!")
            word_embs = None
            d_word = args.d_word

        embeddings = Embedding(vocab.get_vocab_size('tokens'), d_word,
                               weight=word_embs, trainable=False,
                               padding_index=vocab.get_token_index('@@PADDING@@'))
        token_embedder["words"] = embeddings
        d_emb += d_word
    else:
        log.info("\tNot using word embeddings!")

    # Handle cove
    if args.cove:
        sys.path.append(args.path_to_cove)
        try:
            from cove import MTLSTM as cove_lstm
            cove_emb = cove_lstm(n_vocab=vocab.get_vocab_size('tokens'),
                                 vectors=embeddings.weight.data)
            d_emb += 600
            log.info("\tUsing CoVe embeddings!")
        except ImportError:
            log.info("Failed to import CoVE!")
    else:
        cove_emb = None

    # Character embeddings
    if args.char_embs:
        log.info("\tUsing character embeddings!")
        char_embeddings = Embedding(vocab.get_vocab_size('chars'), d_char)
        filter_sizes = tuple([int(i) for i in args.char_filter_sizes.split(',')])
        char_encoder = CnnEncoder(d_char, num_filters=args.n_char_filters,
                                  ngram_filter_sizes=filter_sizes,
                                  output_dim=d_char)
        char_embedder = TokenCharactersEncoder(char_embeddings, char_encoder,
                                               dropout=args.dropout_embs)
        d_emb += d_char
        token_embedder["chars"] = char_embedder
    else:
        log.info("\tNot using character embeddings!")

    # Handle elmo
    if args.sep_embs_for_skip:
        # need deterministic list of tasks based on their ``use_classifier`` attribute (
        # which defaults to the task name if it doesn't exist.
        classifiers = sorted(set(map(lambda x:x._classifier_name, tasks)))  # these are tasks that could potentially be added
        classifier_save_path = args.run_dir + "/classifier_task_map.json"
        if os.path.isfile(classifier_save_path):
            loaded_classifiers = json.load(open(args.run_dir + "/classifier_task_map.json", 'r'))
        else:
            # no file exists, so start with only pretrain
<<<<<<< HEAD
#            assert_for_log(args.do_train,
#                           "Error: {} should already exist.".format(classifier_save_path))
=======
            assert_for_log(args.do_train or args.allow_missing_task_map,
                           "Error: {} should already exist.".format(classifier_save_path))
            if args.allow_missing_task_map:
                log.warning("Warning: classifier task map not found in model"
                            " directory. Creating a new one from scratch.")
>>>>>>> 713075ef
            loaded_classifiers = {"@pretrain@": 0}
        max_number_classifiers = max(loaded_classifiers.values())
        offset = 1
        for classifier in classifiers:
            if classifier not in loaded_classifiers:
                loaded_classifiers[classifier] = max_number_classifiers + offset
                offset += 1
        # one representation per classifier specified in task, and the pretrain "task"
        log.info("Classifiers:{}".format(loaded_classifiers))
        open(classifier_save_path, 'w+').write(json.dumps(loaded_classifiers))
        num_reps = 1 + max(loaded_classifiers.values())
    else:
        # everyone shares the same scalars.
        # not used if self.elmo_chars_only = 1 (i.e. no elmo)
        loaded_classifiers = {"@pretrain@": 0}
        num_reps = 1
    if args.elmo:
        log.info("Loading ELMo from files:")
        log.info("ELMO_OPT_PATH = %s", ELMO_OPT_PATH)
        if args.elmo_model == 'random':
            log.info("ELMO_RANDOM_WEIGHTS_PATH = %s", ELMO_RANDOM_WEIGHTS_PATH)
        elif args.elmo_model == 'ortho':
            log.info("ELMO_ORTHO_WEIGHTS_PATH = %s", ELMO_ORTHO_WEIGHTS_PATH)
        else:
            log.info("ELMO_WEIGHTS_PATH = %s", ELMO_WEIGHTS_PATH)
        if args.elmo_chars_only:
            log.info("\tUsing ELMo character CNN only!")
            elmo_embedder = ElmoCharacterEncoder(options_file=ELMO_OPT_PATH,
                                                 weight_file=ELMO_WEIGHTS_PATH,
                                                 requires_grad=False)
            d_emb += 512
        else:
            log.info("\tUsing full ELMo! (separate scalars/task)")
            if args.elmo_model == 'random':
                log.info("Using full ELMo, with randomized RNN weights.")
                weight_file=ELMO_RANDOM_WEIGHTS_PATH
            elif args.elmo_model == 'ortho':
                log.info("Using full ELMo, with (semi) orthogonal matrices as weights.")
                weight_file=ELMO_ORTHO_WEIGHTS_PATH
            else:
                weight_file=ELMO_WEIGHTS_PATH
            elmo_embedder = ElmoTokenEmbedderWrapper(
                options_file=ELMO_OPT_PATH,
                weight_file=ELMO_WEIGHTS_PATH,
                num_output_representations=num_reps,
                # Dropout is added by the sentence encoder later.
                dropout=0.)
            d_emb += 1024

        token_embedder["elmo"] = elmo_embedder
    embedder = ElmoTextFieldEmbedder(token_embedder, loaded_classifiers,
                                     elmo_chars_only=args.elmo_chars_only,
                                     sep_embs_for_skip=args.sep_embs_for_skip)

    assert d_emb, "You turned off all the embeddings, ya goof!"
    return d_emb, embedder, cove_emb


def build_module(task, model, d_sent, d_emb, vocab, embedder, args):
    ''' Build task-specific components for a task and add them to model. '''
    task_params = model._get_task_params(task.name)
    if isinstance(task, SingleClassificationTask):
        module = build_single_sentence_module(task, d_sent, task_params)
        setattr(model, '%s_mdl' % task.name, module)
    elif isinstance(task, (PairClassificationTask, PairRegressionTask,
                           PairOrdinalRegressionTask)):
        module = build_pair_sentence_module(task, d_sent, model, vocab,
                                            task_params)
        setattr(model, '%s_mdl' % task.name, module)
    elif isinstance(task, LanguageModelingTask):
        d_sent = args.d_hid + (args.skip_embs * d_emb)
        hid2voc = build_lm(task, d_sent, args)
        setattr(model, '%s_hid2voc' % task.name, hid2voc)
    elif isinstance(task, TaggingTask):
        hid2tag = build_tagger(task, d_sent, task.num_tags)
        setattr(model, '%s_mdl' % task.name, hid2tag)
    elif isinstance(task, EdgeProbingTask):
        module = edge_probing.EdgeClassifierModule(task, d_sent, task_params)
        setattr(model, '%s_mdl' % task.name, module)
    elif isinstance(task, Wiki103Seq2SeqTask):
        attention = args.get("mt_attention", "bilinear")
        log.info("using {} attention".format(attention))
        decoder_params = Params({'input_dim': d_sent,
                                 'target_embedding_dim': 300,
                                 'max_decoding_steps': args.max_seq_len,
                                 'target_namespace': 'tokens',
                                 'attention': attention,
                                 'dropout': args.dropout,
                                 'scheduled_sampling_ratio': 0.0})
        decoder = Seq2SeqDecoder.from_params(vocab, decoder_params)
        setattr(model, '%s_decoder' % task.name, decoder)
    elif isinstance(task, (MTTask, RedditSeq2SeqTask)):
        attention = args.get("mt_attention", "bilinear")
        log.info("using {} attention".format(attention))
        decoder_params = Params({'input_dim': d_sent,
                                 'target_embedding_dim': 300,
                                 'max_decoding_steps': 200,
                                 'target_namespace': 'targets',
                                 'attention': attention,
                                 'dropout': args.dropout,
                                 'scheduled_sampling_ratio': 0.0})
        decoder = Seq2SeqDecoder.from_params(vocab, decoder_params)
        setattr(model, '%s_decoder' % task.name, decoder)
    elif isinstance(task, SequenceGenerationTask):
        decoder, hid2voc = build_decoder(task, d_sent, vocab, embedder, args)
        setattr(model, '%s_decoder' % task.name, decoder)
        setattr(model, '%s_hid2voc' % task.name, hid2voc)

    elif isinstance(task, VAETask):
        decoder_params = Params({'input_dim': d_sent,
                                 'target_embedding_dim': 300,
                                 'max_decoding_steps': 200,
                                 'target_namespace': 'tokens',
                                 'attention': 'bilinear',
                                 'dropout': args.dropout,
                                 'scheduled_sampling_ratio': 0.0})
        decoder = Seq2SeqDecoder.from_params(vocab, decoder_params)
        setattr(model, '%s_decoder' % task.name, decoder)

    elif isinstance(task, (GroundedTask, GroundedSWTask)):
        task.img_encoder = CNNEncoder(model_name='resnet', path=task.path)
        pooler = build_image_sent_module(task, d_sent, task_params)
        setattr(model, '%s_mdl' % task.name, pooler)

    elif isinstance(task, RankingTask):
        pooler, dnn_ResponseModel = build_reddit_module(task, d_sent, task_params)
        setattr(model, '%s_mdl' % task.name, pooler)
        setattr(model, '%s_Response_mdl' % task.name, dnn_ResponseModel)

    else:
        raise ValueError("Module not found for %s" % task.name)

def get_task_specific_params(args, task_name):
    ''' Search args for parameters specific to task.

    Args:
        args: main-program args, a config.Params object
        task_name: (string)

    Returns:
        AllenNLP Params object of task-specific params.
    '''
    _get_task_attr = lambda attr_name: config.get_task_attr(args, task_name,
                                                            attr_name)
    params = {}
    params['cls_type'] = _get_task_attr("classifier")
    params['d_hid'] = _get_task_attr("classifier_hid_dim")
    params['d_proj'] = _get_task_attr("d_proj")
    params['shared_pair_attn'] = args.shared_pair_attn
    if args.shared_pair_attn:
        params['attn'] = args.pair_attn
        params['d_hid_attn'] = args.d_hid_attn
        params['dropout'] = args.classifier_dropout
    else:
        params['attn'] = _get_task_attr("pair_attn")
        params['d_hid_attn'] = _get_task_attr("d_hid_attn")
        params['dropout'] = _get_task_attr("classifier_dropout")

    # Used for edge probing. Other tasks can safely ignore.
    params['cls_loss_fn'] = _get_task_attr("classifier_loss_fn")
    params['cls_span_pooling'] = _get_task_attr("classifier_span_pooling")

    # For NLI probing tasks, might want to use a classifier trained on
    # something else (typically 'mnli').
    cls_task_name = _get_task_attr("use_classifier")
    params['use_classifier'] = cls_task_name or task_name  # default to this task

    return Params(params)


def build_reddit_module(task, d_inp, params):
    ''' Build a single classifier '''
    pooler = Pooler.from_params(d_inp, params['d_proj'])
    dnn_ResponseModel = nn.Sequential(nn.Linear(params['d_proj'], params['d_proj']),
                                        nn.Tanh(), nn.Linear(params['d_proj'], params['d_proj']),
                                        )
    #classifier = Classifier.from_params(params['d_proj'], task.n_classes, params)
    return pooler, dnn_ResponseModel

def build_image_sent_module(task, d_inp, params):
    pooler = Pooler.from_params(d_inp, params['d_proj'])
    return pooler

def build_single_sentence_module(task, d_inp, params):
    ''' Build a single classifier '''
    pooler = Pooler.from_params(d_inp, params['d_proj'])
    classifier = Classifier.from_params(params['d_proj'], task.n_classes, params)
    return SingleClassifier(pooler, classifier)


def build_pair_sentence_module(task, d_inp, model, vocab, params):
    ''' Build a pair classifier, shared if necessary '''

    def build_pair_attn(d_in, use_attn, d_hid_attn):
        ''' Build the pair model '''
        if not use_attn:
            pair_attn = None
        else:
            d_inp_model = 2 * d_in
            modeling_layer = s2s_e.by_name('lstm').from_params(
                Params({'input_size': d_inp_model, 'hidden_size': d_hid_attn,
                        'num_layers': 1, 'bidirectional': True}))
            pair_attn = AttnPairEncoder(vocab, modeling_layer,
                                        dropout=params["dropout"])
        return pair_attn

    if params["attn"]:
        pooler = Pooler.from_params(params["d_hid_attn"], params["d_hid_attn"], project=False)
        d_out = params["d_hid_attn"] * 2
    else:
        pooler = Pooler.from_params(d_inp, params["d_proj"], project=True)
        d_out = params["d_proj"]

    if params["shared_pair_attn"]:
        if not hasattr(model, "pair_attn"):
            pair_attn = build_pair_attn(d_inp, params["attn"], params["d_hid_attn"])
            model.pair_attn = pair_attn
        else:
            pair_attn = model.pair_attn
    else:
        pair_attn = build_pair_attn(d_inp, params["attn"], params["d_hid_attn"])

    n_classes = task.n_classes if hasattr(task, 'n_classes') else 1
    classifier = Classifier.from_params(4 * d_out, n_classes, params)
    module = PairClassifier(pooler, classifier, pair_attn)
    return module


def build_lm(task, d_inp, args):
    ''' Build LM components (just map hidden states to vocab logits) '''
    hid2voc = nn.Linear(d_inp, args.max_word_v_size)
    return hid2voc

def build_tagger(task, d_inp, out_dim):
    ''' Build tagger components. '''
    hid2tag = nn.Linear(d_inp, out_dim)
    return hid2tag

def build_decoder(task, d_inp, vocab, embedder, args):
    ''' Build a task specific decoder '''
    rnn = s2s_e.by_name('lstm').from_params(
        Params({'input_size': embedder.get_output_dim(),
                'hidden_size': args.d_hid_dec,
                'num_layers': args.n_layers_dec, 'bidirectional': False}))
    decoder = SentenceEncoder(vocab, embedder, 0, rnn)
    hid2voc = nn.Linear(args.d_hid_dec, args.max_word_v_size)
    return decoder, hid2voc


class MultiTaskModel(nn.Module):
    '''
    Giant model with task-specific components and a shared word and sentence encoder.
    '''

    def __init__(self, args, sent_encoder, vocab):
        ''' Args: sentence encoder '''
        super(MultiTaskModel, self).__init__()
        self.sent_encoder = sent_encoder
        self.combine_method = args.sent_combine_method
        self.vocab = vocab
        self.utilization = Average() if args.track_batch_utilization else None
        self.elmo = args.elmo and not args.elmo_chars_only
        self.sep_embs_for_skip = args.sep_embs_for_skip


    def forward(self, task, batch, predict=False):
        '''
        Pass inputs to correct forward pass

        Args:
            - task
            - batch

        Returns:
            - out: dictionary containing task outputs and loss if label was in batch
        '''
        if self.utilization is not None:
            if 'input1' in batch:
                self.utilization(get_batch_utilization(batch['input1']))
            elif 'input' in batch:
                self.utilization(get_batch_utilization(batch['input']))
        if isinstance(task, SingleClassificationTask):
            out = self._single_sentence_forward(batch, task, predict)
        elif isinstance(task, MultiNLIDiagnosticTask):
            out = self._pair_sentence_MNLI_diagnostic_forward(batch, task, predict)
        elif isinstance(task, (PairClassificationTask, PairRegressionTask,
                               PairOrdinalRegressionTask)):
            if task.name in ['wiki103_classif', 'reddit_pair_classif', 'reddit_pair_classif_mini', 'mt_pair_classif', 'mt_pair_classif_mini']:
                out = self._positive_pair_sentence_forward(batch, task, predict)
            else:
                out = self._pair_sentence_forward(batch, task, predict)
        elif isinstance(task, LanguageModelingTask):
            out = self._lm_forward(batch, task, predict)
        elif isinstance(task, VAETask):
            out = self._vae_forward(batch, task, predict)
        elif isinstance(task, TaggingTask):
            out = self._tagger_forward(batch, task, predict)
        elif isinstance(task, EdgeProbingTask):
            # Just get embeddings and invoke task module.
            sent_embs, sent_mask = self.sent_encoder(batch['input1'], task)
            module = getattr(self, "%s_mdl" % task.name)
            out = module.forward(batch, sent_embs, sent_mask,
                                 task, predict)
        elif isinstance(task, SequenceGenerationTask):
            out = self._seq_gen_forward(batch, task, predict)
        elif isinstance(task, (GroundedTask, GroundedSWTask)):
            out = self._grounded_ranking_bce_forward(batch, task, predict)
        elif isinstance(task, RankingTask):
            out = self._ranking_forward(batch, task, predict)
        else:
            raise ValueError("Task-specific components not found!")
        return out

    def _get_task_params(self, task_name):
        """ Get task-specific Params, as set in build_module(). """
        return getattr(self, "%s_task_params" % task_name)

    def _get_classifier(self, task):
        """ Get task-specific classifier, as set in build_module(). """
        task_params = self._get_task_params(task.name)
        use_clf = task_params['use_classifier']
        if use_clf in [None, "", "none"]:
          use_clf = task.name  # default if not set
        return getattr(self, "%s_mdl" % use_clf)

    def _single_sentence_forward(self, batch, task, predict):
        out = {}

        # embed the sentence
        sent_embs, sent_mask = self.sent_encoder(batch['input1'], task)
        # pass to a task specific classifier
        classifier = self._get_classifier(task)
        logits = classifier(sent_embs, sent_mask)
        out['logits'] = logits
        out['n_exs'] = get_batch_size(batch)

        if 'labels' in batch: # means we should compute loss
            if batch['labels'].dim() == 0:
                labels = batch['labels'].unsqueeze(0)
            elif batch['labels'].dim() == 1:
                labels = batch['labels']
            else:
                labels = batch['labels'].squeeze(-1)
            out['loss'] = F.cross_entropy(logits, labels)
            if isinstance(task, CoLATask):
                task.scorer2(logits, labels)
                _, preds = logits.max(dim=1)
                task.scorer1(labels, preds)
            else:
                task.scorer1(logits, labels)
                if task.scorer2 is not None:
                    task.scorer2(logits, labels)

        if predict:
            if isinstance(task, RegressionTask):
                if logits.ndimension() > 1:
                    assert logits.ndimension() == 2 and logits[-1] == 1, \
                            "Invalid regression prediction dimensions!"
                    logits = logits.squeeze(-1)
                out['preds'] = logits
            else:
                _, out['preds'] = logits.max(dim=1)
        return out

    def _pair_sentence_MNLI_diagnostic_forward(self, batch, task, predict):
        out = {}

        # embed the sentence
        sent1, mask1 = self.sent_encoder(batch['input1'], task)
        sent2, mask2 = self.sent_encoder(batch['input2'], task)
        classifier = self._get_classifier(task)
        logits = classifier(sent1, sent2, mask1, mask2)
        out['logits'] = logits
        out['n_exs'] = get_batch_size(batch)

        labels = batch['labels'].squeeze(-1)
        out['loss'] = F.cross_entropy(logits, labels)
        _, predicted = logits.max(dim=1)
        if 'labels' in batch:
            if batch['labels'].dim() == 0:
                labels = batch['labels'].unsqueeze(0)
            elif batch['labels'].dim() == 1:
                labels = batch['labels']
            else:
                labels = batch['labels'].squeeze(-1)
            out['loss'] = F.cross_entropy(logits, labels)
            task.update_diagnostic_metrics(predicted, labels, batch)

        if predict:
            out['preds'] = predicted
        return out

    def _positive_pair_sentence_forward(self, batch, task, predict):
        ''' forward function written specially for cases where we have only +ve pairs in input data
            -ve pairs are created by rotating either sent1 or sent2.
            Ex: [1,2,3,4] after rotation by 2 positions [3,4,1,2]
            Assumption is each example in sent1 has only one corresponding example in sent2 which is +ve
            So rotating sent1/sent2 and pairing with sent2/sent1 is one way to obtain -ve pairs
        '''
        out = {}
        # embed the sentence
        sent1, mask1 = self.sent_encoder(batch['input1'], task)
        sent2, mask2 = self.sent_encoder(batch['input2'], task)
        classifier = self._get_classifier(task)

        # Negative pairs are created by rotating sent2
        # Note that we need to rotate corresponding mask also. *_new contain positive and negative pairs
        sent1_new = torch.cat([sent1, sent1], 0)
        mask1_new = torch.cat([mask1, mask1], 0)
        sent2_new = torch.cat([sent2, torch.cat([sent2[2:], sent2[0:2]], 0)], 0)
        mask2_new = torch.cat([mask2, torch.cat([mask2[2:], mask2[0:2]], 0)], 0)
        logits = classifier(sent1_new, sent2_new, mask1_new, mask2_new)
        out['logits'] = logits
        out['n_exs'] = len(sent1_new)
        labels = torch.cat([torch.ones(len(sent1)), torch.zeros(len(sent1))])
        labels = torch.tensor(labels, dtype=torch.long).cuda()
        out['loss'] = F.cross_entropy(logits, labels)
        task.scorer1(logits, labels)
        if task.scorer2 is not None:
            task.scorer2(logits, labels)

        if predict:
            if isinstance(task, RegressionTask):
                if logits.ndimension() > 1:
                    assert logits.ndimension() == 2 and logits[-1] == 1, \
                            "Invalid regression prediction dimensions!"
                    logits = logits.squeeze(-1)
                out['preds'] = logits
            else:
                _, out['preds'] = logits.max(dim=1)
        return out


    def _pair_sentence_forward(self, batch, task, predict):
        out = {}

        # embed the sentence
        sent1, mask1 = self.sent_encoder(batch['input1'], task)
        sent2, mask2 = self.sent_encoder(batch['input2'], task)
        classifier = self._get_classifier(task)

        logits = classifier(sent1, sent2, mask1, mask2)
        out['logits'] = logits
        out['n_exs'] = get_batch_size(batch)

        if 'labels' in batch:
            labels = batch['labels']
            labels = labels.squeeze(-1) if len(labels.size()) > 1 else labels
            if isinstance(task, JOCITask):
                logits = logits.squeeze(-1) if len(logits.size()) > 1 else logits
                out['loss'] = F.mse_loss(logits, labels)
                logits_np = logits.data.cpu().numpy()
                labels_np = labels.data.cpu().numpy()
                task.scorer1(mean_squared_error(logits_np, labels_np))
                task.scorer2(logits_np, labels_np)
            elif isinstance(task, STSBTask):
                logits = logits.squeeze(-1) if len(logits.size()) > 1 else logits
                out['loss'] = F.mse_loss(logits, labels)
                logits_np = logits.data.cpu().numpy()
                labels_np = labels.data.cpu().numpy()
                task.scorer1(logits_np, labels_np)
                task.scorer2(logits_np, labels_np)
            else:
                out['loss'] = F.cross_entropy(logits, labels)
                task.scorer1(logits, labels)
                if task.scorer2 is not None:
                    task.scorer2(logits, labels)

        if predict:
            if isinstance(task, RegressionTask):
                if logits.ndimension() > 1:
                    assert logits.ndimension() == 2 and logits[-1] == 1, \
                            "Invalid regression prediction dimensions!"
                    logits = logits.squeeze(-1)
                out['preds'] = logits
            else:
                _, out['preds'] = logits.max(dim=1)
        return out


    def _ranking_forward(self, batch, task, predict):
        ''' For caption and image ranking. This implementation is intended for Reddit
            This implementation assumes only positive pairs exist in input data.
            Negative pairs are created within batch.
        '''
        out = {}
        # feed forwarding inputs through sentence encoders
        sent1, mask1 = self.sent_encoder(batch['input1'], task)
        sent2, mask2 = self.sent_encoder(batch['input2'], task)
        # pooler for both Input and Response
        sent_pooler = getattr(self, "%s_mdl" % task.name)
        sent_dnn = getattr(self, "%s_Response_mdl" % task.name) # dnn for Response
        sent1_rep = sent_pooler(sent1, mask1)
        sent2_rep_pool = sent_pooler(sent2, mask2)
        sent2_rep = sent_dnn(sent2_rep_pool)

        cos_simi = torch.mm(sent1_rep, sent2_rep.transpose(0,1))
        if task.name == 'reddit_softmax':
            cos_simi_backward = cos_simi.transpose(0,1)
            labels = torch.arange(len(cos_simi), dtype=torch.long).cuda()

            total_loss = torch.nn.CrossEntropyLoss()(cos_simi, labels) # one-way loss
            total_loss_rev = torch.nn.CrossEntropyLoss()(cos_simi_backward, labels) #reverse
            out['loss'] = total_loss + total_loss_rev

            pred = torch.nn.Softmax(dim=1)(cos_simi)
            pred = torch.argmax(pred, dim=1)
        else:
            labels = torch.eye(len(cos_simi))

            # balancing pairs: #positive_pairs = batch_size, #negative_pairs = batch_size-1
            cos_simi_pos = torch.diag(cos_simi)
            cos_simi_neg = torch.diag(cos_simi, diagonal=1)
            cos_simi = torch.cat([cos_simi_pos, cos_simi_neg], dim=0)
            labels_pos = torch.diag(labels)
            labels_neg = torch.diag(labels, diagonal=1)
            labels = torch.cat([labels_pos, labels_neg], dim=0)
            labels = labels.cuda()
            total_loss = torch.nn.BCEWithLogitsLoss()(cos_simi, labels)
            out['loss'] = total_loss

            pred = F.sigmoid(cos_simi).round()

        total_correct = torch.sum(pred == labels)
        batch_acc = total_correct.item()/len(labels)
        out["n_exs"] = len(labels)
        task.scorer1(batch_acc)
        return out


    def _vae_forward(self, batch, task, predict):
        ''' For translation, denoising, maybe language modeling? '''
        out = {}
        sent, sent_mask = self.sent_encoder(batch['inputs'], task)
        out['n_exs'] = get_batch_size(batch)

        if isinstance(task, VAETask):
            decoder = getattr(self, "%s_decoder" % task.name)
            out = decoder.forward(sent, sent_mask, batch['targs'])
            task.scorer1(math.exp(out['loss'].item()))
            return out
        if 'targs' in batch:
            pass

        if predict:
            pass

        return out

    def _seq_gen_forward(self, batch, task, predict):
        ''' For variational autoencoder '''
        out = {}
        sent, sent_mask = self.sent_encoder(batch['inputs'], task)
        out['n_exs'] = get_batch_size(batch)

        if isinstance(task, (MTTask, RedditSeq2SeqTask)):
            decoder = getattr(self, "%s_decoder" % task.name)
            out.update(decoder.forward(sent, sent_mask, batch['targs']))
            task.scorer1(math.exp(out['loss'].item()))

            # Commented out for final run (still needs this for further debugging).
            # We don't want to write predictions during training.
            #if not self.training and not isinstance(task, Wiki103_Seq2Seq):
            #    # bleu scoring
            #    bleu_score, unk_ratio_macroavg = beamsearch.generate_and_compute_bleu(decoder, sent, sent_mask, batch['targs']['words'], preds_file_path=task.preds_file_path, task=task)
            #    task.scorer2(bleu_score)
            #    task.scorer3(unk_ratio_macroavg)

            return out

        if 'targs' in batch:
            pass

        if predict:
            pass

        return out

    def _tagger_forward(self, batch, task, predict):
        ''' For sequence tagging '''
        out = {}
        b_size, seq_len, _ = batch['inputs']['elmo'].size()
        seq_len -= 2
        sent_encoder = self.sent_encoder
        out['n_exs'] = get_batch_size(batch)
        if not isinstance(sent_encoder, BiLMEncoder):
            sent, mask = sent_encoder(batch['inputs'], task)
            sent = sent.masked_fill(1 - mask.byte(), 0)  # avoid NaNs
            sent = sent[:,1:-1,:]
            hid2tag = self._get_classifier(task)
            logits = hid2tag(sent)
            logits = logits.view(b_size * seq_len, -1)
            out['logits'] = logits
            targs = batch['targs']['words'][:,:seq_len].contiguous().view(-1)


        pad_idx = self.vocab.get_token_index(self.vocab._padding_token)
        out['loss'] = F.cross_entropy(logits, targs, ignore_index=pad_idx)
        task.scorer1(logits, targs)
        return out

    def _lm_forward(self, batch, task, predict):
        ''' For language modeling '''
        out = {}
        sent_encoder = self.sent_encoder
        assert_for_log(isinstance(sent_encoder._phrase_layer, BiLMEncoder),
                       "Not using LM for language modeling task!")
        assert_for_log('targs' in batch and 'words' in batch['targs'],
                       "Batch missing target words!")
        pad_idx = self.vocab.get_token_index(self.vocab._padding_token, 'tokens')
        b_size, seq_len = batch['targs']['words'].size()
        n_pad = batch['targs']['words'].eq(pad_idx).sum().item()
        out['n_exs'] = (b_size * seq_len - n_pad) * 2

        sent, mask = sent_encoder(batch['input'], task)
        sent = sent.masked_fill(1 - mask.byte(), 0)  # avoid NaNs

        # Split encoder outputs by direction
        split = int(self.sent_encoder._phrase_layer.get_output_dim() / 2)
        fwd, bwd = sent[:, :, :split], sent[:, :, split:split*2]
        if split * 2 < sent.size(2): # skip embeddings
           out_embs = sent[:, :, split*2:]
           fwd = torch.cat([fwd, out_embs], dim=2)
           bwd = torch.cat([bwd, out_embs], dim=2)

        # Forward and backward logits and targs
        hid2voc = getattr(self, "%s_hid2voc" % task.name)
        logits_fwd = hid2voc(fwd).view(b_size * seq_len, -1)
        logits_bwd = hid2voc(bwd).view(b_size * seq_len, -1)
        logits = torch.cat([logits_fwd, logits_bwd], dim=0)
        out['logits'] = logits
        trg_fwd = batch['targs']['words'].view(-1)
        trg_bwd = batch['targs_b']['words'].view(-1)
        targs = torch.cat([trg_fwd, trg_bwd], dim=0)
        assert logits.size(0) == targs.size(0), "Number of logits and targets differ!"
        out['loss'] = F.cross_entropy(logits, targs, ignore_index=pad_idx)
        task.scorer1(out['loss'].item())
        if predict:
            pass
        return out

    def _grounded_forward(self, batch, task, predict):
        out, img_seq = {}, []
        sent_emb, sent_mask = self.sent_encoder(batch['input1'], task)
        batch_size = get_batch_size(batch)
        out['n_exs'] = batch_size
        sent_pooler = self._get_classifier(task)

        sent_rep = sent_pooler(sent_emb, sent_mask)

        ids = batch['ids'].cpu().squeeze(-1).data.numpy().tolist()

        for img_idx in ids:
            img_rep = task.img_encoder.forward(int(img_idx))[0]
            img_seq.append(torch.tensor(img_rep, dtype=torch.float32).cuda())

        loss = torch.autograd.Variable(torch.Tensor(1), requires_grad=True) + 0
        softmax = nn.Softmax(dim=0)
        cos = nn.CosineSimilarity(dim=1, eps=1e-6)
        acc = []

        loss_fn = nn.L1Loss()
        # contrastive against n samples (n = {2, 3}), temperature
        samples, temp = batch_size-1, 0.001
        for sent_idx in range(batch_size):
            sent = sent_rep[sent_idx].reshape(1, -1).cuda()
            img = img_seq[sent_idx].reshape(1, -1).cuda()
            labels = [1] + [0] * (samples - 1)
            labels = torch.tensor(labels, dtype=torch.float32)
            mat = [cos(sent, img).cpu().data.numpy()[0]]
            for _ in range(len(mat), samples):
                r = sent_idx
                while (r == sent_idx):
                    r = np.random.randint(batch_size, size=(1,1))[0][0]
                img = img_seq[r].reshape(1, -1).cuda()
                mat.append(cos(sent, img).cpu().data.numpy()[0])

            mat = torch.tensor(mat, dtype=torch.float32)
            dist = softmax(Variable(torch.tensor(mat, dtype=torch.float32)))

            max_idx = np.argmax(dist.data.numpy())
            loss.add(loss_fn(mat, labels))

            preds = [0] * samples
            preds[max_idx] = 1
            acc.append(1 if max_idx == 0 else 0)

        out['loss'] = loss
        task.scorer1(np.mean(acc))
        return out

    def _grounded_ranking_bce_forward(self, batch, task, predict):
        ''' Binary Cross Entropy Loss
            Create sentence, image representation.
        '''

        out, neg = {}, []
        sent_emb, sent_mask = self.sent_encoder(batch['input1'], task)
        batch_size = get_batch_size(batch)
        out['n_exs'] = batch_size
        sent_pooler = self._get_classifier(task)
        sent_rep = sent_pooler(sent_emb, sent_mask)
        loss_fn = nn.L1Loss()
        ids = batch['ids'].cpu().squeeze(-1).data.numpy().tolist()
        img_seq = []

        for img_idx in ids:
            img_rep = task.img_encoder.forward(int(img_idx))[0]
            img_seq.append(torch.tensor(img_rep, dtype=torch.float32).cuda())

        img_emb = torch.stack(img_seq, dim=0);
        sent1_rep = sent_rep; sent2_rep = img_emb

        sent1_rep = F.normalize(sent1_rep, 2, 1)
        sent2_rep = F.normalize(sent2_rep, 2, 1)
        mat_mul = torch.mm(sent1_rep, torch.transpose(sent2_rep, 0,1))
        labels = torch.eye(len(mat_mul))

        scale = 1/(len(mat_mul) - 1)
        weights = scale * torch.ones(mat_mul.shape) - (scale-1) * torch.eye(len(mat_mul))
        weights = weights.view(-1).cuda()

        mat_mul = mat_mul.view(-1)
        labels = labels.view(-1).cuda()
        pred = F.sigmoid(mat_mul).round()

        out['loss'] = loss_fn(mat_mul, labels)
        total_correct = torch.sum(pred == labels)
        batch_acc = total_correct.item()/len(labels)
        task.scorer1.__call__(batch_acc)

        return out

    def get_elmo_mixing_weights(self, tasks=[]):
        ''' Get elmo mixing weights from text_field_embedder,
        since elmo should be in the same place every time.

        args:
            - text_field_embedder
            - mix_id: if we learned multiple mixing weights, which one we want
                to extract, usually 0

        returns:
            - params Dict[str:float]: dictionary maybe layers to scalar params
        '''
        params = {}
        if self.elmo:
            if not self.sep_embs_for_skip:
                tasks = [None]
            else:
                tasks = [None] + tasks
            for task in tasks:
                if task:
                    params[task._classifier_name] = get_elmo_mixing_weights(self.sent_encoder._text_field_embedder, task=task)
                else:
                    params["@pretrain@"] = get_elmo_mixing_weights(self.sent_encoder._text_field_embedder, task=None)
        return params<|MERGE_RESOLUTION|>--- conflicted
+++ resolved
@@ -263,16 +263,11 @@
             loaded_classifiers = json.load(open(args.run_dir + "/classifier_task_map.json", 'r'))
         else:
             # no file exists, so start with only pretrain
-<<<<<<< HEAD
-#            assert_for_log(args.do_train,
-#                           "Error: {} should already exist.".format(classifier_save_path))
-=======
             assert_for_log(args.do_train or args.allow_missing_task_map,
                            "Error: {} should already exist.".format(classifier_save_path))
             if args.allow_missing_task_map:
                 log.warning("Warning: classifier task map not found in model"
                             " directory. Creating a new one from scratch.")
->>>>>>> 713075ef
             loaded_classifiers = {"@pretrain@": 0}
         max_number_classifiers = max(loaded_classifiers.values())
         offset = 1
