--- conflicted
+++ resolved
@@ -60,8 +60,6 @@
         sent_encoder = RNNEncoder(vocab, embedder, args.n_layers_highway,
                                   sent_rnn, dropout=args.dropout,
                                   cove_layer=cove_emb, elmo_layer=elmo)
-<<<<<<< HEAD
-=======
         d_sent = 2 * args.d_hid + (args.elmo and args.deep_elmo) * 1024
     elif args.sent_enc == 'transformer':
         transformer = StackedSelfAttentionEncoder(input_dim=d_emb,
@@ -74,7 +72,6 @@
                                   transformer, dropout=args.dropout,
                                   cove_layer=cove_emb, elmo_layer=elmo)
         d_sent = args.d_hid + (args.elmo and args.deep_elmo) * 1024
->>>>>>> d51a028e
 
     # Build model and classifiers
     model = MultiTaskModel(args, sent_encoder, vocab)
