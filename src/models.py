--- conflicted
+++ resolved
@@ -4,11 +4,6 @@
 import math
 import copy
 import logging as log
-<<<<<<< HEAD
-import ipdb as pdb
-=======
-# import ipdb as pdb
->>>>>>> 0d64e427
 
 import torch
 import torch.nn as nn
@@ -122,10 +117,8 @@
 
     # Build model and classifiers
     model = MultiTaskModel(args, sent_encoder, vocab)
-    for task in tasks:
-        build_module(task, model, d_sent, vocab, embedder, args)
-    if args.cuda >= 0:
-        model = model.cuda()
+    build_modules(tasks, model, d_sent, vocab, embedder, args)
+    model = model.cuda() if args.cuda >= 0 else model
     log.info(model)
     param_count = 0
     trainable_param_count = 0
@@ -217,7 +210,7 @@
     return d_emb, embedder, cove_emb
 
 
-<<<<<<< HEAD
+
 def build_modules(tasks, model, d_sent, vocab, embedder, args):
     ''' Build task-specific components for each task and add them to model '''
     task_names = [task.name for task in tasks]
@@ -295,64 +288,7 @@
 
 
     return
-=======
-def build_module(task, model, d_sent, vocab, embedder, args):
-    ''' Build task-specific components for a task and add them to model. '''
-    task_params = get_task_specific_params(args, task.name)
-    # Store task-specific params in case we want to access later
-    setattr(model, '%s_task_params' % task.name, task_params)
-
-    if isinstance(task, SingleClassificationTask):
-        module = build_single_sentence_module(task, d_sent, task_params)
-        setattr(model, '%s_mdl' % task.name, module)
-    elif isinstance(task, (PairClassificationTask, PairRegressionTask,
-                           PairOrdinalRegressionTask)):
-        module = build_pair_sentence_module(task, d_sent, model, vocab,
-                                            task_params)
-        setattr(model, '%s_mdl' % task.name, module)
-    elif isinstance(task, LanguageModelingTask):
-        hid2voc = build_lm(task, d_sent, args)
-        setattr(model, '%s_hid2voc' % task.name, hid2voc)
-    elif isinstance(task, TaggingTask):
-        hid2tag = build_tagger(task, d_sent, task.num_tags)
-        setattr(model, '%s_mdl' % task.name, hid2tag)
-    elif isinstance(task, MTTask):
-        decoder = Seq2SeqDecoder.from_params(vocab,
-                                             Params({'input_dim': d_sent,
-                                                     'target_embedding_dim': 300,
-                                                     'max_decoding_steps': 200,
-                                                     'target_namespace': 'tokens',
-                                                     'attention': 'bilinear',
-                                                     'dropout': args.dropout,
-                                                     'scheduled_sampling_ratio': 0.0}))
-        setattr(model, '%s_decoder' % task.name, decoder)
-    elif isinstance(task, SequenceGenerationTask):
-        decoder, hid2voc = build_decoder(task, d_sent, vocab, embedder, args)
-        setattr(model, '%s_decoder' % task.name, decoder)
-        setattr(model, '%s_hid2voc' % task.name, hid2voc)
-
-    elif isinstance(task, VAETask):
-        decoder = Seq2SeqDecoder.from_params(vocab,
-                                             Params({'input_dim': d_sent,
-                                                     'target_embedding_dim': 300,
-                                                     'max_decoding_steps': 200,
-                                                     'target_namespace': 'tokens',
-                                                     'attention': 'bilinear',
-                                                     'dropout': args.dropout,
-                                                     'scheduled_sampling_ratio': 0.0}))
-        setattr(model, '%s_decoder' % task.name, decoder)
-
-    elif isinstance(task, GroundedTask):
-        task.img_encoder = CNNEncoder(model_name='resnet', path=task.path)
-    elif isinstance(task, RankingTask):
-        pooler, dnn_ResponseModel = build_reddit_module(task, d_sent, task_params)
-        setattr(model, '%s_mdl' % task.name, pooler)
-        setattr(model, '%s_Response_mdl' % task.name, dnn_ResponseModel)
-
-        #print("NEED TO ADD DNN to RESPONSE INPUT -- TO DO: IMPLEMENT QUICKLY")
-    else:
-        raise ValueError("Module not found for %s" % task.name)
->>>>>>> 0d64e427
+
 
 
 def get_task_specific_params(args, task):
@@ -637,11 +573,7 @@
         # feed forwarding inputs through sentence encoders
         sent1, mask1 = self.sent_encoder(batch['input1'])
         sent2, mask2 = self.sent_encoder(batch['input2'])
-<<<<<<< HEAD
         sent_pooler = self._get_classifier(self, task) # pooler for both Input and Response
-=======
-        sent_pooler = getattr(self, "%s_mdl" % task.name) # pooler for both Input and Response
->>>>>>> 0d64e427
         sent_dnn = getattr(self, "%s_Response_mdl" % task.name) # dnn for Response
         sent1_rep = sent_pooler(sent1, mask1)
         sent2_rep_pool = sent_pooler(sent2, mask2)
@@ -682,10 +614,6 @@
             task.scorer1(batch_acc)
             #import ipdb as pdb; pdb.set_trace()
         return out
-<<<<<<< HEAD
-=======
-
->>>>>>> 0d64e427
 
 
     def _vae_forward(self, batch, task, predict):
