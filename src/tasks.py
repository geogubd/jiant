'''Define the tasks and code for loading their data.

- As much as possible, following the existing task hierarchy structure.
- When inheriting, be sure to write and call load_data.
- Set all text data as an attribute, task.sentences (List[List[str]])
- Each task's val_metric should be name_metric, where metric is returned by
get_metrics(): e.g. if task.val_metric = task_name + "_accuracy", then
task.get_metrics() should return {"accuracy": accuracy_val, ... }
'''
import copy
import collections
import itertools
import functools
import os
import math
import logging as log
import json
import numpy as np
from typing import Iterable, Sequence, List, Dict, Any, Type
import torch

from allennlp.common.util import START_SYMBOL, END_SYMBOL
from allennlp.training.metrics import CategoricalAccuracy, \
        BooleanAccuracy, F1Measure, Average
from allennlp.data.token_indexers import SingleIdTokenIndexer
from .allennlp_mods.correlation import Correlation

# Fields for instance processing
from allennlp.data import Instance, Token
from allennlp.data.fields import TextField, LabelField, \
        SpanField, ListField, MetadataField
from .allennlp_mods.numeric_field import NumericField
from .allennlp_mods.multilabel_field import MultiLabelField

from . import serialize
from . import utils
from .utils import load_tsv, process_sentence, truncate, load_diagnostic_tsv

REGISTRY = {}  # Do not edit manually!
def register_task(name, rel_path, **kw):
    '''Decorator to register a task.

    Use this instead of adding to NAME2INFO in preprocess.py

    If kw is not None, this will be passed as additional args when the Task is
    constructed in preprocess.py.

    Usage:
    @register_task('mytask', 'my-task/data', **extra_kw)
    class MyTask(SingleClassificationTask):
        ...
    '''
    def _wrap(cls):
        entry = (cls, rel_path, kw) if kw else (cls, rel_path)
        REGISTRY[name] = entry
        return cls
    return _wrap


def _sentence_to_text_field(sent: Sequence[str], indexers: Any):
    return TextField(list(map(Token, sent)), token_indexers=indexers)


def process_single_pair_task_split(split, indexers, is_pair=True, classification=True):
    '''
    Convert a dataset of sentences into padded sequences of indices. Shared
    across several classes.
    Args:
        - split (list[list[str]]): list of inputs (possibly pair) and outputs
        - pair_input (int)
        - tok2idx (dict)
    Returns:
    '''
    def _make_instance(input1, input2, labels, idx):
        d = {}
        d["input1"] = _sentence_to_text_field(input1, indexers)
        d['sent1_str'] = MetadataField(" ".join(input1[1:-1]))
        if input2:
            d["input2"] = _sentence_to_text_field(input2, indexers)
            d['sent2_str'] = MetadataField(" ".join(input2[1:-1]))
        if classification:
            d["labels"] = LabelField(labels, label_namespace="labels",
                                     skip_indexing=True)
        else:
            d["labels"] = NumericField(labels)

        d["idx"] = LabelField(idx, label_namespace="idxs",
                              skip_indexing=True)

        return Instance(d)

    split = list(split)
    if not is_pair:  # dummy iterator for input2
        split[1] = itertools.repeat(None)
    if len(split) < 4:  # counting iterator for idx
        assert len(split) == 3
        split.append(itertools.count())

    # Map over columns: input2, (input2), labels, idx
    instances = map(_make_instance, *split)
    #  return list(instances)
    return instances  # lazy iterator


class Task():
    '''Generic class for a task

    Methods and attributes:
        - load_data: load dataset from a path and create splits
        - truncate: truncate data to be at most some length
        - get_metrics:

    Outside the task:
        - process: pad and indexify data given a mapping
        - optimizer
    '''

    def __init__(self, name):
        self.name = name

    def load_data(self, path, max_seq_len):
        ''' Load data from path and create splits. '''
        raise NotImplementedError

    def truncate(self, max_seq_len, sos_tok, eos_tok):
        ''' Shorten sentences to max_seq_len and add sos and eos tokens. '''
        raise NotImplementedError

    def get_sentences(self) -> Iterable[Sequence[str]]:
        ''' Yield sentences, used to compute vocabulary. '''
        yield from self.sentences

    def count_examples(self, splits=['train', 'val', 'test']):
        ''' Count examples in the dataset. '''
        self.example_counts = {}
        for split in splits:
            st = self.get_split_text(split)
            count = self.get_num_examples(st)
            self.example_counts[split] = count

    @property
    def n_train_examples(self):
        return self.example_counts['train']

    @property
    def n_val_examples(self):
        return self.example_counts['val']

    def get_split_text(self, split: str):
        ''' Get split text, typically as list of columns.

        Split should be one of 'train', 'val', or 'test'.
        '''
        return getattr(self, '%s_data_text' % split)

    def get_num_examples(self, split_text):
        ''' Return number of examples in the result of get_split_text.

        Subclass can override this if data is not stored in column format.
        '''
        return len(split_text[0])

    def process_split(self, split, indexers) -> Iterable[Type[Instance]]:
        ''' Process split text into a list of AllenNLP Instances. '''
        raise NotImplementedError

    def get_metrics(self, reset: bool=False) -> Dict:
        ''' Get metrics specific to the task. '''
        raise NotImplementedError


class ClassificationTask(Task):
    ''' General classification task '''
    def __init__(self, name):
        super().__init__(name)


class RegressionTask(Task):
    ''' General regression task '''
    def __init__(self, name):
        super().__init__(name)


class SingleClassificationTask(ClassificationTask):
    ''' Generic sentence pair classification '''

    def __init__(self, name, n_classes):
        super().__init__(name)
        self.n_classes = n_classes
        self.scorer1 = CategoricalAccuracy()
        self.scorer2 = None
        self.val_metric = "%s_accuracy" % self.name
        self.val_metric_decreases = False

    def truncate(self, max_seq_len, sos_tok="<SOS>", eos_tok="<EOS>"):
        self.train_data_text = [truncate(self.train_data_text[0], max_seq_len,
                                         sos_tok, eos_tok), self.train_data_text[1]]
        self.val_data_text = [truncate(self.val_data_text[0], max_seq_len,
                                       sos_tok, eos_tok), self.val_data_text[1]]
        self.test_data_text = [truncate(self.test_data_text[0], max_seq_len,
                                        sos_tok, eos_tok), self.test_data_text[1]]

    def get_metrics(self, reset=False):
        '''Get metrics specific to the task'''
        acc = self.scorer1.get_metric(reset)
        return {'accuracy': acc}

    def process_split(self, split, indexers) -> Iterable[Type[Instance]]:
        ''' Process split text into a list of AllenNLP Instances. '''
        return process_single_pair_task_split(split, indexers, is_pair=False)


class PairClassificationTask(ClassificationTask):
    ''' Generic sentence pair classification '''

    def __init__(self, name, n_classes):
        super().__init__(name)
        self.n_classes = n_classes
        self.scorer1 = CategoricalAccuracy()
        self.scorer2 = None
        self.val_metric = "%s_accuracy" % self.name
        self.val_metric_decreases = False

    def get_metrics(self, reset=False):
        '''Get metrics specific to the task'''
        acc = self.scorer1.get_metric(reset)
        return {'accuracy': acc}

    def process_split(self, split, indexers) -> Iterable[Type[Instance]]:
        ''' Process split text into a list of AllenNLP Instances. '''
        return process_single_pair_task_split(split, indexers, is_pair=True)


class NLIProbingTask(PairClassificationTask):
    ''' Generic probing with NLI test data (cannot be used for train or eval)'''

    def __init__(self, name, n_classes):
        super().__init__(name)
        #  self.use_classifier = 'mnli'  # use .conf params instead


# Make sure we load the properly-retokenized versions.
_tokenizer_suffix = ".retokenized." + utils.TOKENIZER.__class__.__name__
# SRL CoNLL 2005, formulated as an edge-labeling task.
@register_task('edges-srl-conll2005', rel_path='edges/srl_conll2005',
               label_file="labels.txt", files_by_split={
                    'train': "train.edges.json" + _tokenizer_suffix,
                    'val': "dev.edges.json" + _tokenizer_suffix,
                    'test': "test.wsj.edges.json" + _tokenizer_suffix,
               }, is_symmetric=False)
# SPR2, as an edge-labeling task (multilabel).
@register_task('edges-spr2', rel_path='edges/spr2',
               label_file="labels.txt", files_by_split={
                    'train': "train.edges.json" + _tokenizer_suffix,
                    'val': "dev.edges.json" + _tokenizer_suffix,
                    'test': "test.edges.json" + _tokenizer_suffix,
               }, is_symmetric=False)
# Definite pronoun resolution. Two labels.
@register_task('edges-dpr', rel_path='edges/dpr',
               label_file="labels.txt", files_by_split={
                    'train': "train.edges.json" + _tokenizer_suffix,
                    'val': "dev.edges.json" + _tokenizer_suffix,
                    'test': "test.edges.json" + _tokenizer_suffix,
               }, is_symmetric=False)
# Coreference on OntoNotes corpus. Two labels.
@register_task('edges-coref-ontonotes', rel_path='edges/ontonotes-coref',
               label_file="labels.txt", files_by_split={
                    'train': "train.edges.json" + _tokenizer_suffix,
                    'val': "dev.edges.json" + _tokenizer_suffix,
                    'test': "test.edges.json" + _tokenizer_suffix,
               }, is_symmetric=False)
# Dependency edge labeling on UD treebank. NOTE: data is incomplete, will be
# updated. Don't trust results yet.
@register_task('edges-dep-labeling', rel_path='edges/dep',
               label_file="labels.txt", files_by_split={
                    'train': "train.json" + _tokenizer_suffix,
                    'val': "dev.json" + _tokenizer_suffix,
                    'test': "test.json" + _tokenizer_suffix,
               }, is_symmetric=False)
# PTB constituency membership / labeling.
@register_task('edges-constituent-ptb', rel_path='edges/ptb-membership',
               label_file="labels.txt", files_by_split={
                    'train': "ptb_train.json" + _tokenizer_suffix,
                    'val': "ptb_dev.json" + _tokenizer_suffix,
                    'test': "ptb_test.json" + _tokenizer_suffix,
               }, single_sided=True)
# CCG tagging (tokens only).
@register_task('edges-ccg-tag', rel_path='edges/ccg_tag',
               label_file="labels.txt", files_by_split={
                    'train': "ccg.tag.train" + _tokenizer_suffix,
                    'val': "ccg.tag.dev" + _tokenizer_suffix,
                    'test': "ccg.tag.test" + _tokenizer_suffix,
               }, single_sided=True)
# CCG parsing (constituent labeling).
@register_task('edges-ccg-parse', rel_path='edges/ccg_parse',
               label_file="labels.txt", files_by_split={
                    'train': "ccg.parse.train" + _tokenizer_suffix,
                    'val': "ccg.parse.dev" + _tokenizer_suffix,
                    'test': "ccg.parse.test" + _tokenizer_suffix,
               }, single_sided=True)
class EdgeProbingTask(Task):
    ''' Generic class for fine-grained edge probing.

    Acts as a classifier, but with multiple targets for each input text.

    Targets are of the form (span1, span2, label), where span1 and span2 are
    half-open token intervals [i, j).

    Subclass this for each dataset, or use register_task with appropriate kw
    args.
    '''
    def __init__(self, path: str, max_seq_len: int,
                 name: str,
                 label_file: str=None,
                 files_by_split: Dict[str,str]=None,
                 is_symmetric: bool=False,
                 single_sided: bool=False):
        """Construct an edge probing task.

        path, max_seq_len, and name are passed by the code in preprocess.py;
        remaining arguments should be provided by a subclass constructor or via
        @register_task.

        Args:
            path: data directory
            max_seq_len: maximum sequence length (currently ignored)
            name: task name
            label_file: relative path to labels file
            files_by_split: split name ('train', 'val', 'test') mapped to
                relative filenames (e.g. 'train': 'train.json')
            is_symmetric: if true, span1 and span2 are assumed to be the same
                type and share parameters. Otherwise, we learn a separate
                projection layer and attention weight for each.
            single_sided: if true, only use span1.
        """
        super().__init__(name)

        assert label_file is not None
        assert files_by_split is not None
        self._files_by_split = {
            split: os.path.join(path, fname)
            for split, fname in files_by_split.items()
        }
        self._iters_by_split = self.load_data()
        self.max_seq_len = max_seq_len
        self.is_symmetric = is_symmetric
        self.single_sided = single_sided

        label_file = os.path.join(path, label_file)
        self.all_labels = list(utils.load_lines(label_file))
        self.n_classes = len(self.all_labels)
        # see add_task_label_namespace in preprocess.py
        self._label_namespace = self.name + "_labels"

        # Scorers
        #  self.acc_scorer = CategoricalAccuracy()  # multiclass accuracy
        self.mcc_scorer = Correlation("matthews")
        self.acc_scorer = BooleanAccuracy()  # binary accuracy
        self.f1_scorer = F1Measure(positive_label=1)  # binary F1 overall
        #  self.val_metric = "%s_accuracy" % self.name
        self.val_metric = "%s_f1" % self.name  # TODO: switch to MCC?
        self.val_metric_decreases = False

    def _stream_records(self, filename):
        skip_ctr = 0
        total_ctr = 0
        for record in utils.load_json_data(filename):
            total_ctr += 1
            # Skip records with empty targets.
            if not record.get('targets', None):
                skip_ctr += 1
                continue
            yield record
        log.info("Read=%d, Skip=%d, Total=%d from %s",
                 total_ctr - skip_ctr, skip_ctr, total_ctr,
                 filename)

    @staticmethod
    def merge_preds(record: Dict, preds: Dict) -> Dict:
        """ Merge predictions into record, in-place.

        List-valued predictions should align to targets,
        and are attached to the corresponding target entry.

        Non-list predictions are attached to the top-level record.
        """
        record['preds'] = {}
        for target in record['targets']:
            target['preds'] = {}
        for key, val in preds.items():
            if isinstance(val, list):
                assert len(val) == len(record['targets'])
                for i, target in enumerate(record['targets']):
                    target['preds'][key] = val[i]
            # non-list predictions, attach to top-level preds
            record['preds'][key] = val
        return record

    def load_data(self):
        iters_by_split = collections.OrderedDict()
        for split, filename in self._files_by_split.items():
            #  # Lazy-load using RepeatableIterator.
            #  loader = functools.partial(utils.load_json_data,
            #                             filename=filename)
            #  iter = serialize.RepeatableIterator(loader)
            iter = list(self._stream_records(filename))
            iters_by_split[split] = iter
        return iters_by_split

    def get_split_text(self, split: str):
        ''' Get split text as iterable of records.

        Split should be one of 'train', 'val', or 'test'.
        '''
        return self._iters_by_split[split]

    def get_num_examples(self, split_text):
        ''' Return number of examples in the result of get_split_text.

        Subclass can override this if data is not stored in column format.
        '''
        return len(split_text)

    def make_instance(self, record, idx, indexers) -> Type[Instance]:
        """Convert a single record to an AllenNLP Instance."""
        tokens = record['text'].split()  # already space-tokenized by Moses
        text = _sentence_to_text_field(tokens, indexers)

        d = {}
        d["idx"] = MetadataField(idx)

        d['input1'] = text

        span1s = [t['span1'] for t in record['targets']]
        d['span1s'] = ListField([SpanField(s[0], s[1] - 1, text)
                                 for s in span1s])
        if not self.single_sided:
            span2s = [t['span2'] for t in record['targets']]
            d['span2s'] = ListField([SpanField(s[0], s[1] - 1, text)
                                     for s in span2s])

        # Always use multilabel targets, so be sure each label is a list.
        labels = [utils.wrap_singleton_string(t['label'])
                  for t in record['targets']]
        d['labels'] = ListField([MultiLabelField(label_set,
                                     label_namespace=self._label_namespace,
                                     skip_indexing=False)
                                 for label_set in labels])
        return Instance(d)

    def process_split(self, records, indexers) -> Iterable[Type[Instance]]:
        ''' Process split text into a list of AllenNLP Instances. '''
        _map_fn = lambda r, idx: self.make_instance(r, idx, indexers)
        return map(_map_fn, records, itertools.count())

    def get_all_labels(self) -> List[str]:
        return self.all_labels

    def get_sentences(self) -> Iterable[Sequence[str]]:
        ''' Yield sentences, used to compute vocabulary. '''
        for split, iter in self._iters_by_split.items():
            # Don't use test set for vocab building.
            if split.startswith("test"):
                continue
            for record in iter:
                yield record["text"].split()

    def get_metrics(self, reset=False):
        '''Get metrics specific to the task'''
        metrics = {}
        metrics['mcc'] = self.mcc_scorer.get_metric(reset)
        metrics['acc'] = self.acc_scorer.get_metric(reset)
        precision, recall, f1 = self.f1_scorer.get_metric(reset)
        metrics['precision'] = precision
        metrics['recall'] = recall
        metrics['f1'] = f1
        return metrics


class PairRegressionTask(RegressionTask):
    ''' Generic sentence pair classification '''

    def __init__(self, name):
        super().__init__(name)
        self.n_classes = 1
        self.scorer1 = Average()  # for average MSE
        self.scorer2 = None
        self.val_metric = "%s_mse" % self.name
        self.val_metric_decreases = True

    def get_metrics(self, reset=False):
        '''Get metrics specific to the task'''
        mse = self.scorer1.get_metric(reset)
        return {'mse': mse}

    def process_split(self, split, indexers) -> Iterable[Type[Instance]]:
        ''' Process split text into a list of AllenNLP Instances. '''
        return process_single_pair_task_split(split, indexers, is_pair=True,
                                              classification=False)


class PairOrdinalRegressionTask(RegressionTask):
    ''' Generic sentence pair ordinal regression.
        Currently just doing regression but added new class
        in case we find a good way to implement ordinal regression with NN'''

    def __init__(self, name):
        super().__init__(name)
        self.n_classes = 1
        self.scorer1 = Average()  # for average MSE
        self.scorer2 = Correlation('spearman')
        self.val_metric = "%s_1-mse" % self.name
        self.val_metric_decreases = False

    def get_metrics(self, reset=False):
        mse = self.scorer1.get_metric(reset)
        spearmanr = self.scorer2.get_metric(reset)
        return {'1-mse': 1 - mse,
                'mse': mse,
                'spearmanr': spearmanr}

    def process_split(self, split, indexers) -> Iterable[Type[Instance]]:
        ''' Process split text into a list of AllenNLP Instances. '''
        return process_single_pair_task_split(split, indexers, is_pair=True,
                                              classification=False)


class SequenceGenerationTask(Task):
    ''' Generic sentence generation task '''

    def __init__(self, name):
        super().__init__(name)
        self.scorer1 = Average()  # for average BLEU or something
        self.scorer2 = None
        self.val_metric = "%s_bleu" % self.name
        self.val_metric_decreases = False
        log.warning("preliminary version of BLEU scoring, it has not been verified!")

    def get_metrics(self, reset=False):
        '''Get metrics specific to the task'''
        bleu = self.scorer1.get_metric(reset)
        return {'bleu': bleu}


class RankingTask(Task):
    ''' Generic sentence ranking task, given some input '''

    def __init__(self, name, n_choices):
        super().__init__(name)
        self.n_choices = n_choices


class LanguageModelingTask(SequenceGenerationTask):
    ''' Generic language modeling task '''

    def __init__(self, path, max_seq_len, name):
        super().__init__(name)
        self.scorer1 = Average()
        self.scorer2 = None
        self.val_metric = "%s_perplexity" % self.name
        self.val_metric_decreases = True
        self.max_seq_len = max_seq_len
        self.target_indexer = {"words": SingleIdTokenIndexer()}
        self.files_by_split = {'train': os.path.join(path, "train.txt"),
                               'val': os.path.join(path, "valid.txt"),
                               'test':os.path.join(path, "test.txt")}


    def count_examples(self):
        ''' Compute here b/c we're streaming the sentences. '''
        example_counts = {}
        for split, split_path in self.files_by_split.items():
            #example_counts[split] = len(open(split_path).read().count('\n'))
            example_counts[split] = sum(1 for line in open(split_path))
        self.example_counts = example_counts

    def get_metrics(self, reset=False):
        '''Get metrics specific to the task'''
        nll = self.scorer1.get_metric(reset)
        return {'perplexity': math.exp(nll)}

    def load_data(self, path):
        ''' Rather than return a whole list of examples, stream them '''
        with open(path) as txt_fh:
            for row in txt_fh:
                toks = row.strip()
                if not toks:
                    continue
                # hard code to fix unk symbol
                # why do we need to do this twice?
                toks = toks.replace('@@UNKNOWN@@', 'UNKNOWN')
                sent = process_sentence(toks, self.max_seq_len)
                sent = ['@@UNKNOWN@@' if t == 'UNKNOWN' else t for t in sent]
                yield sent

    def process_split(self, split, indexers) -> Iterable[Type[Instance]]:
        ''' Process a language modeling split by indexing and creating fields.
        Split is a single list of sentences here. '''
        targ_indexer = self.target_indexer
        def _make_instance(sent):
            ''' Forward targs adds <s> as a target for input </s>
            and bwd targs adds </s> as a target for input <s>
            to avoid issues with needing to strip extra tokens
            in the input for each direction '''
            d = {}
            d["input"] = _sentence_to_text_field(sent, indexers)
            #d["input_bwd"] = _sentence_to_text_field(sent[::-1][:-1], indexers)
            d["targs"] = _sentence_to_text_field(sent[1:]+[sent[0]], targ_indexer)
            d["targs_b"] = _sentence_to_text_field([sent[-1]]+sent[:-1], targ_indexer)
            return Instance(d)
        for sent in split:
            yield _make_instance(sent)

    def get_split_text(self, split: str):
        ''' Get split text as iterable of records.

        Split should be one of 'train', 'val', or 'test'.
        '''
        return self.load_data(self.files_by_split[split])

    def get_sentences(self) -> Iterable[Sequence[str]]:
        ''' Yield sentences, used to compute vocabulary. '''
        for split in self.files_by_split:
            # Don't use test set for vocab building.
            if split.startswith("test"):
                continue
            path = self.files_by_split[split]
            for sent in self.load_data(path):
                yield sent


class WikiText2LMTask(LanguageModelingTask):
    ''' Language modeling task on Wikitext 2'''

    def __init__(self, path, max_seq_len, name="wiki2"):
        super().__init__(path, max_seq_len, name)


class WikiText103LMTask(LanguageModelingTask):
    ''' Language modeling task on Wikitext 103'''

    def __init__(self, path, max_seq_len, name="wiki103"):
        super().__init__(path, max_seq_len, name)


class BWBLMTask(LanguageModelingTask):
    ''' Language modeling task on Billion Word Benchmark'''

    def __init__(self, path, max_seq_len, name="bwb"):
        super().__init__(path, max_seq_len, name)

    def load_data(self, path):
        with open(path) as txt_fh:
            for row in txt_fh:
                toks = row.strip()
                if toks == '':
                    continue
                yield process_sentence(toks, self.max_seq_len)

class SSTTask(SingleClassificationTask):
    ''' Task class for Stanford Sentiment Treebank.  '''

    def __init__(self, path, max_seq_len, name="sst"):
        ''' '''
        super(SSTTask, self).__init__(name, 2)
        self.load_data(path, max_seq_len)
        self.sentences = self.train_data_text[0] + self.val_data_text[0]

    def load_data(self, path, max_seq_len):
        ''' Load data '''
        tr_data = load_tsv(os.path.join(path, 'train.tsv'), max_seq_len,
                           s1_idx=0, s2_idx=None, targ_idx=1, skip_rows=1)
        val_data = load_tsv(os.path.join(path, 'dev.tsv'), max_seq_len,
                            s1_idx=0, s2_idx=None, targ_idx=1, skip_rows=1)
        te_data = load_tsv(os.path.join(path, 'test.tsv'), max_seq_len,
                           s1_idx=1, s2_idx=None, targ_idx=None, idx_idx=0, skip_rows=1)
        self.train_data_text = tr_data
        self.val_data_text = val_data
        self.test_data_text = te_data
        log.info("\tFinished loading SST data.")


class RedditTask(RankingTask):
    ''' Task class for Reddit data.  '''

    def __init__(self, path, max_seq_len, name="reddit"):
        ''' '''
        super(RedditTask, self).__init__(name, 2)
        self.scorer1 = Average() #CategoricalAccuracy()
        self.scorer2 = None
        self.val_metric = "%s_accuracy" % self.name
        self.val_metric_decreases = False
<<<<<<< HEAD
=======
        self.files_by_split = {split: os.path.join(path, "%s.csv" % split) for \
                               split in ["train", "val", "test"]}
        self.max_seq_len = max_seq_len
>>>>>>> 5ef07715

    def get_split_text(self, split: str):
        ''' Get split text as iterable of records.

        Split should be one of 'train', 'val', or 'test'.
        '''
        return self.load_data(self.files_by_split[split])

    def load_data(self, path):
        ''' Load data '''
        with open(path, 'r') as txt_fh:
            for row in txt_fh:
                row = row.strip().split('\t')
                if len(row) < 4 or not row[2] or not row[3]:
                    continue
                sent1 = process_sentence(row[2], self.max_seq_len)
                sent2 = process_sentence(row[3], self.max_seq_len)
                targ = 1
                yield (sent1, sent2, targ)

    def get_sentences(self) -> Iterable[Sequence[str]]:
        ''' Yield sentences, used to compute vocabulary. '''
        for split in self.files_by_split:
            # Don't use test set for vocab building.
            if split.startswith("test"):
                continue
            path = self.files_by_split[split]
            for sent1, sent2, _ in self.load_data(path):
                yield sent1
                yield sent2

    def count_examples(self):
        ''' Compute here b/c we're streaming the sentences. '''
        example_counts = {}
        for split, split_path in self.files_by_split.items():
            #example_counts[split] = len(open(split_path).read().count('\n'))
            example_counts[split] = sum(1 for line in open(split_path))
        self.example_counts = example_counts

    def process_split(self, split, indexers) -> Iterable[Type[Instance]]:
        ''' Process split text into a list of AllenNLP Instances. '''
        def _make_instance(input1, input2, labels):
            d = {}
            d["input1"] = _sentence_to_text_field(input1, indexers)
            #d['sent1_str'] = MetadataField(" ".join(input1[1:-1]))
            d["input2"] = _sentence_to_text_field(input2, indexers)
            #d['sent2_str'] = MetadataField(" ".join(input2[1:-1]))
            d["labels"] = LabelField(labels, label_namespace="labels",
                                     skip_indexing=True)
            return Instance(d)

        for sent1, sent2, trg in split:
            yield _make_instance(sent1, sent2, trg)

    def get_metrics(self, reset=False):
        '''Get metrics specific to the task'''
        acc = self.scorer1.get_metric(reset)
        return {'accuracy': acc}


class Reddit_MTTask(SequenceGenerationTask):
    ''' Same as Machine Translation Task except for the load_data function'''

    def __init__(self, path, max_seq_len, name='Reddit_MTTask'):
        super().__init__(name)
        self.scorer1 = Average()
        self.scorer2 = None
        self.val_metric = "%s_perplexity" % self.name
        self.val_metric_decreases = True
        self.load_data(path, max_seq_len)
        self.sentences = self.train_data_text[0] + self.val_data_text[0]
        self.target_sentences = self.train_data_text[2] + self.val_data_text[2]
        self.target_indexer = {"words": SingleIdTokenIndexer(namespace="targets")} # TODO namespace

    def process_split(self, split, indexers) -> Iterable[Type[Instance]]:
        ''' Process a machine translation split '''
        def _make_instance(input, target):
             d = {}
             d["inputs"] = _sentence_to_text_field(input, indexers)
             d["targs"] = _sentence_to_text_field(target, self.target_indexer)  # this line changed
             return Instance(d)
        # Map over columns: inputs, targs
        instances = map(_make_instance, split[0], split[2])
        #  return list(instances)
        return instances  # lazy iterator

    def load_data(self, path, max_seq_len):
        print("LOADING REDDIT DATA FROM A DIFF LOCATION COMPARED TO REST OF THE TEAM. PLEASE CHANGE")
        path = '//nfs/jsalt/home/raghu/'
        self.train_data_text = load_tsv(os.path.join(path, 'train_2008_Random_200Samples.csv'), max_seq_len,
                                        s1_idx=2, s2_idx=None, targ_idx=3,
                                        targ_fn=lambda t: t.split(' '))
        self.val_data_text = load_tsv(os.path.join(path, 'dev_2008_Random_200Samples.csv'), max_seq_len,
                                      s1_idx=2, s2_idx=None, targ_idx=3,
                                      targ_fn=lambda t: t.split(' '))
        self.test_data_text = load_tsv(os.path.join(path, 'dev_2008_Random_200Samples.csv'), max_seq_len,
                                       s1_idx=2, s2_idx=None, targ_idx=3,
                                       targ_fn=lambda t: t.split(' '))

        log.info("\tFinished loading MT data.")

    def get_metrics(self, reset=False):
        '''Get metrics specific to the task'''
        ppl = self.scorer1.get_metric(reset)
        return {'perplexity': ppl}


class CoLATask(SingleClassificationTask):
    '''Class for Warstdadt acceptability task'''

    def __init__(self, path, max_seq_len, name="acceptability"):
        ''' '''
        super(CoLATask, self).__init__(name, 2)
        self.load_data(path, max_seq_len)
        self.sentences = self.train_data_text[0] + self.val_data_text[0]
        self.val_metric = "%s_mcc" % self.name
        self.val_metric_decreases = False
        #self.scorer1 = Average()
        self.scorer1 = Correlation("matthews")
        self.scorer2 = CategoricalAccuracy()

    def load_data(self, path, max_seq_len):
        '''Load the data'''
        tr_data = load_tsv(os.path.join(path, "train.tsv"), max_seq_len,
                           s1_idx=3, s2_idx=None, targ_idx=1)
        val_data = load_tsv(os.path.join(path, "dev.tsv"), max_seq_len,
                            s1_idx=3, s2_idx=None, targ_idx=1)
        te_data = load_tsv(os.path.join(path, 'test.tsv'), max_seq_len,
                           s1_idx=1, s2_idx=None, targ_idx=None, idx_idx=0, skip_rows=1)
        self.train_data_text = tr_data
        self.val_data_text = val_data
        self.test_data_text = te_data
        log.info("\tFinished loading CoLA.")

    def get_metrics(self, reset=False):
        return {'mcc': self.scorer1.get_metric(reset),
                'accuracy': self.scorer2.get_metric(reset)}


class QQPTask(PairClassificationTask):
    ''' Task class for Quora Question Pairs. '''

    def __init__(self, path, max_seq_len, name="qqp"):
        super().__init__(name, 2)
        self.load_data(path, max_seq_len)
        self.sentences = self.train_data_text[0] + self.train_data_text[1] + \
            self.val_data_text[0] + self.val_data_text[1]
        self.scorer2 = F1Measure(1)
        self.val_metric = "%s_acc_f1" % name
        self.val_metric_decreases = False

    def load_data(self, path, max_seq_len):
        '''Process the dataset located at data_file.'''
        tr_data = load_tsv(os.path.join(path, "train.tsv"), max_seq_len,
                           s1_idx=3, s2_idx=4, targ_idx=5, skip_rows=1)
        val_data = load_tsv(os.path.join(path, "dev.tsv"), max_seq_len,
                            s1_idx=3, s2_idx=4, targ_idx=5, skip_rows=1)
        te_data = load_tsv(os.path.join(path, 'test.tsv'), max_seq_len,
                           s1_idx=1, s2_idx=2, targ_idx=None, idx_idx=0, skip_rows=1)
        self.train_data_text = tr_data
        self.val_data_text = val_data
        self.test_data_text = te_data
        log.info("\tFinished loading QQP data.")

    def get_metrics(self, reset=False):
        '''Get metrics specific to the task'''
        acc = self.scorer1.get_metric(reset)
        pcs, rcl, f1 = self.scorer2.get_metric(reset)
        return {'acc_f1': (acc + f1) / 2, 'accuracy': acc, 'f1': f1,
                'precision': pcs, 'recall': rcl}


class MultiNLISingleGenreTask(PairClassificationTask):
    ''' Task class for Multi-Genre Natural Language Inference, Fiction genre.'''

    def __init__(self, path, max_seq_len, genre, name):
        '''MNLI'''
        super(MultiNLISingleGenreTask, self).__init__(name, 3)
        self.load_data(path, max_seq_len, genre)
        self.scorer2 = None
        self.sentences = self.train_data_text[0] + self.train_data_text[1] + \
            self.val_data_text[0] + self.val_data_text[1]

    def load_data(self, path, max_seq_len, genre):
        '''Process the dataset located at path. We only use the in-genre matche data.'''
        targ_map = {'neutral': 0, 'entailment': 1, 'contradiction': 2}

        tr_data = load_tsv(
            os.path.join(
                path,
                'train.tsv'),
            max_seq_len,
            s1_idx=8,
            s2_idx=9,
            targ_idx=11,
            targ_map=targ_map,
            idx_idx=0,
            skip_rows=1,
            filter_idx=3,
            filter_value=genre)

        val_matched_data = load_tsv(
            os.path.join(
                path,
                'dev_matched.tsv'),
            max_seq_len,
            s1_idx=8,
            s2_idx=9,
            targ_idx=11,
            targ_map=targ_map,
            idx_idx=0,
            skip_rows=1,
            filter_idx=3,
            filter_value=genre)

        te_matched_data = load_tsv(
            os.path.join(
                path,
                'test_matched.tsv'),
            max_seq_len,
            s1_idx=8,
            s2_idx=9,
            targ_idx=None,
            idx_idx=0,
            skip_rows=1,
            filter_idx=3,
            filter_value=genre)

        self.train_data_text = tr_data
        self.val_data_text = val_matched_data
        self.test_data_text = te_matched_data
        log.info("\tFinished loading MNLI " + genre + " data.")

    def get_metrics(self, reset=False):
        ''' No F1 '''
        return {'accuracy': self.scorer1.get_metric(reset)}


class MultiNLIFictionTask(MultiNLISingleGenreTask):
    ''' Task class for Multi-Genre Natural Language Inference, Fiction genre.'''

    def __init__(self, path, max_seq_len, name="mnli-fiction"):
        '''MNLI'''
        super(
            MultiNLIFictionTask,
            self).__init__(
            path,
            max_seq_len,
            genre="fiction",
            name=name)


class MultiNLISlateTask(MultiNLISingleGenreTask):
    ''' Task class for Multi-Genre Natural Language Inference, Fiction genre.'''

    def __init__(self, path, max_seq_len, name="mnli-slate"):
        '''MNLI'''
        super(MultiNLISlateTask, self).__init__(path, max_seq_len, genre="slate", name=name)


class MultiNLIGovernmentTask(MultiNLISingleGenreTask):
    ''' Task class for Multi-Genre Natural Language Inference, Fiction genre.'''

    def __init__(self, path, max_seq_len, name="mnli-government"):
        '''MNLI'''
        super(
            MultiNLIGovernmentTask,
            self).__init__(
            path,
            max_seq_len,
            genre="government",
            name=name)


class MultiNLITelephoneTask(MultiNLISingleGenreTask):
    ''' Task class for Multi-Genre Natural Language Inference, Fiction genre.'''

    def __init__(self, path, max_seq_len, name="mnli-telephone"):
        '''MNLI'''
        super(
            MultiNLITelephoneTask,
            self).__init__(
            path,
            max_seq_len,
            genre="telephone",
            name=name)


class MultiNLITravelTask(MultiNLISingleGenreTask):
    ''' Task class for Multi-Genre Natural Language Inference, Fiction genre.'''

    def __init__(self, path, max_seq_len, name="mnli-travel"):
        '''MNLI'''
        super(
            MultiNLITravelTask,
            self).__init__(
            path,
            max_seq_len,
            genre="travel",
            name=name)


class MRPCTask(PairClassificationTask):
    ''' Task class for Microsoft Research Paraphase Task.  '''

    def __init__(self, path, max_seq_len, name="mrpc"):
        ''' '''
        super(MRPCTask, self).__init__(name, 2)
        self.load_data(path, max_seq_len)
        self.sentences = self.train_data_text[0] + self.train_data_text[1] + \
            self.val_data_text[0] + self.val_data_text[1]
        self.scorer2 = F1Measure(1)
        self.val_metric = "%s_acc_f1" % name
        self.val_metric_decreases = False

    def load_data(self, path, max_seq_len):
        ''' Process the dataset located at path.  '''
        tr_data = load_tsv(os.path.join(path, "train.tsv"), max_seq_len,
                           s1_idx=3, s2_idx=4, targ_idx=0, skip_rows=1)
        val_data = load_tsv(os.path.join(path, "dev.tsv"), max_seq_len,
                            s1_idx=3, s2_idx=4, targ_idx=0, skip_rows=1)
        te_data = load_tsv(os.path.join(path, 'test.tsv'), max_seq_len,
                           s1_idx=3, s2_idx=4, targ_idx=None, idx_idx=0, skip_rows=1)
        self.train_data_text = tr_data
        self.val_data_text = val_data
        self.test_data_text = te_data
        log.info("\tFinished loading MRPC data.")

    def get_metrics(self, reset=False):
        '''Get metrics specific to the task'''
        acc = self.scorer1.get_metric(reset)
        pcs, rcl, f1 = self.scorer2.get_metric(reset)
        return {'acc_f1': (acc + f1) / 2, 'accuracy': acc, 'f1': f1,
                'precision': pcs, 'recall': rcl}


class STSBTask(PairRegressionTask):
    ''' Task class for Sentence Textual Similarity Benchmark.  '''

    def __init__(self, path, max_seq_len, name="sts_benchmark"):
        ''' '''
        super(STSBTask, self).__init__(name)
        self.load_data(path, max_seq_len)
        self.sentences = self.train_data_text[0] + self.train_data_text[1] + \
            self.val_data_text[0] + self.val_data_text[1]
        #self.scorer1 = Average()
        #self.scorer2 = Average()
        self.scorer1 = Correlation("pearson")
        self.scorer2 = Correlation("spearman")
        self.val_metric = "%s_corr" % self.name
        self.val_metric_decreases = False

    def load_data(self, path, max_seq_len):
        ''' Load data '''
        tr_data = load_tsv(os.path.join(path, 'train.tsv'), max_seq_len, skip_rows=1,
                           s1_idx=7, s2_idx=8, targ_idx=9, targ_fn=lambda x: float(x) / 5)
        val_data = load_tsv(os.path.join(path, 'dev.tsv'), max_seq_len, skip_rows=1,
                            s1_idx=7, s2_idx=8, targ_idx=9, targ_fn=lambda x: float(x) / 5)
        te_data = load_tsv(os.path.join(path, 'test.tsv'), max_seq_len,
                           s1_idx=7, s2_idx=8, targ_idx=None, idx_idx=0, skip_rows=1)
        self.train_data_text = tr_data
        self.val_data_text = val_data
        self.test_data_text = te_data
        log.info("\tFinished loading STS Benchmark data.")

    def get_metrics(self, reset=False):
        pearsonr = self.scorer1.get_metric(reset)
        spearmanr = self.scorer2.get_metric(reset)
        return {'corr': (pearsonr + spearmanr) / 2,
                'pearsonr': pearsonr, 'spearmanr': spearmanr}


class SNLITask(PairClassificationTask):
    ''' Task class for Stanford Natural Language Inference '''

    def __init__(self, path, max_seq_len, name="snli"):
        ''' Do stuff '''
        super(SNLITask, self).__init__(name, 3)
        self.load_data(path, max_seq_len)
        self.sentences = self.train_data_text[0] + self.train_data_text[1] + \
            self.val_data_text[0] + self.val_data_text[1]

    def load_data(self, path, max_seq_len):
        ''' Process the dataset located at path.  '''
        targ_map = {'neutral': 0, 'entailment': 1, 'contradiction': 2}
        tr_data = load_tsv(os.path.join(path, "train.tsv"), max_seq_len, targ_map=targ_map,
                           s1_idx=7, s2_idx=8, targ_idx=-1, skip_rows=1)
        val_data = load_tsv(os.path.join(path, "dev.tsv"), max_seq_len, targ_map=targ_map,
                            s1_idx=7, s2_idx=8, targ_idx=-1, skip_rows=1)
        te_data = load_tsv(os.path.join(path, 'test.tsv'), max_seq_len,
                           s1_idx=7, s2_idx=8, targ_idx=None, idx_idx=0, skip_rows=1)
        self.train_data_text = tr_data
        self.val_data_text = val_data
        self.test_data_text = te_data
        log.info("\tFinished loading SNLI data.")


class MultiNLITask(PairClassificationTask):
    ''' Task class for Multi-Genre Natural Language Inference '''

    def __init__(self, path, max_seq_len, name="mnli"):
        '''MNLI'''
        super(MultiNLITask, self).__init__(name, 3)
        self.load_data(path, max_seq_len)
        self.sentences = self.train_data_text[0] + self.train_data_text[1] + \
            self.val_data_text[0] + self.val_data_text[1]

    def load_data(self, path, max_seq_len):
        '''Process the dataset located at path.'''
        targ_map = {'neutral': 0, 'entailment': 1, 'contradiction': 2}
        tr_data = load_tsv(os.path.join(path, 'train.tsv'), max_seq_len,
                           s1_idx=8, s2_idx=9, targ_idx=11, targ_map=targ_map, skip_rows=1)

        # Warning to anyone who edits this: The reference label is column *15*, not 11 as above.
        val_matched_data = load_tsv(os.path.join(path, 'dev_matched.tsv'), max_seq_len,
                                    s1_idx=8, s2_idx=9, targ_idx=15, targ_map=targ_map, skip_rows=1)
        val_mismatched_data = load_tsv(os.path.join(path, 'dev_mismatched.tsv'), max_seq_len,
                                       s1_idx=8, s2_idx=9, targ_idx=15, targ_map=targ_map,
                                       skip_rows=1)
        val_data = [m + mm for m, mm in zip(val_matched_data, val_mismatched_data)]
        val_data = tuple(val_data)

        te_matched_data = load_tsv(os.path.join(path, 'test_matched.tsv'), max_seq_len,
                                   s1_idx=8, s2_idx=9, targ_idx=None, idx_idx=0, skip_rows=1)
        te_mismatched_data = load_tsv(os.path.join(path, 'test_mismatched.tsv'), max_seq_len,
                                      s1_idx=8, s2_idx=9, targ_idx=None, idx_idx=0, skip_rows=1)
        te_diagnostic_data = load_tsv(os.path.join(path, 'diagnostic.tsv'), max_seq_len,
                                      s1_idx=1, s2_idx=2, targ_idx=None, idx_idx=0, skip_rows=1)
        te_data = [m + mm + d for m, mm, d in
                   zip(te_matched_data, te_mismatched_data, te_diagnostic_data)]

        self.train_data_text = tr_data
        self.val_data_text = val_data
        self.test_data_text = te_data
        log.info("\tFinished loading MNLI data.")


class MultiNLIDiagnosticTask(PairClassificationTask):
    ''' Task class for diagnostic on MNLI'''

    def __init__(self, path, max_seq_len, name="mnli-diagnostics"):
        super().__init__(name, 3) # 3 is number of labels
        self.load_data_and_create_scorers(path, max_seq_len)
        self.sentences = self.train_data_text[0] + self.train_data_text[1] + \
            self.val_data_text[0] + self.val_data_text[1]
        
    def load_data_and_create_scorers(self, path, max_seq_len):
        '''load MNLI diagnostics data. The tags for every column are loaded as indices.
        They will be converted to bools in preprocess_split function'''

        # Will create separate scorer for every tag. tag_group is the name of the column it will have its own scorer
        def create_score_function(scorer, arg_to_scorer, tags_dict, tag_group):
            setattr(self, 'scorer__%s' % tag_group, scorer(arg_to_scorer))
            for index, tag in tags_dict.items():
                # 0 is missing value
                if index == 0:
                    continue
                setattr(self,"scorer__%s__%s" % (tag_group, tag), scorer(arg_to_scorer))


        targ_map = {'neutral': 0, 'entailment': 1, 'contradiction': 2}
        diag_data_dic = load_diagnostic_tsv(os.path.join(path, 'diagnostic-full.tsv'), max_seq_len,
                           s1_idx=5, s2_idx=6, targ_idx=7, targ_map=targ_map, skip_rows=1)

        self.ix_to_lex_sem_dic = diag_data_dic['ix_to_lex_sem_dic']
        self.ix_to_pr_ar_str_dic = diag_data_dic['ix_to_pr_ar_str_dic']
        self.ix_to_logic_dic = diag_data_dic['ix_to_logic_dic']
        self.ix_to_knowledge_dic = diag_data_dic['ix_to_knowledge_dic']

        # Train, val, test splits are same. We only need one split but the code probably expects all splits to be present.
        self.train_data_text = (diag_data_dic['sents1'], diag_data_dic['sents2'], \
                                diag_data_dic['targs'], diag_data_dic['idxs'], diag_data_dic['lex_sem'], \
                                diag_data_dic['pr_ar_str'], diag_data_dic['logic'], \
                                diag_data_dic['knowledge'])
        self.val_data_text = self.train_data_text
        self.test_data_text = self.train_data_text
        log.info("\tFinished loading MNLI Diagnostics data.")

        create_score_function(Correlation, "matthews", self.ix_to_lex_sem_dic, 'lex_sem')
        create_score_function(Correlation, "matthews", self.ix_to_pr_ar_str_dic, 'pr_ar_str')
        create_score_function(Correlation, "matthews", self.ix_to_logic_dic, 'logic')
        create_score_function(Correlation, "matthews", self.ix_to_knowledge_dic, 'knowledge')
        log.info("\tFinished creating Score functions for Diagnostics data.")



    def update_diagnostic_metrics(self, logits, labels, batch):
        # Updates scorer for every tag in a given column (tag_group) and also the the scorer for the column itself.
        def update_scores_for_tag_group(ix_to_tags_dic,tag_group):
            for ix, tag in ix_to_tags_dic.items():
                # 0 is for missing tag so here we use it to update scorer for the column itself (tag_group).
                if ix == 0:
                    # This will contain 1s on positions where at least one of the tags of this column is present.
                    mask = batch[tag_group]
                    scorer_str = "scorer__%s" % tag_group
                # This branch will update scorers of individual tags in the column
                else:
                    # batch contains_field for every tag. It's either 0 or 1.
                    mask = batch["%s__%s" % (tag_group, tag)]
                    scorer_str = "scorer__%s__%s" % (tag_group, tag)

                # This will take only values for which the tag is true.
                indices_to_pull =  torch.nonzero(mask)
                # No example in the batch is labeled with the tag.
                if indices_to_pull.size()[0] == 0:
                    continue
                sub_labels = labels[indices_to_pull[:,0]]
                sub_logits = logits[indices_to_pull[:,0]]
                scorer = getattr(self, scorer_str)
                scorer(sub_logits, sub_labels)
            return

        # Updates scorers for each tag.
        update_scores_for_tag_group(self.ix_to_lex_sem_dic, 'lex_sem')
        update_scores_for_tag_group(self.ix_to_pr_ar_str_dic, 'pr_ar_str')
        update_scores_for_tag_group(self.ix_to_logic_dic, 'logic')
        update_scores_for_tag_group(self.ix_to_knowledge_dic, 'knowledge')


    def process_split(self, split, indexers) -> Iterable[Type[Instance]]:
        ''' Process split text into a list of AllenNLP Instances. '''

        def create_labels_from_tags(fields_dict,ix_to_tag_dict, tag_arr, tag_group):
            # If there is something in this row then tag_group should be set to 1.
            is_tag_group = 1 if len(tag_arr) != 0 else 0
            fields_dict[tag_group] = LabelField(is_tag_group, label_namespace=tag_group,
                                         skip_indexing=True)
            # For every possible tag in the column set 1 if the tag is present for this example, 0 otherwise.
            for ix,tag in ix_to_tag_dict.items():
                if ix == 0:
                    continue
                is_present = 1 if ix in tag_arr else 0
                fields_dict['%s__%s' % (tag_group, tag)] = LabelField(is_present, label_namespace= '%s__%s' % (tag_group, tag),
                                         skip_indexing=True)
            return

        def _make_instance(input1, input2, label, idx, lex_sem, pr_ar_str, logic, knowledge):
            ''' from multiple types in one column create multiple fields '''
            d = {}
            d["input1"] = _sentence_to_text_field(input1, indexers)
            d["input2"] = _sentence_to_text_field(input2, indexers)
            d["labels"] = LabelField(label, label_namespace="labels",
                                         skip_indexing=True)
            d["idx"] = LabelField(idx, label_namespace="idx",
                                         skip_indexing=True)
            d['sent1_str'] = MetadataField(" ".join(input1[1:-1]))
            d['sent2_str'] = MetadataField(" ".join(input2[1:-1]))


            # adds keys to dict "d" for every possible type in the column
            create_labels_from_tags(d, self.ix_to_lex_sem_dic, lex_sem, 'lex_sem')
            create_labels_from_tags(d, self.ix_to_pr_ar_str_dic, pr_ar_str, 'pr_ar_str')
            create_labels_from_tags(d, self.ix_to_logic_dic, logic, 'logic')
            create_labels_from_tags(d, self.ix_to_knowledge_dic, knowledge, 'knowledge')

            return Instance(d)

        instances = map(_make_instance, *split)
        #  return list(instances)
        return instances  # lazy iterator

    def get_metrics(self, reset=False):
        '''Get metrics specific to the task'''
        collected_metrics = {}
        # We do not compute accuracy for this dataset but the eval function requires this key.
        collected_metrics["accuracy"] = 0
        def collect_metrics(ix_to_tag_dict, tag_group):
            for index, tag in ix_to_tag_dict.items():
                if index == 0:
                    scorer_str = 'scorer__%s' % tag_group
                else:
                    scorer_str = 'scorer__%s__%s' % (tag_group, tag)
                scorer = getattr(self, scorer_str)
                collected_metrics['%s__%s' % (tag_group, tag)] = scorer.get_metric(reset)

        collect_metrics(self.ix_to_lex_sem_dic, 'lex_sem')
        collect_metrics(self.ix_to_pr_ar_str_dic, 'pr_ar_str')
        collect_metrics(self.ix_to_logic_dic, 'logic')
        collect_metrics(self.ix_to_knowledge_dic, 'knowledge')
        return collected_metrics

class NLITypeProbingTask(PairClassificationTask):
    ''' Task class for Probing Task (NLI-type)'''

    def __init__(self, path, max_seq_len, name="nli-prob", probe_path="probe_dummy.tsv"):
        super(NLITypeProbingTask, self).__init__(name, 3)
        self.load_data(path, max_seq_len, probe_path)
        #  self.use_classifier = 'mnli'  # use .conf params instead
        self.sentences = self.train_data_text[0] + self.train_data_text[1] + \
            self.val_data_text[0] + self.val_data_text[1]

    def load_data(self, path, max_seq_len, probe_path):
        targ_map = {'neutral': 0, 'entailment': 1, 'contradiction': 2}
        tr_data = load_tsv(os.path.join(path, 'train_dummy.tsv'), max_seq_len,
                        s1_idx=1, s2_idx=2, targ_idx=None, targ_map=targ_map, skip_rows=0)
        val_data = load_tsv(os.path.join(path, probe_path), max_seq_len,
                        s1_idx=0, s2_idx=1, targ_idx=2, targ_map=targ_map, skip_rows=0)
        te_data = load_tsv(os.path.join(path, 'test_dummy.tsv'), max_seq_len,
                        s1_idx=1, s2_idx=2, targ_idx=None, targ_map=targ_map, skip_rows=0)

        self.train_data_text = tr_data
        self.val_data_text = val_data
        self.test_data_text = te_data
        log.info("\tFinished loading NLI-type probing data.")

@register_task('nli-alt', 'NLI-Prob/')
class NLITypeProbingAltTask(NLITypeProbingTask):
    ''' Task class for Alt Probing Task (NLI-type), NLITypeProbingTask with different indices'''

    def __init__(self, path, max_seq_len, name="nli-alt", probe_path="probe_dummy.tsv"):
        super(NLITypeProbingTask, self).__init__(name, 3)
        self.load_data(path, max_seq_len, probe_path)
        self.sentences = self.train_data_text[0] + self.train_data_text[1] + \
            self.val_data_text[0] + self.val_data_text[1]

    def load_data(self, path, max_seq_len, probe_path):
        targ_map = {'neutral': 0, 'entailment': 1, 'contradiction': 2}
        tr_data = load_tsv(os.path.join(path, 'train_dummy.tsv'), max_seq_len,
                        s1_idx=1, s2_idx=2, targ_idx=None, targ_map=targ_map, skip_rows=0)
        val_data = load_tsv(os.path.join(path, probe_path), max_seq_len,
                        idx_idx = 0, s1_idx=3, s2_idx=4, targ_idx=5, targ_map=targ_map, skip_rows=0)
        te_data = load_tsv(os.path.join(path, 'test_dummy.tsv'), max_seq_len,
                        s1_idx=1, s2_idx=2, targ_idx=None, targ_map=targ_map, skip_rows=0)

        self.train_data_text = tr_data
        self.val_data_text = val_data
        self.test_data_text = te_data
        log.info("\tFinished loading NLI-alt probing data.")

class MultiNLIAltTask(MultiNLITask):
    ''' Task class for Multi-Genre Natural Language Inference.

    Identical to MultiNLI class, but it can be handy to have two when controlling model settings.
    '''

    def __init__(self, path, max_seq_len, name="mnli-alt"):
        '''MNLI'''
        super(MultiNLIAltTask, self).__init__(path, max_seq_len, name)


class RTETask(PairClassificationTask):
    ''' Task class for Recognizing Textual Entailment 1, 2, 3, 5 '''

    def __init__(self, path, max_seq_len, name="rte"):
        ''' '''
        super(RTETask, self).__init__(name, 2)
        self.load_data(path, max_seq_len)
        self.sentences = self.train_data_text[0] + self.train_data_text[1] + \
            self.val_data_text[0] + self.val_data_text[1]

    def load_data(self, path, max_seq_len):
        ''' Process the datasets located at path. '''
        targ_map = {"not_entailment": 0, "entailment": 1}
        tr_data = load_tsv(os.path.join(path, 'train.tsv'), max_seq_len, targ_map=targ_map,
                           s1_idx=1, s2_idx=2, targ_idx=3, skip_rows=1)
        val_data = load_tsv(os.path.join(path, 'dev.tsv'), max_seq_len, targ_map=targ_map,
                            s1_idx=1, s2_idx=2, targ_idx=3, skip_rows=1)
        te_data = load_tsv(os.path.join(path, 'test.tsv'), max_seq_len,
                           s1_idx=1, s2_idx=2, targ_idx=None, idx_idx=0, skip_rows=1)

        self.train_data_text = tr_data
        self.val_data_text = val_data
        self.test_data_text = te_data
        log.info("\tFinished loading RTE.")


class QNLITask(PairClassificationTask):
    '''Task class for SQuAD NLI'''

    def __init__(self, path, max_seq_len, name="squad"):
        super(QNLITask, self).__init__(name, 2)
        self.load_data(path, max_seq_len)
        self.sentences = self.train_data_text[0] + self.train_data_text[1] + \
            self.val_data_text[0] + self.val_data_text[1]

    def load_data(self, path, max_seq_len):
        '''Load the data'''
        targ_map = {'not_entailment': 0, 'entailment': 1}
        tr_data = load_tsv(os.path.join(path, "train.tsv"), max_seq_len, targ_map=targ_map,
                           s1_idx=1, s2_idx=2, targ_idx=3, skip_rows=1)
        val_data = load_tsv(os.path.join(path, "dev.tsv"), max_seq_len, targ_map=targ_map,
                            s1_idx=1, s2_idx=2, targ_idx=3, skip_rows=1)
        te_data = load_tsv(os.path.join(path, 'test.tsv'), max_seq_len,
                           s1_idx=1, s2_idx=2, targ_idx=None, idx_idx=0, skip_rows=1)
        self.train_data_text = tr_data
        self.val_data_text = val_data
        self.test_data_text = te_data
        log.info("\tFinished loading QNLI.")


class WNLITask(PairClassificationTask):
    '''Class for Winograd NLI task'''

    def __init__(self, path, max_seq_len, name="winograd"):
        ''' '''
        super(WNLITask, self).__init__(name, 2)
        self.load_data(path, max_seq_len)
        self.sentences = self.train_data_text[0] + self.train_data_text[1] + \
            self.val_data_text[0] + self.val_data_text[1]

    def load_data(self, path, max_seq_len):
        '''Load the data'''
        tr_data = load_tsv(os.path.join(path, "train.tsv"), max_seq_len,
                           s1_idx=1, s2_idx=2, targ_idx=3, skip_rows=1)
        val_data = load_tsv(os.path.join(path, "dev.tsv"), max_seq_len,
                            s1_idx=1, s2_idx=2, targ_idx=3, skip_rows=1)
        te_data = load_tsv(os.path.join(path, 'test.tsv'), max_seq_len,
                           s1_idx=1, s2_idx=2, targ_idx=None, idx_idx=0, skip_rows=1)
        self.train_data_text = tr_data
        self.val_data_text = val_data
        self.test_data_text = te_data
        log.info("\tFinished loading Winograd.")


class JOCITask(PairOrdinalRegressionTask):
    '''Class for JOCI ordinal regression task'''

    def __init__(self, path, max_seq_len, name="joci"):
        super(JOCITask, self).__init__(name)
        self.load_data(path, max_seq_len)
        self.sentences = self.train_data_text[0] + self.train_data_text[1] + \
            self.val_data_text[0] + self.val_data_text[1]

    def load_data(self, path, max_seq_len):
        tr_data = load_tsv(os.path.join(path, 'train.tsv'), max_seq_len, skip_rows=1,
                           s1_idx=0, s2_idx=1, targ_idx=2)
        val_data = load_tsv(os.path.join(path, 'dev.tsv'), max_seq_len, skip_rows=1,
                            s1_idx=0, s2_idx=1, targ_idx=2)
        te_data = load_tsv(os.path.join(path, 'test.tsv'), max_seq_len, skip_rows=1,
                           s1_idx=0, s2_idx=1, targ_idx=2)
        self.train_data_text = tr_data
        self.val_data_text = val_data
        self.test_data_text = te_data
        log.info("\tFinished loading JOCI data.")


class PDTBTask(PairClassificationTask):
    ''' Task class for discourse relation prediction using PDTB'''

    def __init__(self, path, max_seq_len, name="pdtb"):
        ''' Load data and initialize'''
        super(PDTBTask, self).__init__(name, 99)
        self.load_data(path, max_seq_len)
        self.sentences = self.train_data_text[0] + self.train_data_text[1] + \
            self.val_data_text[0] + self.val_data_text[1]

    def load_data(self, path, max_seq_len):
        ''' Process the dataset located at path.  '''

        tr_data = load_tsv(os.path.join(path, "pdtb_sentence_pairs.train.txt"), max_seq_len,
                           s1_idx=4, s2_idx=5, targ_idx=3)
        val_data = load_tsv(os.path.join(path, "pdtb_sentence_pairs.dev.txt"), max_seq_len,
                            s1_idx=4, s2_idx=5, targ_idx=3)
        te_data = load_tsv(os.path.join(path, "pdtb_sentence_pairs.test.txt"), max_seq_len,
                           s1_idx=4, s2_idx=5, targ_idx=3)
        self.train_data_text = tr_data
        self.val_data_text = val_data
        self.test_data_text = te_data
        log.info("\tFinished loading PDTB data.")


class MTTask(SequenceGenerationTask):
    '''Machine Translation Task'''

    def __init__(self, path, max_seq_len, name='MTTask'):
        super().__init__(name)
        self.scorer1 = Average()
        self.scorer2 = Average()
        self.val_metric = "%s_perplexity" % self.name
        self.val_metric_decreases = True
        self.load_data(path, max_seq_len)
        self.sentences = self.train_data_text[0] + self.val_data_text[0]
        self.target_sentences = self.train_data_text[2] + self.val_data_text[2]
        self.target_indexer = {"words": SingleIdTokenIndexer(namespace="targets")} # TODO namespace

    def process_split(self, split, indexers) -> Iterable[Type[Instance]]:
        ''' Process a machine translation split '''
        def _make_instance(input, target):
             d = {}
             d["inputs"] = _sentence_to_text_field(input, indexers)
             d["targs"] = _sentence_to_text_field(target, self.target_indexer)  # this line changed
             return Instance(d)
        # Map over columns: inputs, targs
        instances = map(_make_instance, split[0], split[2])
        #  return list(instances)
        return instances  # lazy iterator

    def load_data(self, path, max_seq_len):
        targ_fn_startend = lambda t: [START_SYMBOL] + t.split(' ') + [END_SYMBOL]
        self.train_data_text = load_tsv(os.path.join(path, 'train.txt'), max_seq_len,
                                        s1_idx=0, s2_idx=None, targ_idx=1,
                                        targ_fn=targ_fn_startend)
        self.val_data_text = load_tsv(os.path.join(path, 'valid.txt'), max_seq_len,
                                      s1_idx=0, s2_idx=None, targ_idx=1,
                                      targ_fn=targ_fn_startend)
        self.test_data_text = load_tsv(os.path.join(path, 'test.txt'), max_seq_len,
                                       s1_idx=0, s2_idx=None, targ_idx=1,
                                       targ_fn=targ_fn_startend)

        log.info("\tFinished loading MT data.")

    def get_metrics(self, reset=False):
        '''Get metrics specific to the task'''
        ppl = self.scorer1.get_metric(reset)
        try:
            bleu_score = self.scorer2.get_metric(reset)
        except BaseException:
            bleu_score = 0
        return {'perplexity': ppl, 'bleu_score': bleu_score}



class WikiInsertionsTask(MTTask):
    '''Task which predicts a span to insert at a given index'''

    def __init__(self, path, max_seq_len, name='WikiInsertionTask'):
        super().__init__(path, max_seq_len, name)
        self.scorer1 = Average()
        self.scorer2 = None
        self.val_metric = "%s_perplexity" % self.name
        self.val_metric_decreases = True
        self.load_data(path, max_seq_len)
        self.sentences = self.train_data_text[0] + self.val_data_text[0]
        self.target_sentences = self.train_data_text[2] + self.val_data_text[2]

    def load_data(self, path, max_seq_len):
        self.train_data_text = load_tsv(os.path.join(path, 'train.tsv'), max_seq_len,
                                        s1_idx=0, s2_idx=None, targ_idx=3, skip_rows=1,
                                        targ_fn=lambda t: t.split(' '))
        self.val_data_text = load_tsv(os.path.join(path, 'dev.tsv'), max_seq_len,
                                      s1_idx=0, s2_idx=None, targ_idx=3, skip_rows=1,
                                      targ_fn=lambda t: t.split(' '))
        self.test_data_text = load_tsv(os.path.join(path, 'test.tsv'), max_seq_len,
                                       s1_idx=0, s2_idx=None, targ_idx=3, skip_rows=1,
                                       targ_fn=lambda t: t.split(' '))
        log.info("\tFinished loading WikiInsertions data.")

    def get_metrics(self, reset=False):
        '''Get metrics specific to the task'''
        ppl = self.scorer1.get_metric(reset)
        return {'perplexity': ppl}


class DisSentTask(PairClassificationTask):
    ''' Task class for DisSent, dataset agnostic '''

    def __init__(self, path, max_seq_len, prefix, name="dissent"):
        super().__init__(name, 8)  # 8 classes, for 8 discource markers
        self.max_seq_len = max_seq_len
        self.files_by_split = {"train": os.path.join(path, "%s.train" % prefix),
                               "val": os.path.join(path, "%s.valid" % prefix),
                               "test": os.path.join(path, "%s.test" % prefix)}

    def get_split_text(self, split: str):
        ''' Get split text as iterable of records.

        Split should be one of 'train', 'val', or 'test'.
        '''
        return self.load_data(self.files_by_split[split])

    def load_data(self, path):
        ''' Load data '''
        with open(path, 'r') as txt_fh:
            for row in txt_fh:
                row = row.strip().split('\t')
                if len(row) != 3 or not (row[0] and row[1] and row[2]):
                    continue
                sent1 = process_sentence(row[0], self.max_seq_len)
                sent2 = process_sentence(row[1], self.max_seq_len)
                targ = int(row[2])
                yield (sent1, sent2, targ)

    def get_sentences(self) -> Iterable[Sequence[str]]:
        ''' Yield sentences, used to compute vocabulary. '''
        for split in self.files_by_split:
            # Don't use test set for vocab building.
            if split.startswith("test"):
                continue
            path = self.files_by_split[split]
            for sent1, sent2, _ in self.load_data(path):
                yield sent1
                yield sent2

    def count_examples(self):
        ''' Compute here b/c we're streaming the sentences. '''
        example_counts = {}
        for split, split_path in self.files_by_split.items():
            example_counts[split] = sum(1 for line in open(split_path))
        self.example_counts = example_counts

    def process_split(self, split, indexers) -> Iterable[Type[Instance]]:
        ''' Process split text into a list of AllenNLP Instances. '''
        def _make_instance(input1, input2, labels):
            d = {}
            d["input1"] = _sentence_to_text_field(input1, indexers)
            d["input2"] = _sentence_to_text_field(input2, indexers)
            d["labels"] = LabelField(labels, label_namespace="labels",
                                     skip_indexing=True)
            return Instance(d)

        for sent1, sent2, trg in split:
            yield _make_instance(sent1, sent2, trg)


class DisSentBWBSingleTask(DisSentTask):
    ''' Task class for DisSent with the Billion Word Benchmark'''
    def __init__(self, path, max_seq_len, name="dissentbwb"):
        super().__init__(path, max_seq_len, "bwb.dissent.single_sent", name)


class DisSentWikiSingleTask(DisSentTask):
    ''' Task class for DisSent with Wikitext 103 only considering clauses from within a single sentence'''
    def __init__(self, path, max_seq_len, name="dissentwiki"):
        super().__init__(path, max_seq_len, "wikitext.dissent.single_sent", name)


class DisSentWikiFullTask(DisSentTask):
    ''' Task class for DisSent with Wikitext 103 only considering clauses from within a single sentence'''
    def __init__(self, path, max_seq_len, name="dissentwikifull"):
        super().__init__(path, max_seq_len, "wikitext.dissent", name)


class DisSentWikiBigFullTask(DisSentTask):
    ''' Task class for DisSent with Wikitext 103 only considering clauses from within a single sentence'''
    def __init__(self, path, max_seq_len, name="dissentwikifullbig"):
        super().__init__(path, max_seq_len, "wikitext.dissent.big", name)


class DisSentWikiBigTask(DisSentTask):
    ''' Task class for DisSent with Wikitext 103 only considering clauses from within a single sentence'''
    def __init__(self, path, max_seq_len, name="dissentbig"):
        super().__init__(path, max_seq_len, "big.dissent", name)


class DisSentWikiHugeTask(DisSentTask):
    ''' Task class for DisSent with Wikitext 103 only considering clauses from within a single sentence'''
    def __init__(self, path, max_seq_len, name="dissenthuge"):
        super().__init__(path, max_seq_len, "huge", name)


class WeakGroundedTask(PairClassificationTask):
    ''' Task class for Weak Grounded Sentences i.e., training on pairs of captions for the same image '''

    def __init__(self, path, max_seq_len, n_classes, name="weakgrounded"):
        ''' Do stuff '''
        super(WeakGroundedTask, self).__init__(name, n_classes)

        ''' Process the dataset located at path.  '''
        ''' positive = captions of the same image, negative = captions of different images '''
        targ_map = {'negative': 0, 'positive': 1}
        targ_map = {'0': 0, '1': 1}

        tr_data = load_tsv(os.path.join(path, "train_aug.tsv"), max_seq_len, targ_map=targ_map,
                           s1_idx=0, s2_idx=1, targ_idx=2, skip_rows=0)
        val_data = load_tsv(os.path.join(path, "val.tsv"), max_seq_len, targ_map=targ_map,
                            s1_idx=0, s2_idx=1, targ_idx=2, skip_rows=0)
        te_data = load_tsv(os.path.join(path, "test.tsv"), max_seq_len, targ_map=targ_map,
                           s1_idx=0, s2_idx=1, targ_idx=2, skip_rows=0)

        self.train_data_text = tr_data
        self.val_data_text = val_data
        self.test_data_text = te_data
        self.sentences = self.train_data_text[0] + self.val_data_text[0]
        self.n_classes = 2
        log.info("\tFinished loading MSCOCO data.")


class GroundedTask(Task):
    ''' Task class for Grounded Sentences i.e., training on caption->image pair '''
    ''' Defined new metric function from AllenNLP Average '''
    ''' Specify metric name as 'cos_sim' or 'abs_diff' '''

    def __init__(self, path, max_seq_len, name="grounded"):
        ''' Do stuff '''
        super(GroundedTask, self).__init__(name)
        self.scorer1 = Average()
        self.scorer2 = None
        self.val_metric = "%s_metric" % self.name
        self.load_data(path, max_seq_len)
        self.sentences = self.train_data_text[0] + \
            self.val_data_text[0]
        self.ids = self.train_data_text[1] + \
            self.val_data_text[1]
        self.path = path
        self.img_encoder = None
        self.loss_fn = nn.CosineEmbeddingLoss()
        self.metric_fn = nn.PairwiseDistance(p=1, eps=1e-6)
        self.val_metric_decreases = True
        '''
        self.metric_fn = nn.CosineSimilarity(dim=1, eps=1e-6)
        self.val_metric_decreases = False
        '''


    def _compute_metric(self, metric_name, tensor1, tensor2):
        '''Metrics for similarity in image space'''

        np1, np2 = tensor1.data.numpy(), tensor2.data.numpy()

        if metric_name is 'abs_diff':
            metric = np.mean(np1 - np2)
        elif metric_name is 'cos_sim':
            metric = cos_sim(np.asarray(np1), np.asarray(np2))[0][0]
        else:
            print('Undefined metric name!')
            metric = 0

        return metric

    def get_metrics(self, reset=False):
        '''Get metrics specific to the task'''
        metric = self.scorer1.get_metric(reset)

        return {'metric': metric}

    def process_split(self, split, indexers) -> Iterable[Type[Instance]]:
        '''
        Convert a dataset of sentences into padded sequences of indices.

        Args:
            - split (list[list[str]]): list of inputs (possibly pair) and outputs
            - pair_input (int)
            - tok2idx (dict)

        Returns:
        '''
        def _make_instance(sent, label, ids):
            input1 = _sentence_to_text_field(sent, indexers)
            label = NumericField(label)
            ids = NumericField(ids)
            return Instance({"input1": input1, "labels": label, "ids": ids})

        # Map over columns: input1, labels, ids
        instances = map(_make_instance, *split)
        #  return list(instances)
        return instances  # lazy iterator


    def load_data(self, path, max_seq_len):
        '''Map sentences to image ids (keep track of sentence ids just in case)'''

        # changed for temp
        train, val, test = ([], [], []), ([], [], []), ([], [], [])

        train_ids = [item for item in os.listdir(os.path.join(path, "train")) if '.DS' not in item]
        val_ids = [item for item in os.listdir(os.path.join(path, "val")) if '.DS' not in item]
        test_ids = [item for item in os.listdir(os.path.join(path, "test")) if '.DS' not in item]

        f = open(os.path.join(path, "train.json"), 'r')
        for line in f:
            tr_dict = json.loads(line)
        f = open(os.path.join(path, "val.json"), 'r')
        for line in f:
            val_dict = json.loads(line)
        f = open(os.path.join(path, "test.json"), 'r')
        for line in f:
            te_dict = json.loads(line)

        for img_id in train_ids:
            for caption_id in tr_dict[img_id]['captions']:
                train[0].append(tr_dict[img_id]['captions'][caption_id])
                train[1].append(1)
                train[2].append(int(img_id))
                # train[2].append(caption_id)
        for img_id in val_ids:
            for caption_id in val_dict[img_id]['captions']:
                val[0].append(val_dict[img_id]['captions'][caption_id])
                val[1].append(1)
                val[2].append(int(img_id))
                # val[2].append(caption_id)
        for img_id in test_ids:
            for caption_id in te_dict[img_id]['captions']:
                test[0].append(te_dict[img_id]['captions'][caption_id])
                test[1].append(1)
                test[2].append(int(img_id))
                # test[2].append(caption_id)

        log.info("Positive train samples: " + str(len(train[0])))



        ''' Shapeworld data '''


        f = open("/nfs/jsalt/home/roma/shapeworld/train.tsv", 'r')
        for line in f:
            items = line.strip().split('\t')
            train[0].append(items[0])
            train[1].append(int(items[1]))
            train[2].append(int(items[2]))

        f = open("/nfs/jsalt/home/roma/shapeworld/val.tsv", 'r')
        for line in f:
            items = line.strip().split('\t')
            val[0].append(items[0])
            val[1].append(int(items[1]))
            val[2].append(int(items[2]))

        f = open("/nfs/jsalt/home/roma/shapeworld/test.tsv", 'r')
        for line in f:
            items = line.strip().split('\t')
            test[0].append(items[0])
            test[1].append(int(items[1]))
            test[2].append(int(items[2]))


        r = 5
        train_ids = list(repeat(train_ids, r)); test_ids = list(repeat(test_ids, r)); val_ids = list(repeat(val_ids, r));
        train_ids = [item for sublist in train_ids for item in sublist]
        test_ids = [item for sublist in test_ids for item in sublist]
        val_ids = [item for sublist in val_ids for item in sublist]

        for img_id in train_ids:
            rand_id = img_id
            while (rand_id == img_id):
                rand_id = np.random.randint(len(train_ids), size=(1,1))[0][0]
            caption_id = np.random.randint(5, size=(1,1))[0][0]
            captions = tr_dict[train_ids[rand_id]]['captions']; caption_ids = list(captions.keys())
            caption = captions[caption_ids[caption_id]]
            train[0].append(caption); train[1].append(0); train[2].append(int(img_id))

        for img_id in val_ids:
            rand_id = img_id
            while (rand_id == img_id):
                rand_id = np.random.randint(len(val_ids), size=(1,1))[0][0]
            caption_id = np.random.randint(5, size=(1,1))[0][0]
            captions = val_dict[val_ids[rand_id]]['captions']; caption_ids = list(captions.keys())
            caption = captions[caption_ids[caption_id]]
            val[0].append(caption); val[1].append(0); val[2].append(int(img_id))

        for img_id in test_ids:
            rand_id = img_id
            while (rand_id == img_id):
                rand_id = np.random.randint(len(test_ids), size=(1,1))[0][0]
            caption_id = np.random.randint(5, size=(1,1))[0][0]
            captions = te_dict[test_ids[rand_id]]['captions']; caption_ids = list(captions.keys())
            caption = captions[caption_ids[caption_id]]
            test[0].append(caption); test[1].append(0); test[2].append(int(img_id))





        #np.random.shuffle(train); np.random.shuffle(test); np.random.shuffle(val)

        log.info("All train samples: " + str(len(train[0])))

        self.tr_data = train
        self.val_data = val
        self.te_data = test
        self.train_data_text = train
        self.val_data_text = val
        self.test_data_text = test
        log.info('Train: ' + str(len(train)) + ' , Val: ' + str(len(val)) + ', Test: ' + str(len(test)))
        log.info("\tFinished loading MSCOCO data.")

class VAETask(SequenceGenerationTask):
    '''Variational Autoencoder (with corrupted input) Task'''

    def __init__(self, path, max_seq_len, name='MTTask'):
        super().__init__(name)
        self.scorer1 = Average()
        self.scorer2 = None
        self.val_metric = "%s_perplexity" % self.name
        self.val_metric_decreases = True
        self.load_data(path, max_seq_len)
        self.sentences = self.train_data_text[0] + self.val_data_text[0] + \
            self.train_data_text[2] + self.val_data_text[2]

    def load_data(self, path, max_seq_len):
        '''
        self.train_data_text = load_tsv(os.path.join(path, 'wmt_sample.txt'), max_seq_len,
                                        s1_idx=0, s2_idx=None, targ_idx=1,
                                        targ_fn=lambda t: t.split(' '))
        self.val_data_text = self.train_data_text; self.test_data_text = self.train_data_text
        '''
        self.train_data_text = load_tsv(os.path.join(path, 'train.txt'), max_seq_len,
                                        s1_idx=0, s2_idx=None, targ_idx=1,
                                        targ_fn=lambda t: t.split(' '))

        self.val_data_text = load_tsv(os.path.join(path, 'valid.txt'), max_seq_len,
                                      s1_idx=0, s2_idx=None, targ_idx=1,
                                      targ_fn=lambda t: t.split(' '))
        self.test_data_text = load_tsv(os.path.join(path, 'test.txt'), max_seq_len,
                                       s1_idx=0, s2_idx=None, targ_idx=1,
                                       targ_fn=lambda t: t.split(' '))
        log.info("\tFinished loading VAE data.")

    def get_metrics(self, reset=False):
        '''Get metrics specific to the task'''
        ppl = self.scorer1.get_metric(reset)
        return {'perplexity': ppl}

class RecastNLITask(PairClassificationTask):
    ''' Task class for NLI Recast Data'''

    def __init__(self, path, max_seq_len, name="recast"):
        super(RecastNLITask, self).__init__(name, 2)
        self.load_data(path, max_seq_len)
        self.sentences = self.train_data_text[0] + self.train_data_text[1] + \
            self.val_data_text[0] + self.val_data_text[1]

    def load_data(self, path, max_seq_len):
        tr_data = load_tsv(os.path.join(path, 'train.tsv'), max_seq_len,
                        s1_idx=1, s2_idx=2, skip_rows=0, targ_idx=3)
        val_data = load_tsv(os.path.join(path, 'dev.tsv'), max_seq_len,
                        s1_idx=0, s2_idx=1, skip_rows=0, targ_idx=3)
        te_data = load_tsv(os.path.join(path, 'test.tsv'), max_seq_len,
                        s1_idx=1, s2_idx=2, skip_rows=0, targ_idx=3)

        self.train_data_text = tr_data
        self.val_data_text = val_data
        self.test_data_text = te_data
        log.info("\tFinished loading recast probing data.")

class RecastPunTask(RecastNLITask):

    def __init__(self, path, max_seq_len, name="recast-puns"):
        super(RecastPunTask, self).__init__(path, max_seq_len, name)

class RecastNERTask(RecastNLITask):

    def __init__(self, path, max_seq_len, name="recast-ner"):
        super(RecastNERTask, self).__init__(path, max_seq_len, name)

class RecastVerbnetTask(RecastNLITask):

    def __init__(self, path, max_seq_len, name="recast-verbnet"):
        super(RecastVerbnetTask, self).__init__(path, max_seq_len, name)

class RecastVerbcornerTask(RecastNLITask):

    def __init__(self, path, max_seq_len, name="recast-verbcorner"):
        super(RecastVerbcornerTask, self).__init__(path, max_seq_len, name)

class RecastSentimentTask(RecastNLITask):

    def __init__(self, path, max_seq_len, name="recast-sentiment"):
        super(RecastSentimentTask, self).__init__(path, max_seq_len, name)

class RecastFactualityTask(RecastNLITask):

    def __init__(self, path, max_seq_len, name="recast-factuality"):
        super(RecastFactualityTask, self).__init__(path, max_seq_len, name)

class RecastWinogenderTask(RecastNLITask):

    def __init__(self, path, max_seq_len, name="recast-winogender"):
        super(RecastWinogenderTask, self).__init__(path, max_seq_len, name)

class RecastLexicosynTask(RecastNLITask):

    def __init__(self, path, max_seq_len, name="recast-lexicosyn"):
        super(RecastLexicosynTask, self).__init__(path, max_seq_len, name)

class RecastKGTask(RecastNLITask):

    def __init__(self, path, max_seq_len, name="recast-kg"):
        super(RecastKGTask, self).__init__(path, max_seq_len, name)

class TaggingTask(Task):
    ''' Generic tagging, one tag per word '''

    def __init__(self, name, num_tags):
        super().__init__(name)
        self.num_tags = num_tags + 2 # add unknown and padding
        ## TODO check if this is good metric
        self.scorer1 = Average()
        self.scorer2 = None
        self.val_metric = "%s_accuracy" % self.name
        self.val_metric_decreases = True
        self.target_indexer = {"words": SingleIdTokenIndexer(namespace="targets")} # TODO namespace

    def truncate(self, max_seq_len, sos_tok="<SOS>", eos_tok="<EOS>"):
        self.train_data_text = [truncate(self.train_data_text[0], max_seq_len,
                                         sos_tok, eos_tok), self.train_data_text[1]]
        self.val_data_text = [truncate(self.val_data_text[0], max_seq_len,
                                       sos_tok, eos_tok), self.val_data_text[1]]
        self.test_data_text = [truncate(self.test_data_text[0], max_seq_len,
                                        sos_tok, eos_tok), self.test_data_text[1]]

    def get_metrics(self, reset=False):
        '''Get metrics specific to the task'''
        acc = self.scorer1.get_metric(reset)
        return {'accuracy': acc}

    def process_split(self, split, indexers) -> Iterable[Type[Instance]]:
        ''' Process a tagging task '''
        inputs = [TextField(list(map(Token, sent)), token_indexers=indexers) for sent in split[0]]
        targs = [TextField(list(map(Token, sent)), token_indexers=self.target_indexer) for sent in split[2]]
        # Might be better as LabelField? I don't know what these things mean
        instances = [Instance({"inputs": x, "targs": t}) for (x, t) in zip(inputs, targs)]
        return instances

class POSTaggingTask(TaggingTask):
    def __init__(self, path, max_seq_len, name="pos"):
        super().__init__(name, 45) # 45 tags
        self.load_data(path, max_seq_len)
        self.sentences = self.train_data_text[0] + self.val_data_text[0]
        self.target_sentences = self.train_data_text[2] + self.val_data_text[2]


    def load_data(self, path, max_seq_len):
        '''Process the dataset located at data_file.'''
        tr_data = load_tsv(os.path.join(path, "pos_45.train"), max_seq_len,
                           s1_idx=0, s2_idx=None, targ_idx=1, targ_fn=lambda t: t.split(' '))
        val_data = load_tsv(os.path.join(path, "pos_45.dev"), max_seq_len,
                            s1_idx=0, s2_idx=None, targ_idx=1, targ_fn=lambda t: t.split(' '))
        te_data = load_tsv(os.path.join(path, 'pos_45.test'), max_seq_len,
                           s1_idx=0, s2_idx=None, targ_idx=1, targ_fn=lambda t: t.split(' '))
        self.train_data_text = tr_data
        self.val_data_text = val_data
        self.test_data_text = te_data
        log.info("\tFinished loading POSTagging data.")



class CCGTaggingTask(TaggingTask):
    def __init__(self, path, max_seq_len, name="ccg"):
        super().__init__(name, 1363) # 1363 tags
        self.load_data(path, max_seq_len)
        self.sentences = self.train_data_text[0] + self.val_data_text[0]
        self.target_sentences = self.train_data_text[2] + self.val_data_text[2]



    def load_data(self, path, max_seq_len):
        '''Process the dataset located at data_file.'''
        tr_data = load_tsv(os.path.join(path, "ccg_1363.train"), max_seq_len,
                           s1_idx=0, s2_idx=None, targ_idx=1, targ_fn=lambda t: t.split(' '))
        val_data = load_tsv(os.path.join(path, "ccg_1363.dev"), max_seq_len,
                            s1_idx=0, s2_idx=None, targ_idx=1, targ_fn=lambda t: t.split(' '))
        te_data = load_tsv(os.path.join(path, 'ccg_1363.test'), max_seq_len,
                           s1_idx=0, s2_idx=None, targ_idx=1, targ_fn=lambda t: t.split(' '))
        self.train_data_text = tr_data
        self.val_data_text = val_data
        self.test_data_text = te_data
        log.info("\tFinished loading CCGTagging data.")<|MERGE_RESOLUTION|>--- conflicted
+++ resolved
@@ -690,12 +690,9 @@
         self.scorer2 = None
         self.val_metric = "%s_accuracy" % self.name
         self.val_metric_decreases = False
-<<<<<<< HEAD
-=======
         self.files_by_split = {split: os.path.join(path, "%s.csv" % split) for \
                                split in ["train", "val", "test"]}
         self.max_seq_len = max_seq_len
->>>>>>> 5ef07715
 
     def get_split_text(self, split: str):
         ''' Get split text as iterable of records.
