'''Define the tasks and code for loading their data.

- As much as possible, following the existing task hierarchy structure.
- When inheriting, be sure to write and call load_data.
- Set all text data as an attribute, task.sentences (List[List[str]])
- Each task's val_metric should be name_metric, where metric is returned by
get_metrics(): e.g. if task.val_metric = task_name + "_accuracy", then
task.get_metrics() should return {"accuracy": accuracy_val, ... }
'''
import copy
import collections
import itertools
import functools
import os
import math
import logging as log
import json
import numpy as np
from typing import Iterable, Sequence, List, Dict, Any, Type
import torch

from allennlp.common.util import START_SYMBOL, END_SYMBOL
from allennlp.training.metrics import CategoricalAccuracy, \
        BooleanAccuracy, F1Measure, Average
from allennlp.data.token_indexers import SingleIdTokenIndexer
from .allennlp_mods.correlation import Correlation, FastMatthews

# Fields for instance processing
from allennlp.data import Instance, Token
from allennlp.data.fields import TextField, LabelField, \
        SpanField, ListField, MetadataField
from .allennlp_mods.numeric_field import NumericField
from .allennlp_mods.multilabel_field import MultiLabelField

from . import serialize
from . import utils
from .utils import load_tsv, process_sentence, truncate, load_diagnostic_tsv
import codecs

UNK_TOK_ALLENNLP = "@@UNKNOWN@@"
UNK_TOK_ATOMIC = "UNKNOWN" # an unk token that won't get split by tokenizers

REGISTRY = {}  # Do not edit manually!
def register_task(name, rel_path, **kw):
    '''Decorator to register a task.

    Use this instead of adding to NAME2INFO in preprocess.py

    If kw is not None, this will be passed as additional args when the Task is
    constructed in preprocess.py.

    Usage:
    @register_task('mytask', 'my-task/data', **extra_kw)
    class MyTask(SingleClassificationTask):
        ...
    '''
    def _wrap(cls):
        entry = (cls, rel_path, kw) if kw else (cls, rel_path)
        REGISTRY[name] = entry
        return cls
    return _wrap


def _sentence_to_text_field(sent: Sequence[str], indexers: Any):
    return TextField(list(map(Token, sent)), token_indexers=indexers)


def _atomic_tokenize(sent: str, atomic_tok: str, nonatomic_toks: List[str], max_seq_len: int):
    ''' Replace bad tokenize that will be split by tokenizer with a
    placeholder token. Tokenize, and then substitute the placeholder
    with the *first* nonatomic token in the list. '''
    for nonatomic_tok in nonatomic_toks:
        sent = sent.replace(nonatomic_tok, atomic_tok)
    sent = process_sentence(sent, max_seq_len)
    sent = [nonatomic_toks[0] if t == atomic_tok else t for t in sent]
    return sent

def process_single_pair_task_split(split, indexers, is_pair=True, classification=True):
    '''
    Convert a dataset of sentences into padded sequences of indices. Shared
    across several classes.
    Args:
        - split (list[list[str]]): list of inputs (possibly pair) and outputs
        - pair_input (int)
        - tok2idx (dict)
    Returns:
    '''
    def _make_instance(input1, input2, labels, idx):
        d = {}
        d["input1"] = _sentence_to_text_field(input1, indexers)
        d['sent1_str'] = MetadataField(" ".join(input1[1:-1]))
        if input2:
            d["input2"] = _sentence_to_text_field(input2, indexers)
            d['sent2_str'] = MetadataField(" ".join(input2[1:-1]))
        if classification:
            d["labels"] = LabelField(labels, label_namespace="labels",
                                     skip_indexing=True)
        else:
            d["labels"] = NumericField(labels)

        d["idx"] = LabelField(idx, label_namespace="idxs",
                              skip_indexing=True)

        return Instance(d)

    split = list(split)
    if not is_pair:  # dummy iterator for input2
        split[1] = itertools.repeat(None)
    if len(split) < 4:  # counting iterator for idx
        assert len(split) == 3
        split.append(itertools.count())

    # Map over columns: input2, (input2), labels, idx
    instances = map(_make_instance, *split)
    #  return list(instances)
    return instances  # lazy iterator


class Task():
    '''Generic class for a task

    Methods and attributes:
        - load_data: load dataset from a path and create splits
        - truncate: truncate data to be at most some length
        - get_metrics:

    Outside the task:
        - process: pad and indexify data given a mapping
        - optimizer
    '''

    def __init__(self, name):
        self.name = name

    def load_data(self, path, max_seq_len):
        ''' Load data from path and create splits. '''
        raise NotImplementedError

    def truncate(self, max_seq_len, sos_tok, eos_tok):
        ''' Shorten sentences to max_seq_len and add sos and eos tokens. '''
        raise NotImplementedError

    def get_sentences(self) -> Iterable[Sequence[str]]:
        ''' Yield sentences, used to compute vocabulary. '''
        yield from self.sentences

    def count_examples(self, splits=['train', 'val', 'test']):
        ''' Count examples in the dataset. '''
        self.example_counts = {}
        for split in splits:
            st = self.get_split_text(split)
            count = self.get_num_examples(st)
            self.example_counts[split] = count

    @property
    def n_train_examples(self):
        return self.example_counts['train']

    @property
    def n_val_examples(self):
        return self.example_counts['val']

    def get_split_text(self, split: str):
        ''' Get split text, typically as list of columns.

        Split should be one of 'train', 'val', or 'test'.
        '''
        return getattr(self, '%s_data_text' % split)

    def get_num_examples(self, split_text):
        ''' Return number of examples in the result of get_split_text.

        Subclass can override this if data is not stored in column format.
        '''
        return len(split_text[0])

    def process_split(self, split, indexers) -> Iterable[Type[Instance]]:
        ''' Process split text into a list of AllenNLP Instances. '''
        raise NotImplementedError

    def get_metrics(self, reset: bool=False) -> Dict:
        ''' Get metrics specific to the task. '''
        raise NotImplementedError


class ClassificationTask(Task):
    ''' General classification task '''
    def __init__(self, name):
        super().__init__(name)


class RegressionTask(Task):
    ''' General regression task '''
    def __init__(self, name):
        super().__init__(name)


class SingleClassificationTask(ClassificationTask):
    ''' Generic sentence pair classification '''

    def __init__(self, name, n_classes):
        super().__init__(name)
        self.n_classes = n_classes
        self.scorer1 = CategoricalAccuracy()
        self.scorer2 = None
        self.val_metric = "%s_accuracy" % self.name
        self.val_metric_decreases = False

    def truncate(self, max_seq_len, sos_tok="<SOS>", eos_tok="<EOS>"):
        self.train_data_text = [truncate(self.train_data_text[0], max_seq_len,
                                         sos_tok, eos_tok), self.train_data_text[1]]
        self.val_data_text = [truncate(self.val_data_text[0], max_seq_len,
                                       sos_tok, eos_tok), self.val_data_text[1]]
        self.test_data_text = [truncate(self.test_data_text[0], max_seq_len,
                                        sos_tok, eos_tok), self.test_data_text[1]]

    def get_metrics(self, reset=False):
        '''Get metrics specific to the task'''
        acc = self.scorer1.get_metric(reset)
        return {'accuracy': acc}

    def process_split(self, split, indexers) -> Iterable[Type[Instance]]:
        ''' Process split text into a list of AllenNLP Instances. '''
        return process_single_pair_task_split(split, indexers, is_pair=False)


class PairClassificationTask(ClassificationTask):
    ''' Generic sentence pair classification '''

    def __init__(self, name, n_classes):
        super().__init__(name)
        self.n_classes = n_classes
        self.scorer1 = CategoricalAccuracy()
        self.scorer2 = None
        self.val_metric = "%s_accuracy" % self.name
        self.val_metric_decreases = False

    def get_metrics(self, reset=False):
        '''Get metrics specific to the task'''
        acc = self.scorer1.get_metric(reset)
        return {'accuracy': acc}

    def process_split(self, split, indexers) -> Iterable[Type[Instance]]:
        ''' Process split text into a list of AllenNLP Instances. '''
        return process_single_pair_task_split(split, indexers, is_pair=True)


class NLIProbingTask(PairClassificationTask):
    ''' Generic probing with NLI test data (cannot be used for train or eval)'''

    def __init__(self, name, n_classes):
        super().__init__(name)
        #  self.use_classifier = 'mnli'  # use .conf params instead


# Make sure we load the properly-retokenized versions.
_tokenizer_suffix = ".retokenized." + utils.TOKENIZER.__class__.__name__
# SRL CoNLL 2005, formulated as an edge-labeling task.
@register_task('edges-srl-conll2005', rel_path='edges/srl_conll2005',
               label_file="labels.txt", files_by_split={
                    'train': "train.edges.json" + _tokenizer_suffix,
                    'val': "dev.edges.json" + _tokenizer_suffix,
                    'test': "test.wsj.edges.json" + _tokenizer_suffix,
               }, is_symmetric=False)
# SPR2, as an edge-labeling task (multilabel).
@register_task('edges-spr2', rel_path='edges/spr2',
               label_file="labels.txt", files_by_split={
                    'train': "train.edges.json" + _tokenizer_suffix,
                    'val': "dev.edges.json" + _tokenizer_suffix,
                    'test': "test.edges.json" + _tokenizer_suffix,
               }, is_symmetric=False)
# Definite pronoun resolution. Two labels.
@register_task('edges-dpr', rel_path='edges/dpr',
               label_file="labels.txt", files_by_split={
                    'train': "train.edges.json" + _tokenizer_suffix,
                    'val': "dev.edges.json" + _tokenizer_suffix,
                    'test': "test.edges.json" + _tokenizer_suffix,
               }, is_symmetric=False)
# Coreference on OntoNotes corpus. Two labels.
@register_task('edges-coref-ontonotes', rel_path='edges/ontonotes-coref',
               label_file="labels.txt", files_by_split={
                    'train': "train.edges.json" + _tokenizer_suffix,
                    'val': "dev.edges.json" + _tokenizer_suffix,
                    'test': "test.edges.json" + _tokenizer_suffix,
               }, is_symmetric=False)
# Entity type labeling on CoNLL 2003.
@register_task('edges-ner-conll2003', rel_path='edges/ner_conll2003',
               label_file="labels.txt", files_by_split={
                    'train': "CoNLL-2003_train.json" + _tokenizer_suffix,
                    'val': "CoNLL-2003_dev.json" + _tokenizer_suffix,
                    'test': "CoNLL-2003_test.json" + _tokenizer_suffix,
               }, single_sided=True)
# Dependency edge labeling on UD treebank. NOTE: data is incomplete, will be
# updated. Don't trust results yet.
@register_task('edges-dep-labeling', rel_path='edges/dep',
               label_file="labels.txt", files_by_split={
                    'train': "train.json" + _tokenizer_suffix,
                    'val': "dev.json" + _tokenizer_suffix,
                    'test': "test.json" + _tokenizer_suffix,
               }, is_symmetric=False)
# PTB constituency membership / labeling.
@register_task('edges-constituent-ptb', rel_path='edges/ptb-membership',
               label_file="labels.txt", files_by_split={
                    'train': "ptb_train.json" + _tokenizer_suffix,
                    'val': "ptb_dev.json" + _tokenizer_suffix,
                    'test': "ptb_test.json" + _tokenizer_suffix,
               }, single_sided=True)
# CCG tagging (tokens only).
@register_task('edges-ccg-tag', rel_path='edges/ccg_tag',
               label_file="labels.txt", files_by_split={
                    'train': "ccg.tag.train.json" + _tokenizer_suffix,
                    'val': "ccg.tag.dev.json" + _tokenizer_suffix,
                    'test': "ccg.tag.test.json" + _tokenizer_suffix,
               }, single_sided=True)
# CCG parsing (constituent labeling).
@register_task('edges-ccg-parse', rel_path='edges/ccg_parse',
               label_file="labels.txt", files_by_split={
                    'train': "ccg.parse.train.json" + _tokenizer_suffix,
                    'val': "ccg.parse.dev.json" + _tokenizer_suffix,
                    'test': "ccg.parse.test.json" + _tokenizer_suffix,
               }, single_sided=True)
class EdgeProbingTask(Task):
    ''' Generic class for fine-grained edge probing.

    Acts as a classifier, but with multiple targets for each input text.

    Targets are of the form (span1, span2, label), where span1 and span2 are
    half-open token intervals [i, j).

    Subclass this for each dataset, or use register_task with appropriate kw
    args.
    '''
    def __init__(self, path: str, max_seq_len: int,
                 name: str,
                 label_file: str=None,
                 files_by_split: Dict[str,str]=None,
                 is_symmetric: bool=False,
                 single_sided: bool=False):
        """Construct an edge probing task.

        path, max_seq_len, and name are passed by the code in preprocess.py;
        remaining arguments should be provided by a subclass constructor or via
        @register_task.

        Args:
            path: data directory
            max_seq_len: maximum sequence length (currently ignored)
            name: task name
            label_file: relative path to labels file
            files_by_split: split name ('train', 'val', 'test') mapped to
                relative filenames (e.g. 'train': 'train.json')
            is_symmetric: if true, span1 and span2 are assumed to be the same
                type and share parameters. Otherwise, we learn a separate
                projection layer and attention weight for each.
            single_sided: if true, only use span1.
        """
        super().__init__(name)

        assert label_file is not None
        assert files_by_split is not None
        self._files_by_split = {
            split: os.path.join(path, fname)
            for split, fname in files_by_split.items()
        }
        self._iters_by_split = self.load_data()
        self.max_seq_len = max_seq_len
        self.is_symmetric = is_symmetric
        self.single_sided = single_sided

        label_file = os.path.join(path, label_file)
        self.all_labels = list(utils.load_lines(label_file))
        self.n_classes = len(self.all_labels)
        # see add_task_label_namespace in preprocess.py
        self._label_namespace = self.name + "_labels"

        # Scorers
        #  self.acc_scorer = CategoricalAccuracy()  # multiclass accuracy
        self.mcc_scorer = FastMatthews()
        self.acc_scorer = BooleanAccuracy()  # binary accuracy
        self.f1_scorer = F1Measure(positive_label=1)  # binary F1 overall
        self.val_metric = "%s_f1" % self.name  # TODO: switch to MCC?
        self.val_metric_decreases = False

    def _stream_records(self, filename):
        skip_ctr = 0
        total_ctr = 0
        for record in utils.load_json_data(filename):
            total_ctr += 1
            # Skip records with empty targets.
            # TODO(ian): don't do this if generating negatives!
            if not record.get('targets', None):
                skip_ctr += 1
                continue
            yield record
        log.info("Read=%d, Skip=%d, Total=%d from %s",
                 total_ctr - skip_ctr, skip_ctr, total_ctr,
                 filename)

    @staticmethod
    def merge_preds(record: Dict, preds: Dict) -> Dict:
        """ Merge predictions into record, in-place.

        List-valued predictions should align to targets,
        and are attached to the corresponding target entry.

        Non-list predictions are attached to the top-level record.
        """
        record['preds'] = {}
        for target in record['targets']:
            target['preds'] = {}
        for key, val in preds.items():
            if isinstance(val, list):
                assert len(val) == len(record['targets'])
                for i, target in enumerate(record['targets']):
                    target['preds'][key] = val[i]
            else:
                # non-list predictions, attach to top-level preds
                record['preds'][key] = val
        return record

    def load_data(self):
        iters_by_split = collections.OrderedDict()
        for split, filename in self._files_by_split.items():
            #  # Lazy-load using RepeatableIterator.
            #  loader = functools.partial(utils.load_json_data,
            #                             filename=filename)
            #  iter = serialize.RepeatableIterator(loader)
            iter = list(self._stream_records(filename))
            iters_by_split[split] = iter
        return iters_by_split

    def get_split_text(self, split: str):
        ''' Get split text as iterable of records.

        Split should be one of 'train', 'val', or 'test'.
        '''
        return self._iters_by_split[split]

    def get_num_examples(self, split_text):
        ''' Return number of examples in the result of get_split_text.

        Subclass can override this if data is not stored in column format.
        '''
        return len(split_text)

    def make_instance(self, record, idx, indexers) -> Type[Instance]:
        """Convert a single record to an AllenNLP Instance."""
        tokens = record['text'].split()  # already space-tokenized by Moses
        text = _sentence_to_text_field(tokens, indexers)

        d = {}
        d["idx"] = MetadataField(idx)

        d['input1'] = text

        span1s = [t['span1'] for t in record['targets']]
        d['span1s'] = ListField([SpanField(s[0], s[1] - 1, text)
                                 for s in span1s])
        if not self.single_sided:
            span2s = [t['span2'] for t in record['targets']]
            d['span2s'] = ListField([SpanField(s[0], s[1] - 1, text)
                                     for s in span2s])

        # Always use multilabel targets, so be sure each label is a list.
        labels = [utils.wrap_singleton_string(t['label'])
                  for t in record['targets']]
        d['labels'] = ListField([MultiLabelField(label_set,
                                     label_namespace=self._label_namespace,
                                     skip_indexing=False)
                                 for label_set in labels])
        return Instance(d)

    def process_split(self, records, indexers) -> Iterable[Type[Instance]]:
        ''' Process split text into a list of AllenNLP Instances. '''
        _map_fn = lambda r, idx: self.make_instance(r, idx, indexers)
        return map(_map_fn, records, itertools.count())

    def get_all_labels(self) -> List[str]:
        return self.all_labels

    def get_sentences(self) -> Iterable[Sequence[str]]:
        ''' Yield sentences, used to compute vocabulary. '''
        for split, iter in self._iters_by_split.items():
            # Don't use test set for vocab building.
            if split.startswith("test"):
                continue
            for record in iter:
                yield record["text"].split()

    def get_metrics(self, reset=False):
        '''Get metrics specific to the task'''
        metrics = {}
        metrics['mcc'] = self.mcc_scorer.get_metric(reset)
        metrics['acc'] = self.acc_scorer.get_metric(reset)
        precision, recall, f1 = self.f1_scorer.get_metric(reset)
        metrics['precision'] = precision
        metrics['recall'] = recall
        metrics['f1'] = f1
        return metrics


class PairRegressionTask(RegressionTask):
    ''' Generic sentence pair classification '''

    def __init__(self, name):
        super().__init__(name)
        self.n_classes = 1
        self.scorer1 = Average()  # for average MSE
        self.scorer2 = None
        self.val_metric = "%s_mse" % self.name
        self.val_metric_decreases = True

    def get_metrics(self, reset=False):
        '''Get metrics specific to the task'''
        mse = self.scorer1.get_metric(reset)
        return {'mse': mse}

    def process_split(self, split, indexers) -> Iterable[Type[Instance]]:
        ''' Process split text into a list of AllenNLP Instances. '''
        return process_single_pair_task_split(split, indexers, is_pair=True,
                                              classification=False)


class PairOrdinalRegressionTask(RegressionTask):
    ''' Generic sentence pair ordinal regression.
        Currently just doing regression but added new class
        in case we find a good way to implement ordinal regression with NN'''

    def __init__(self, name):
        super().__init__(name)
        self.n_classes = 1
        self.scorer1 = Average()  # for average MSE
        self.scorer2 = Correlation('spearman')
        self.val_metric = "%s_1-mse" % self.name
        self.val_metric_decreases = False

    def get_metrics(self, reset=False):
        mse = self.scorer1.get_metric(reset)
        spearmanr = self.scorer2.get_metric(reset)
        return {'1-mse': 1 - mse,
                'mse': mse,
                'spearmanr': spearmanr}

    def process_split(self, split, indexers) -> Iterable[Type[Instance]]:
        ''' Process split text into a list of AllenNLP Instances. '''
        return process_single_pair_task_split(split, indexers, is_pair=True,
                                              classification=False)


class SequenceGenerationTask(Task):
    ''' Generic sentence generation task '''

    def __init__(self, name):
        super().__init__(name)
        self.scorer1 = Average()  # for average BLEU or something
        self.scorer2 = None
        self.val_metric = "%s_bleu" % self.name
        self.val_metric_decreases = False
        log.warning("BLEU scoring is turned off (current code in progress)."
        "Please use outputed prediction files to score offline")

    def get_metrics(self, reset=False):
        '''Get metrics specific to the task'''
        bleu = self.scorer1.get_metric(reset)
        return {'bleu': bleu}


class RankingTask(Task):
    ''' Generic sentence ranking task, given some input '''

    def __init__(self, name, n_choices):
        super().__init__(name)
        self.n_choices = n_choices


class LanguageModelingTask(SequenceGenerationTask):
    ''' Generic language modeling task '''

    def __init__(self, path, max_seq_len, name):
        super().__init__(name)
        self.scorer1 = Average()
        self.scorer2 = None
        self.val_metric = "%s_perplexity" % self.name
        self.val_metric_decreases = True
<<<<<<< HEAD
        self.max_seq_len = 100 #max_seq_len
=======
        self.max_seq_len = max_seq_len
>>>>>>> 713075ef
        self.min_seq_len = 0
        self.target_indexer = {"words": SingleIdTokenIndexer()}
        self.files_by_split = {'train': os.path.join(path, "train.txt"),
                               'val': os.path.join(path, "valid.txt"),
                               'test':os.path.join(path, "test.txt")}
<<<<<<< HEAD
        #log.info("USING MAX SEQ LEN %d", self.max_seq_len)
        #log.info("USING MIN SEQ LEN %d", self.min_seq_len)
=======
>>>>>>> 713075ef

    def count_examples(self):
        ''' Compute here b/c we're streaming the sentences. '''
        example_counts = {}
        for split, split_path in self.files_by_split.items():
            #example_counts[split] = len(open(split_path).read().count('\n'))
            example_counts[split] = sum(1 for line in open(split_path))
        self.example_counts = example_counts

    def get_metrics(self, reset=False):
        '''Get metrics specific to the task'''
        nll = self.scorer1.get_metric(reset)
        return {'perplexity': math.exp(nll)}

    def load_data(self, path):
<<<<<<< HEAD
        ''' Rather than return a whole list of examples, stream them '''
        unk_tok = '<unk>' # '@@UNKNOWN@@'
=======
>>>>>>> 713075ef
        with open(path) as txt_fh:
            for row in txt_fh:
                toks = row.strip()
                if not toks:
                    continue
<<<<<<< HEAD
                # WikiText103 preprocesses unknowns as '<unk>'
                # which gets tokenized as '@', '@', 'UNKNOWN', ...
                # We replace to avoid that
                toks = toks.replace(unk_tok, 'UNKNOWN')
                sent = process_sentence(toks, self.max_seq_len)
                sent = [unk_tok if t == 'UNKNOWN' else t for t in sent]
                if sent.count("=") >= 2 or len(toks) < self.min_seq_len + 2:
                    continue
                yield sent
=======
                yield process_sentence(toks, self.max_seq_len)
>>>>>>> 713075ef

    def process_split(self, split, indexers) -> Iterable[Type[Instance]]:
        ''' Process a language modeling split by indexing and creating fields.
        Split is a single list of sentences here. '''
        targ_indexer = self.target_indexer
        def _make_instance(sent):
            ''' Forward targs adds <s> as a target for input </s>
            and bwd targs adds </s> as a target for input <s>
            to avoid issues with needing to strip extra tokens
            in the input for each direction '''
            d = {}
            d["input"] = _sentence_to_text_field(sent, indexers)
            #d["input_bwd"] = _sentence_to_text_field(sent[::-1][:-1], indexers)
            d["targs"] = _sentence_to_text_field(sent[1:]+[sent[0]], targ_indexer)
            d["targs_b"] = _sentence_to_text_field([sent[-1]]+sent[:-1], targ_indexer)
            return Instance(d)
        for sent in split:
            yield _make_instance(sent)

    def get_split_text(self, split: str):
        ''' Get split text as iterable of records.
        Split should be one of 'train', 'val', or 'test'.
        '''
        return self.load_data(self.files_by_split[split])

    def get_sentences(self) -> Iterable[Sequence[str]]:
        ''' Yield sentences, used to compute vocabulary. '''
        for split in self.files_by_split:
            # Don't use test set for vocab building.
            if split.startswith("test"):
                continue
            path = self.files_by_split[split]
            for sent in self.load_data(path):
                yield sent


class WikiTextLMTask(LanguageModelingTask):
    ''' Language modeling on a Wikitext dataset '''

    def __init__(self, path, max_seq_len, name="wiki"):
        super().__init__(path, max_seq_len, name)

    def load_data(self, path):
        ''' Rather than return a whole list of examples, stream them '''
        nonatomics_toks = [UNK_TOK_ALLENNLP, '<unk>']
        with open(path) as txt_fh:
            for row in txt_fh:
                toks = row.strip()
                if not toks:
                    continue
                # WikiText103 preprocesses unknowns as '<unk>'
                # which gets tokenized as '@', '@', 'UNKNOWN', ...
                # We replace to avoid that
                sent = _atomic_tokenize(toks, UNK_TOK_ATOMIC, nonatomics_toks, self.max_seq_len)
                # we also filtering out headers (artifact of the data)
                # which are processed to have multiple = signs
                if sent.count("=") >= 2 or len(toks) < self.min_seq_len + 2:
                    continue
                yield sent

class WikiText2LMTask(WikiTextLMTask):
    ''' Language modeling task on Wikitext 2'''

    def __init__(self, path, max_seq_len, name="wiki2"):
        super().__init__(path, max_seq_len, name)


class WikiText103LMTask(WikiTextLMTask):
    ''' Language modeling task on Wikitext 103'''

    def __init__(self, path, max_seq_len, name="wiki103"):
        super().__init__(path, max_seq_len, name)
        self.files_by_split = {'train': os.path.join(path, "train.sentences.txt"),
                               'val': os.path.join(path, "valid.sentences.txt"),
                               'test':os.path.join(path, "test.sentences.txt")}


class BWBLMTask(LanguageModelingTask):
    ''' Language modeling task on Billion Word Benchmark'''

    def __init__(self, path, max_seq_len, name="bwb"):
        super().__init__(path, max_seq_len, name)
        self.max_seq_len = max_seq_len


class SSTTask(SingleClassificationTask):
    ''' Task class for Stanford Sentiment Treebank.  '''

    def __init__(self, path, max_seq_len, name="sst"):
        ''' '''
        super(SSTTask, self).__init__(name, 2)
        self.load_data(path, max_seq_len)
        self.sentences = self.train_data_text[0] + self.val_data_text[0]

    def load_data(self, path, max_seq_len):
        ''' Load data '''
        tr_data = load_tsv(os.path.join(path, 'train.tsv'), max_seq_len,
                           s1_idx=0, s2_idx=None, targ_idx=1, skip_rows=1)
        val_data = load_tsv(os.path.join(path, 'dev.tsv'), max_seq_len,
                            s1_idx=0, s2_idx=None, targ_idx=1, skip_rows=1)
        te_data = load_tsv(os.path.join(path, 'test.tsv'), max_seq_len,
                           s1_idx=1, s2_idx=None, targ_idx=None, idx_idx=0, skip_rows=1)
        self.train_data_text = tr_data
        self.val_data_text = val_data
        self.test_data_text = te_data
        log.info("\tFinished loading SST data.")


@register_task('reddit', rel_path='Reddit_2008/')
@register_task('reddit_dummy', rel_path='Reddit_2008_TestSample/')
@register_task('reddit_3.4G', rel_path='Reddit_3.4G/')
@register_task('reddit_13G', rel_path='Reddit_13G/')
@register_task('reddit_softmax', rel_path='Reddit_2008/')
class RedditTask(RankingTask):
    ''' Task class for Reddit data.  '''

    def __init__(self, path, max_seq_len, name="reddit"):
        ''' '''
        super().__init__(name, 2)
        self.scorer1 = Average() #CategoricalAccuracy()
        self.scorer2 = None
        self.val_metric = "%s_accuracy" % self.name
        self.val_metric_decreases = False
        self.files_by_split = {split: os.path.join(path, "%s.csv" % split) for \
                               split in ["train", "val", "test"]}
        self.max_seq_len = max_seq_len

    def get_split_text(self, split: str):
        ''' Get split text as iterable of records.

        Split should be one of 'train', 'val', or 'test'.
        '''
        return self.load_data(self.files_by_split[split])

    def load_data(self, path):
        ''' Load data '''
        with open(path, 'r') as txt_fh:
            for row in txt_fh:
                row = row.strip().split('\t')
                if len(row) < 4 or not row[2] or not row[3]:
                    continue
                sent1 = process_sentence(row[2], self.max_seq_len)
                sent2 = process_sentence(row[3], self.max_seq_len)
                targ = 1
                yield (sent1, sent2, targ)

    def get_sentences(self) -> Iterable[Sequence[str]]:
        ''' Yield sentences, used to compute vocabulary. '''
        for split in self.files_by_split:
            # Don't use test set for vocab building.
            if split.startswith("test"):
                continue
            path = self.files_by_split[split]
            for sent1, sent2, _ in self.load_data(path):
                yield sent1
                yield sent2

    def count_examples(self):
        ''' Compute here b/c we're streaming the sentences. '''
        example_counts = {}
        for split, split_path in self.files_by_split.items():
            example_counts[split] = sum(1 for line in open(split_path))
        self.example_counts = example_counts

    def process_split(self, split, indexers) -> Iterable[Type[Instance]]:
        ''' Process split text into a list of AllenNLP Instances. '''
        def _make_instance(input1, input2, labels):
            d = {}
            d["input1"] = _sentence_to_text_field(input1, indexers)
            #d['sent1_str'] = MetadataField(" ".join(input1[1:-1]))
            d["input2"] = _sentence_to_text_field(input2, indexers)
            #d['sent2_str'] = MetadataField(" ".join(input2[1:-1]))
            d["labels"] = LabelField(labels, label_namespace="labels",
                                     skip_indexing=True)
            return Instance(d)

        for sent1, sent2, trg in split:
            yield _make_instance(sent1, sent2, trg)

    def get_metrics(self, reset=False):
        '''Get metrics specific to the task'''
        acc = self.scorer1.get_metric(reset)
        return {'accuracy': acc}


@register_task('reddit_pair_classif', rel_path='Reddit_2008/')
@register_task('reddit_pair_classif_dummy', rel_path='Reddit_2008_TestSample/')
@register_task('reddit_pair_classif_3.4G', rel_path='Reddit_3.4G/')
class RedditPairClassificationTask(PairClassificationTask):
    ''' Task class for Reddit data.  '''

    def __init__(self, path, max_seq_len, name="reddit_PairClassi"):
        ''' '''
        super().__init__(name, 2)
        self.scorer2 = None
        self.val_metric = "%s_accuracy" % self.name
        self.val_metric_decreases = False
        self.files_by_split = {split: os.path.join(path, "%s.csv" % split) for \
                               split in ["train", "val", "test"]}
        self.max_seq_len = max_seq_len

    def get_split_text(self, split: str):
        ''' Get split text as iterable of records.

        Split should be one of 'train', 'val', or 'test'.
        '''
        return self.load_data(self.files_by_split[split])

    def load_data(self, path):
        ''' Load data '''
        with open(path, 'r') as txt_fh:
            for row in txt_fh:
                row = row.strip().split('\t')
                if len(row) < 4 or not row[2] or not row[3]:
                    continue
                sent1 = process_sentence(row[2], self.max_seq_len)
                sent2 = process_sentence(row[3], self.max_seq_len)
                targ = 1
                yield (sent1, sent2, targ)

    def get_sentences(self) -> Iterable[Sequence[str]]:
        ''' Yield sentences, used to compute vocabulary. '''
        for split in self.files_by_split:
            # Don't use test set for vocab building.
            if split.startswith("test"):
                continue
            path = self.files_by_split[split]
            for sent1, sent2, _ in self.load_data(path):
                yield sent1
                yield sent2

    def count_examples(self):
        ''' Compute here b/c we're streaming the sentences. '''
        example_counts = {}
        for split, split_path in self.files_by_split.items():
            example_counts[split] = sum(1 for line in open(split_path))
        self.example_counts = example_counts

    def process_split(self, split, indexers) -> Iterable[Type[Instance]]:
        ''' Process split text into a list of AllenNLP Instances. '''
        def _make_instance(input1, input2, labels):
            d = {}
            d["input1"] = _sentence_to_text_field(input1, indexers)
            #d['sent1_str'] = MetadataField(" ".join(input1[1:-1]))
            d["input2"] = _sentence_to_text_field(input2, indexers)
            #d['sent2_str'] = MetadataField(" ".join(input2[1:-1]))
            d["labels"] = LabelField(labels, label_namespace="labels",
                                     skip_indexing=True)
            return Instance(d)

        for sent1, sent2, trg in split:
            yield _make_instance(sent1, sent2, trg)

    def get_metrics(self, reset=False):
        '''Get metrics specific to the task'''
        acc = self.scorer1.get_metric(reset)
        return {'accuracy': acc}

@register_task('mt_pair_classif', rel_path='wmt14_en_de_local/')
@register_task('mt_pair_classif_dummy', rel_path='wmt14_en_de_mini/')
class MTDataPairClassificationTask(RedditPairClassificationTask):
    ''' Task class for MT data pair classification using standard setup.
        RedditPairClassificationTask and MTDataPairClassificationTask are same tasks with different data
    '''
    def __init__(self, path, max_seq_len, name="mt_data_PairClassi"):
        ''' '''
        super().__init__(path, max_seq_len, name)
        self.files_by_split = {split: os.path.join(path, "%s.txt" % split) for \
                                split in ["train", "val", "test"]}

    def load_data(self, path):
        ''' Load data '''
        with codecs.open(path, 'r', 'utf-8', errors='ignore') as txt_fh:
            for row in txt_fh:
                row = row.strip().split('\t')
                if len(row) < 2 or not row[0] or not row[1]:
                    continue
                sent1 = process_sentence(row[0], self.max_seq_len)
                sent2 = process_sentence(row[1], self.max_seq_len)
                targ = 1
                yield (sent1, sent2, targ)

    def count_examples(self):
        ''' Compute here b/c we're streaming the sentences. '''
        example_counts = {}
        for split, split_path in self.files_by_split.items():
            example_counts[split] = sum(1 for line in codecs.open(split_path, 'r', 'utf-8', errors='ignore'))
        self.example_counts = example_counts


class CoLATask(SingleClassificationTask):
    '''Class for Warstdadt acceptability task'''

    def __init__(self, path, max_seq_len, name="acceptability"):
        ''' '''
        super(CoLATask, self).__init__(name, 2)
        self.load_data(path, max_seq_len)
        self.sentences = self.train_data_text[0] + self.val_data_text[0]
        self.val_metric = "%s_mcc" % self.name
        self.val_metric_decreases = False
        #self.scorer1 = Average()
        self.scorer1 = Correlation("matthews")
        self.scorer2 = CategoricalAccuracy()

    def load_data(self, path, max_seq_len):
        '''Load the data'''
        tr_data = load_tsv(os.path.join(path, "train.tsv"), max_seq_len,
                           s1_idx=3, s2_idx=None, targ_idx=1)
        val_data = load_tsv(os.path.join(path, "dev.tsv"), max_seq_len,
                            s1_idx=3, s2_idx=None, targ_idx=1)
        te_data = load_tsv(os.path.join(path, 'test.tsv'), max_seq_len,
                           s1_idx=1, s2_idx=None, targ_idx=None, idx_idx=0, skip_rows=1)
        self.train_data_text = tr_data
        self.val_data_text = val_data
        self.test_data_text = te_data
        log.info("\tFinished loading CoLA.")

    def get_metrics(self, reset=False):
        return {'mcc': self.scorer1.get_metric(reset),
                'accuracy': self.scorer2.get_metric(reset)}


class QQPTask(PairClassificationTask):
    ''' Task class for Quora Question Pairs. '''

    def __init__(self, path, max_seq_len, name="qqp"):
        super().__init__(name, 2)
        self.load_data(path, max_seq_len)
        self.sentences = self.train_data_text[0] + self.train_data_text[1] + \
            self.val_data_text[0] + self.val_data_text[1]
        self.scorer2 = F1Measure(1)
        self.val_metric = "%s_acc_f1" % name
        self.val_metric_decreases = False

    def load_data(self, path, max_seq_len):
        '''Process the dataset located at data_file.'''
        tr_data = load_tsv(os.path.join(path, "train.tsv"), max_seq_len,
                           s1_idx=3, s2_idx=4, targ_idx=5, skip_rows=1)
        val_data = load_tsv(os.path.join(path, "dev.tsv"), max_seq_len,
                            s1_idx=3, s2_idx=4, targ_idx=5, skip_rows=1)
        te_data = load_tsv(os.path.join(path, 'test.tsv'), max_seq_len,
                           s1_idx=1, s2_idx=2, targ_idx=None, idx_idx=0, skip_rows=1)
        self.train_data_text = tr_data
        self.val_data_text = val_data
        self.test_data_text = te_data
        log.info("\tFinished loading QQP data.")

    def get_metrics(self, reset=False):
        '''Get metrics specific to the task'''
        acc = self.scorer1.get_metric(reset)
        pcs, rcl, f1 = self.scorer2.get_metric(reset)
        return {'acc_f1': (acc + f1) / 2, 'accuracy': acc, 'f1': f1,
                'precision': pcs, 'recall': rcl}

class QQPAltTask(QQPTask):
    ''' Task class for Quora Question Pairs.

    Identical to QQPTask class, but it can be handy to have two when controlling model settings.
    '''

    def __init__(self, path, max_seq_len, name="qqp-alt"):
        '''QQP'''
        super(QQPAltTask, self).__init__(path, max_seq_len, name)

class MultiNLISingleGenreTask(PairClassificationTask):
    ''' Task class for Multi-Genre Natural Language Inference, Fiction genre.'''

    def __init__(self, path, max_seq_len, genre, name):
        '''MNLI'''
        super(MultiNLISingleGenreTask, self).__init__(name, 3)
        self.load_data(path, max_seq_len, genre)
        self.scorer2 = None
        self.sentences = self.train_data_text[0] + self.train_data_text[1] + \
            self.val_data_text[0] + self.val_data_text[1]

    def load_data(self, path, max_seq_len, genre):
        '''Process the dataset located at path. We only use the in-genre matche data.'''
        targ_map = {'neutral': 0, 'entailment': 1, 'contradiction': 2}

        tr_data = load_tsv(
            os.path.join(
                path,
                'train.tsv'),
            max_seq_len,
            s1_idx=8,
            s2_idx=9,
            targ_idx=11,
            targ_map=targ_map,
            idx_idx=0,
            skip_rows=1,
            filter_idx=3,
            filter_value=genre)

        val_matched_data = load_tsv(
            os.path.join(
                path,
                'dev_matched.tsv'),
            max_seq_len,
            s1_idx=8,
            s2_idx=9,
            targ_idx=11,
            targ_map=targ_map,
            idx_idx=0,
            skip_rows=1,
            filter_idx=3,
            filter_value=genre)

        te_matched_data = load_tsv(
            os.path.join(
                path,
                'test_matched.tsv'),
            max_seq_len,
            s1_idx=8,
            s2_idx=9,
            targ_idx=None,
            idx_idx=0,
            skip_rows=1,
            filter_idx=3,
            filter_value=genre)

        self.train_data_text = tr_data
        self.val_data_text = val_matched_data
        self.test_data_text = te_matched_data
        log.info("\tFinished loading MNLI " + genre + " data.")

    def get_metrics(self, reset=False):
        ''' No F1 '''
        return {'accuracy': self.scorer1.get_metric(reset)}


class MultiNLIFictionTask(MultiNLISingleGenreTask):
    ''' Task class for Multi-Genre Natural Language Inference, Fiction genre.'''

    def __init__(self, path, max_seq_len, name="mnli-fiction"):
        '''MNLI'''
        super(
            MultiNLIFictionTask,
            self).__init__(
            path,
            max_seq_len,
            genre="fiction",
            name=name)


class MultiNLISlateTask(MultiNLISingleGenreTask):
    ''' Task class for Multi-Genre Natural Language Inference, Fiction genre.'''

    def __init__(self, path, max_seq_len, name="mnli-slate"):
        '''MNLI'''
        super(MultiNLISlateTask, self).__init__(path, max_seq_len, genre="slate", name=name)


class MultiNLIGovernmentTask(MultiNLISingleGenreTask):
    ''' Task class for Multi-Genre Natural Language Inference, Fiction genre.'''

    def __init__(self, path, max_seq_len, name="mnli-government"):
        '''MNLI'''
        super(
            MultiNLIGovernmentTask,
            self).__init__(
            path,
            max_seq_len,
            genre="government",
            name=name)


class MultiNLITelephoneTask(MultiNLISingleGenreTask):
    ''' Task class for Multi-Genre Natural Language Inference, Fiction genre.'''

    def __init__(self, path, max_seq_len, name="mnli-telephone"):
        '''MNLI'''
        super(
            MultiNLITelephoneTask,
            self).__init__(
            path,
            max_seq_len,
            genre="telephone",
            name=name)


class MultiNLITravelTask(MultiNLISingleGenreTask):
    ''' Task class for Multi-Genre Natural Language Inference, Fiction genre.'''

    def __init__(self, path, max_seq_len, name="mnli-travel"):
        '''MNLI'''
        super(
            MultiNLITravelTask,
            self).__init__(
            path,
            max_seq_len,
            genre="travel",
            name=name)


class MRPCTask(PairClassificationTask):
    ''' Task class for Microsoft Research Paraphase Task.  '''

    def __init__(self, path, max_seq_len, name="mrpc"):
        ''' '''
        super(MRPCTask, self).__init__(name, 2)
        self.load_data(path, max_seq_len)
        self.sentences = self.train_data_text[0] + self.train_data_text[1] + \
            self.val_data_text[0] + self.val_data_text[1]
        self.scorer2 = F1Measure(1)
        self.val_metric = "%s_acc_f1" % name
        self.val_metric_decreases = False

    def load_data(self, path, max_seq_len):
        ''' Process the dataset located at path.  '''
        tr_data = load_tsv(os.path.join(path, "train.tsv"), max_seq_len,
                           s1_idx=3, s2_idx=4, targ_idx=0, skip_rows=1)
        val_data = load_tsv(os.path.join(path, "dev.tsv"), max_seq_len,
                            s1_idx=3, s2_idx=4, targ_idx=0, skip_rows=1)
        te_data = load_tsv(os.path.join(path, 'test.tsv'), max_seq_len,
                           s1_idx=3, s2_idx=4, targ_idx=None, idx_idx=0, skip_rows=1)
        self.train_data_text = tr_data
        self.val_data_text = val_data
        self.test_data_text = te_data
        log.info("\tFinished loading MRPC data.")

    def get_metrics(self, reset=False):
        '''Get metrics specific to the task'''
        acc = self.scorer1.get_metric(reset)
        pcs, rcl, f1 = self.scorer2.get_metric(reset)
        return {'acc_f1': (acc + f1) / 2, 'accuracy': acc, 'f1': f1,
                'precision': pcs, 'recall': rcl}


class STSBTask(PairRegressionTask):
    ''' Task class for Sentence Textual Similarity Benchmark.  '''

    def __init__(self, path, max_seq_len, name="sts_benchmark"):
        ''' '''
        super(STSBTask, self).__init__(name)
        self.load_data(path, max_seq_len)
        self.sentences = self.train_data_text[0] + self.train_data_text[1] + \
            self.val_data_text[0] + self.val_data_text[1]
        #self.scorer1 = Average()
        #self.scorer2 = Average()
        self.scorer1 = Correlation("pearson")
        self.scorer2 = Correlation("spearman")
        self.val_metric = "%s_corr" % self.name
        self.val_metric_decreases = False

    def load_data(self, path, max_seq_len):
        ''' Load data '''
        tr_data = load_tsv(os.path.join(path, 'train.tsv'), max_seq_len, skip_rows=1,
                           s1_idx=7, s2_idx=8, targ_idx=9, targ_fn=lambda x: float(x) / 5)
        val_data = load_tsv(os.path.join(path, 'dev.tsv'), max_seq_len, skip_rows=1,
                            s1_idx=7, s2_idx=8, targ_idx=9, targ_fn=lambda x: float(x) / 5)
        te_data = load_tsv(os.path.join(path, 'test.tsv'), max_seq_len,
                           s1_idx=7, s2_idx=8, targ_idx=None, idx_idx=0, skip_rows=1)
        self.train_data_text = tr_data
        self.val_data_text = val_data
        self.test_data_text = te_data
        log.info("\tFinished loading STS Benchmark data.")

    def get_metrics(self, reset=False):
        pearsonr = self.scorer1.get_metric(reset)
        spearmanr = self.scorer2.get_metric(reset)
        return {'corr': (pearsonr + spearmanr) / 2,
                'pearsonr': pearsonr, 'spearmanr': spearmanr}

class STSBAltTask(STSBTask):
    ''' Task class for Sentence Textual Similarity Benchmark.

    Identical to STSBTask class, but it can be handy to have two when controlling model settings.
    '''

    def __init__(self, path, max_seq_len, name="sts_benchmark-alt"):
        '''STSB'''
        super(STSBAltTask, self).__init__(path, max_seq_len, name)

class SNLITask(PairClassificationTask):
    ''' Task class for Stanford Natural Language Inference '''

    def __init__(self, path, max_seq_len, name="snli"):
        ''' Do stuff '''
        super(SNLITask, self).__init__(name, 3)
        self.load_data(path, max_seq_len)
        self.sentences = self.train_data_text[0] + self.train_data_text[1] + \
            self.val_data_text[0] + self.val_data_text[1]

    def load_data(self, path, max_seq_len):
        ''' Process the dataset located at path.  '''
        targ_map = {'neutral': 0, 'entailment': 1, 'contradiction': 2}
        tr_data = load_tsv(os.path.join(path, "train.tsv"), max_seq_len, targ_map=targ_map,
                           s1_idx=7, s2_idx=8, targ_idx=-1, skip_rows=1)
        val_data = load_tsv(os.path.join(path, "dev.tsv"), max_seq_len, targ_map=targ_map,
                            s1_idx=7, s2_idx=8, targ_idx=-1, skip_rows=1)
        te_data = load_tsv(os.path.join(path, 'test.tsv'), max_seq_len,
                           s1_idx=7, s2_idx=8, targ_idx=None, idx_idx=0, skip_rows=1)
        self.train_data_text = tr_data
        self.val_data_text = val_data
        self.test_data_text = te_data
        log.info("\tFinished loading SNLI data.")


class MultiNLITask(PairClassificationTask):
    ''' Task class for Multi-Genre Natural Language Inference '''

    def __init__(self, path, max_seq_len, name="mnli"):
        '''MNLI'''
        super(MultiNLITask, self).__init__(name, 3)
        self.load_data(path, max_seq_len)
        self.sentences = self.train_data_text[0] + self.train_data_text[1] + \
            self.val_data_text[0] + self.val_data_text[1]

    def load_data(self, path, max_seq_len):
        '''Process the dataset located at path.'''
        targ_map = {'neutral': 0, 'entailment': 1, 'contradiction': 2}
        tr_data = load_tsv(os.path.join(path, 'train.tsv'), max_seq_len,
                           s1_idx=8, s2_idx=9, targ_idx=11, targ_map=targ_map, skip_rows=1)

        # Warning to anyone who edits this: The reference label is column *15*, not 11 as above.
        val_matched_data = load_tsv(os.path.join(path, 'dev_matched.tsv'), max_seq_len,
                                    s1_idx=8, s2_idx=9, targ_idx=15, targ_map=targ_map, skip_rows=1)
        val_mismatched_data = load_tsv(os.path.join(path, 'dev_mismatched.tsv'), max_seq_len,
                                       s1_idx=8, s2_idx=9, targ_idx=15, targ_map=targ_map,
                                       skip_rows=1)
        val_data = [m + mm for m, mm in zip(val_matched_data, val_mismatched_data)]
        val_data = tuple(val_data)

        te_matched_data = load_tsv(os.path.join(path, 'test_matched.tsv'), max_seq_len,
                                   s1_idx=8, s2_idx=9, targ_idx=None, idx_idx=0, skip_rows=1)
        te_mismatched_data = load_tsv(os.path.join(path, 'test_mismatched.tsv'), max_seq_len,
                                      s1_idx=8, s2_idx=9, targ_idx=None, idx_idx=0, skip_rows=1)
        te_diagnostic_data = load_tsv(os.path.join(path, 'diagnostic.tsv'), max_seq_len,
                                      s1_idx=1, s2_idx=2, targ_idx=None, idx_idx=0, skip_rows=1)
        te_data = [m + mm + d for m, mm, d in
                   zip(te_matched_data, te_mismatched_data, te_diagnostic_data)]

        self.train_data_text = tr_data
        self.val_data_text = val_data
        self.test_data_text = te_data
        log.info("\tFinished loading MNLI data.")


class MultiNLIDiagnosticTask(PairClassificationTask):
    ''' Task class for diagnostic on MNLI'''

    def __init__(self, path, max_seq_len, name="mnli-diagnostics"):
        super().__init__(name, 3) # 3 is number of labels
        self.load_data_and_create_scorers(path, max_seq_len)
        self.sentences = self.train_data_text[0] + self.train_data_text[1] + \
            self.val_data_text[0] + self.val_data_text[1]

    def load_data_and_create_scorers(self, path, max_seq_len):
        '''load MNLI diagnostics data. The tags for every column are loaded as indices.
        They will be converted to bools in preprocess_split function'''

        # Will create separate scorer for every tag. tag_group is the name of the column it will have its own scorer
        def create_score_function(scorer, arg_to_scorer, tags_dict, tag_group):
            setattr(self, 'scorer__%s' % tag_group, scorer(arg_to_scorer))
            for index, tag in tags_dict.items():
                # 0 is missing value
                if index == 0:
                    continue
                setattr(self,"scorer__%s__%s" % (tag_group, tag), scorer(arg_to_scorer))


        targ_map = {'neutral': 0, 'entailment': 1, 'contradiction': 2}
        diag_data_dic = load_diagnostic_tsv(os.path.join(path, 'diagnostic-full.tsv'), max_seq_len,
                           s1_idx=5, s2_idx=6, targ_idx=7, targ_map=targ_map, skip_rows=1)

        self.ix_to_lex_sem_dic = diag_data_dic['ix_to_lex_sem_dic']
        self.ix_to_pr_ar_str_dic = diag_data_dic['ix_to_pr_ar_str_dic']
        self.ix_to_logic_dic = diag_data_dic['ix_to_logic_dic']
        self.ix_to_knowledge_dic = diag_data_dic['ix_to_knowledge_dic']

        # Train, val, test splits are same. We only need one split but the code probably expects all splits to be present.
        self.train_data_text = (diag_data_dic['sents1'], diag_data_dic['sents2'], \
                                diag_data_dic['targs'], diag_data_dic['idxs'], diag_data_dic['lex_sem'], \
                                diag_data_dic['pr_ar_str'], diag_data_dic['logic'], \
                                diag_data_dic['knowledge'])
        self.val_data_text = self.train_data_text
        self.test_data_text = self.train_data_text
        log.info("\tFinished loading MNLI Diagnostics data.")

        create_score_function(Correlation, "matthews", self.ix_to_lex_sem_dic, 'lex_sem')
        create_score_function(Correlation, "matthews", self.ix_to_pr_ar_str_dic, 'pr_ar_str')
        create_score_function(Correlation, "matthews", self.ix_to_logic_dic, 'logic')
        create_score_function(Correlation, "matthews", self.ix_to_knowledge_dic, 'knowledge')
        log.info("\tFinished creating Score functions for Diagnostics data.")



    def update_diagnostic_metrics(self, logits, labels, batch):
        # Updates scorer for every tag in a given column (tag_group) and also the the scorer for the column itself.
        def update_scores_for_tag_group(ix_to_tags_dic,tag_group):
            for ix, tag in ix_to_tags_dic.items():
                # 0 is for missing tag so here we use it to update scorer for the column itself (tag_group).
                if ix == 0:
                    # This will contain 1s on positions where at least one of the tags of this column is present.
                    mask = batch[tag_group]
                    scorer_str = "scorer__%s" % tag_group
                # This branch will update scorers of individual tags in the column
                else:
                    # batch contains_field for every tag. It's either 0 or 1.
                    mask = batch["%s__%s" % (tag_group, tag)]
                    scorer_str = "scorer__%s__%s" % (tag_group, tag)

                # This will take only values for which the tag is true.
                indices_to_pull =  torch.nonzero(mask)
                # No example in the batch is labeled with the tag.
                if indices_to_pull.size()[0] == 0:
                    continue
                sub_labels = labels[indices_to_pull[:,0]]
                sub_logits = logits[indices_to_pull[:,0]]
                scorer = getattr(self, scorer_str)
                scorer(sub_logits, sub_labels)
            return

        # Updates scorers for each tag.
        update_scores_for_tag_group(self.ix_to_lex_sem_dic, 'lex_sem')
        update_scores_for_tag_group(self.ix_to_pr_ar_str_dic, 'pr_ar_str')
        update_scores_for_tag_group(self.ix_to_logic_dic, 'logic')
        update_scores_for_tag_group(self.ix_to_knowledge_dic, 'knowledge')


    def process_split(self, split, indexers) -> Iterable[Type[Instance]]:
        ''' Process split text into a list of AllenNLP Instances. '''

        def create_labels_from_tags(fields_dict,ix_to_tag_dict, tag_arr, tag_group):
            # If there is something in this row then tag_group should be set to 1.
            is_tag_group = 1 if len(tag_arr) != 0 else 0
            fields_dict[tag_group] = LabelField(is_tag_group, label_namespace=tag_group,
                                         skip_indexing=True)
            # For every possible tag in the column set 1 if the tag is present for this example, 0 otherwise.
            for ix,tag in ix_to_tag_dict.items():
                if ix == 0:
                    continue
                is_present = 1 if ix in tag_arr else 0
                fields_dict['%s__%s' % (tag_group, tag)] = LabelField(is_present, label_namespace= '%s__%s' % (tag_group, tag),
                                         skip_indexing=True)
            return

        def _make_instance(input1, input2, label, idx, lex_sem, pr_ar_str, logic, knowledge):
            ''' from multiple types in one column create multiple fields '''
            d = {}
            d["input1"] = _sentence_to_text_field(input1, indexers)
            d["input2"] = _sentence_to_text_field(input2, indexers)
            d["labels"] = LabelField(label, label_namespace="labels",
                                         skip_indexing=True)
            d["idx"] = LabelField(idx, label_namespace="idx",
                                         skip_indexing=True)
            d['sent1_str'] = MetadataField(" ".join(input1[1:-1]))
            d['sent2_str'] = MetadataField(" ".join(input2[1:-1]))


            # adds keys to dict "d" for every possible type in the column
            create_labels_from_tags(d, self.ix_to_lex_sem_dic, lex_sem, 'lex_sem')
            create_labels_from_tags(d, self.ix_to_pr_ar_str_dic, pr_ar_str, 'pr_ar_str')
            create_labels_from_tags(d, self.ix_to_logic_dic, logic, 'logic')
            create_labels_from_tags(d, self.ix_to_knowledge_dic, knowledge, 'knowledge')

            return Instance(d)

        instances = map(_make_instance, *split)
        #  return list(instances)
        return instances  # lazy iterator

    def get_metrics(self, reset=False):
        '''Get metrics specific to the task'''
        collected_metrics = {}
        # We do not compute accuracy for this dataset but the eval function requires this key.
        collected_metrics["accuracy"] = 0
        def collect_metrics(ix_to_tag_dict, tag_group):
            for index, tag in ix_to_tag_dict.items():
                # Index 0 is used for missing data, here it will be used for score of the whole category.
                if index == 0:
                    scorer_str = 'scorer__%s' % tag_group
                    scorer = getattr(self, scorer_str)
                    collected_metrics['%s' % (tag_group)] = scorer.get_metric(reset)
                else:
                    scorer_str = 'scorer__%s__%s' % (tag_group, tag)
                    scorer = getattr(self, scorer_str)
                    collected_metrics['%s__%s' % (tag_group, tag)] = scorer.get_metric(reset)

        collect_metrics(self.ix_to_lex_sem_dic, 'lex_sem')
        collect_metrics(self.ix_to_pr_ar_str_dic, 'pr_ar_str')
        collect_metrics(self.ix_to_logic_dic, 'logic')
        collect_metrics(self.ix_to_knowledge_dic, 'knowledge')
        return collected_metrics

class NLITypeProbingTask(PairClassificationTask):
    ''' Task class for Probing Task (NLI-type)'''

    def __init__(self, path, max_seq_len, name="nli-prob", probe_path="probe_dummy.tsv"):
        super(NLITypeProbingTask, self).__init__(name, 3)
        self.load_data(path, max_seq_len, probe_path)
        #  self.use_classifier = 'mnli'  # use .conf params instead
        self.sentences = self.train_data_text[0] + self.train_data_text[1] + \
            self.val_data_text[0] + self.val_data_text[1]

    def load_data(self, path, max_seq_len, probe_path):
        targ_map = {'neutral': 0, 'entailment': 1, 'contradiction': 2}
        tr_data = load_tsv(os.path.join(path, 'train_dummy.tsv'), max_seq_len,
                        s1_idx=1, s2_idx=2, targ_idx=None, targ_map=targ_map, skip_rows=0)
        val_data = load_tsv(os.path.join(path, probe_path), max_seq_len,
                        s1_idx=0, s2_idx=1, targ_idx=2, targ_map=targ_map, skip_rows=0)
        te_data = load_tsv(os.path.join(path, 'test_dummy.tsv'), max_seq_len,
                        s1_idx=1, s2_idx=2, targ_idx=None, targ_map=targ_map, skip_rows=0)

        self.train_data_text = tr_data
        self.val_data_text = val_data
        self.test_data_text = te_data
        log.info("\tFinished loading NLI-type probing data.")

@register_task('nli-alt', 'NLI-Prob/')
class NLITypeProbingAltTask(NLITypeProbingTask):
    ''' Task class for Alt Probing Task (NLI-type), NLITypeProbingTask with different indices'''

    def __init__(self, path, max_seq_len, name="nli-alt", probe_path="probe_dummy.tsv"):
        super(NLITypeProbingTask, self).__init__(name, 3)
        self.load_data(path, max_seq_len, probe_path)
        self.sentences = self.train_data_text[0] + self.train_data_text[1] + \
            self.val_data_text[0] + self.val_data_text[1]

    def load_data(self, path, max_seq_len, probe_path):
        targ_map = {'neutral': 0, 'entailment': 1, 'contradiction': 2}
        tr_data = load_tsv(os.path.join(path, 'train_dummy.tsv'), max_seq_len,
                        s1_idx=1, s2_idx=2, targ_idx=None, targ_map=targ_map, skip_rows=0)
        val_data = load_tsv(os.path.join(path, probe_path), max_seq_len,
                        idx_idx = 0, s1_idx=3, s2_idx=4, targ_idx=5, targ_map=targ_map, skip_rows=0)
        te_data = load_tsv(os.path.join(path, 'test_dummy.tsv'), max_seq_len,
                        s1_idx=1, s2_idx=2, targ_idx=None, targ_map=targ_map, skip_rows=0)

        self.train_data_text = tr_data
        self.val_data_text = val_data
        self.test_data_text = te_data
        log.info("\tFinished loading NLI-alt probing data.")

class MultiNLIAltTask(MultiNLITask):
    ''' Task class for Multi-Genre Natural Language Inference.

    Identical to MultiNLI class, but it can be handy to have two when controlling model settings.
    '''

    def __init__(self, path, max_seq_len, name="mnli-alt"):
        '''MNLI'''
        super(MultiNLIAltTask, self).__init__(path, max_seq_len, name)


class RTETask(PairClassificationTask):
    ''' Task class for Recognizing Textual Entailment 1, 2, 3, 5 '''

    def __init__(self, path, max_seq_len, name="rte"):
        ''' '''
        super(RTETask, self).__init__(name, 2)
        self.load_data(path, max_seq_len)
        self.sentences = self.train_data_text[0] + self.train_data_text[1] + \
            self.val_data_text[0] + self.val_data_text[1]

    def load_data(self, path, max_seq_len):
        ''' Process the datasets located at path. '''
        targ_map = {"not_entailment": 0, "entailment": 1}
        tr_data = load_tsv(os.path.join(path, 'train.tsv'), max_seq_len, targ_map=targ_map,
                           s1_idx=1, s2_idx=2, targ_idx=3, skip_rows=1)
        val_data = load_tsv(os.path.join(path, 'dev.tsv'), max_seq_len, targ_map=targ_map,
                            s1_idx=1, s2_idx=2, targ_idx=3, skip_rows=1)
        te_data = load_tsv(os.path.join(path, 'test.tsv'), max_seq_len,
                           s1_idx=1, s2_idx=2, targ_idx=None, idx_idx=0, skip_rows=1)

        self.train_data_text = tr_data
        self.val_data_text = val_data
        self.test_data_text = te_data
        log.info("\tFinished loading RTE.")


class QNLITask(PairClassificationTask):
    '''Task class for SQuAD NLI'''

    def __init__(self, path, max_seq_len, name="squad"):
        super(QNLITask, self).__init__(name, 2)
        self.load_data(path, max_seq_len)
        self.sentences = self.train_data_text[0] + self.train_data_text[1] + \
            self.val_data_text[0] + self.val_data_text[1]

    def load_data(self, path, max_seq_len):
        '''Load the data'''
        targ_map = {'not_entailment': 0, 'entailment': 1}
        tr_data = load_tsv(os.path.join(path, "train.tsv"), max_seq_len, targ_map=targ_map,
                           s1_idx=1, s2_idx=2, targ_idx=3, skip_rows=1)
        val_data = load_tsv(os.path.join(path, "dev.tsv"), max_seq_len, targ_map=targ_map,
                            s1_idx=1, s2_idx=2, targ_idx=3, skip_rows=1)
        te_data = load_tsv(os.path.join(path, 'test.tsv'), max_seq_len,
                           s1_idx=1, s2_idx=2, targ_idx=None, idx_idx=0, skip_rows=1)
        self.train_data_text = tr_data
        self.val_data_text = val_data
        self.test_data_text = te_data
        log.info("\tFinished loading QNLI.")

class QNLIAltTask(QNLITask):
    ''' Task class for SQuAD NLI
    Identical to SQuAD NLI class, but it can be handy to have two when controlling model settings.
    '''

    def __init__(self, path, max_seq_len, name="squad-alt"):
        '''QNLI'''
        super(QNLIAltTask, self).__init__(path, max_seq_len, name)

class WNLITask(PairClassificationTask):
    '''Class for Winograd NLI task'''

    def __init__(self, path, max_seq_len, name="winograd"):
        ''' '''
        super(WNLITask, self).__init__(name, 2)
        self.load_data(path, max_seq_len)
        self.sentences = self.train_data_text[0] + self.train_data_text[1] + \
            self.val_data_text[0] + self.val_data_text[1]

    def load_data(self, path, max_seq_len):
        '''Load the data'''
        tr_data = load_tsv(os.path.join(path, "train.tsv"), max_seq_len,
                           s1_idx=1, s2_idx=2, targ_idx=3, skip_rows=1)
        val_data = load_tsv(os.path.join(path, "dev.tsv"), max_seq_len,
                            s1_idx=1, s2_idx=2, targ_idx=3, skip_rows=1)
        te_data = load_tsv(os.path.join(path, 'test.tsv'), max_seq_len,
                           s1_idx=1, s2_idx=2, targ_idx=None, idx_idx=0, skip_rows=1)
        self.train_data_text = tr_data
        self.val_data_text = val_data
        self.test_data_text = te_data
        log.info("\tFinished loading Winograd.")


class JOCITask(PairOrdinalRegressionTask):
    '''Class for JOCI ordinal regression task'''

    def __init__(self, path, max_seq_len, name="joci"):
        super(JOCITask, self).__init__(name)
        self.load_data(path, max_seq_len)
        self.sentences = self.train_data_text[0] + self.train_data_text[1] + \
            self.val_data_text[0] + self.val_data_text[1]

    def load_data(self, path, max_seq_len):
        tr_data = load_tsv(os.path.join(path, 'train.tsv'), max_seq_len, skip_rows=1,
                           s1_idx=0, s2_idx=1, targ_idx=2)
        val_data = load_tsv(os.path.join(path, 'dev.tsv'), max_seq_len, skip_rows=1,
                            s1_idx=0, s2_idx=1, targ_idx=2)
        te_data = load_tsv(os.path.join(path, 'test.tsv'), max_seq_len, skip_rows=1,
                           s1_idx=0, s2_idx=1, targ_idx=2)
        self.train_data_text = tr_data
        self.val_data_text = val_data
        self.test_data_text = te_data
        log.info("\tFinished loading JOCI data.")


class PDTBTask(PairClassificationTask):
    ''' Task class for discourse relation prediction using PDTB'''

    def __init__(self, path, max_seq_len, name="pdtb"):
        ''' Load data and initialize'''
        super(PDTBTask, self).__init__(name, 99)
        self.load_data(path, max_seq_len)
        self.sentences = self.train_data_text[0] + self.train_data_text[1] + \
            self.val_data_text[0] + self.val_data_text[1]

    def load_data(self, path, max_seq_len):
        ''' Process the dataset located at path.  '''

        tr_data = load_tsv(os.path.join(path, "pdtb_sentence_pairs.train.txt"), max_seq_len,
                           s1_idx=4, s2_idx=5, targ_idx=3)
        val_data = load_tsv(os.path.join(path, "pdtb_sentence_pairs.dev.txt"), max_seq_len,
                            s1_idx=4, s2_idx=5, targ_idx=3)
        te_data = load_tsv(os.path.join(path, "pdtb_sentence_pairs.test.txt"), max_seq_len,
                           s1_idx=4, s2_idx=5, targ_idx=3)
        self.train_data_text = tr_data
        self.val_data_text = val_data
        self.test_data_text = te_data
        log.info("\tFinished loading PDTB data.")


class MTTask(SequenceGenerationTask):
    '''Machine Translation Task'''

    def __init__(self, path, max_seq_len, name):
        ''' '''
        super().__init__(name)
        self.scorer1 = Average()
        self.scorer2 = Average()
        self.scorer3 = Average()
        self.val_metric = "%s_perplexity" % self.name
        self.val_metric_decreases = True
        self.files_by_split = {split: os.path.join(path, "%s.txt" % split) for \
                                                    split in ["train", "val", "test"]}
        self.max_seq_len = max_seq_len
        self.target_indexer = {"words": SingleIdTokenIndexer(namespace="targets")} # TODO namespace

    def get_split_text(self, split: str):
        ''' Get split text as iterable of records.

        Split should be one of 'train', 'val', or 'test'.
        '''
        return self.load_data(self.files_by_split[split])

    def load_data(self, path):
        ''' Load data '''
        with codecs.open(path, 'r', 'utf-8', errors='ignore') as txt_fh:
            for row in txt_fh:
                row = row.strip().split('\t')
                if len(row) < 2 or not row[0] or not row[1]:
                    continue
                sent1 = process_sentence(row[0], self.max_seq_len)
                sent2 = process_sentence(row[1], self.max_seq_len)
                yield (sent1, sent2)

    def get_sentences(self) -> Iterable[Sequence[str]]:
        ''' Yield sentences, used to compute vocabulary. '''
        for split in self.files_by_split:
            # Don't use test set for vocab building.
            if split.startswith("test"):
                continue
            path = self.files_by_split[split]
            yield from self.load_data(path)

    def count_examples(self):
        ''' Compute here b/c we're streaming the sentences. '''
        example_counts = {}
        for split, split_path in self.files_by_split.items():
            example_counts[split] = sum(1 for line in codecs.open(split_path, 'r', 'utf-8', errors='ignore'))
        self.example_counts = example_counts

    def process_split(self, split, indexers) -> Iterable[Type[Instance]]:
        ''' Process split text into a list of AllenNLP Instances. '''
        def _make_instance(input, target):
            d = {}
            d["inputs"] = _sentence_to_text_field(input, indexers)
            d["targs"] = _sentence_to_text_field(target, self.target_indexer)  # this line changed
            return Instance(d)

        for sent1, sent2 in split:
            yield _make_instance(sent1, sent2)

    def get_metrics(self, reset=False):
        '''Get metrics specific to the task'''
        ppl = self.scorer1.get_metric(reset)
        unk_ratio_macroavg = self.scorer3.get_metric(reset)
        return {'perplexity': ppl, 'bleu_score': 0, 'unk_ratio_macroavg': unk_ratio_macroavg}


@register_task('wmt17_en_ru', rel_path='wmt17_en_ru/')
class MTTaskEnRu(MTTask):
    def __init__(self, path, max_seq_len, name='mt_en_ru'):
        ''' MT En-Ru'''
        super().__init__(path=path, max_seq_len=max_seq_len, name=name)


@register_task('wmt14_en_de', rel_path='wmt14_en_de/')
class MTTaskEnDe(MTTask):
    def __init__(self, path, max_seq_len, name='mt_en_de'):
        ''' MT En-De'''
        super().__init__(path=path, max_seq_len=max_seq_len, name=name)


@register_task('reddit_s2s', rel_path='Reddit_2008/')
@register_task('reddit_s2s_3.4G', rel_path='Reddit_3.4G/')
@register_task('reddit_s2s_dummy', rel_path='Reddit_2008_TestSample/')
class RedditSeq2SeqTask(MTTask):
    ''' Task for seq2seq using reddit data '''
    def __init__(self, path, max_seq_len, name='reddit_s2s'):
        super().__init__(path, max_seq_len, name)

    def load_data(self, path, max_seq_len):
        targ_fn_startend = lambda t: [START_SYMBOL] + t.split(' ') + [END_SYMBOL]
        self.train_data_text = load_tsv(os.path.join(path, 'train.csv'), max_seq_len,
                                        s1_idx=2, s2_idx=None, targ_idx=3,
                                        targ_fn=targ_fn_startend)
        self.val_data_text = load_tsv(os.path.join(path, 'val.csv'), max_seq_len,
                                      s1_idx=2, s2_idx=None, targ_idx=3,
                                      targ_fn=targ_fn_startend)
        self.test_data_text = load_tsv(os.path.join(path, 'test.csv'), max_seq_len,
                                       s1_idx=2, s2_idx=None, targ_idx=3,
                                       targ_fn=targ_fn_startend)
        log.info("\tFinished loading reddit data.")


@register_task('wiki103_classif', rel_path='WikiText103/')
class Wiki103Classification(PairClassificationTask):
    '''Pair Classificaiton Task using Wiki103'''
    def __init__(self, path, max_seq_len, name="wiki103_classif"):
        super().__init__(name, 2)
        self.scorer2 = None
        self.val_metric = "%s_accuracy" % self.name
        self.val_metric_decreases = False
        self.files_by_split = {'train': os.path.join(path, "train.sentences.txt"),
                               'val': os.path.join(path, "valid.sentences.txt"),
                               'test':os.path.join(path, "test.sentences.txt")}
        self.max_seq_len = max_seq_len
        self.min_seq_len = 0

    def get_split_text(self, split: str):
        ''' Get split text as iterable of records.
        Split should be one of 'train', 'val', or 'test'.
        '''
        return self.load_data(self.files_by_split[split])

    def load_data(self, path):
        ''' Rather than return a whole list of examples, stream them
        See WikiTextLMTask for an explanation of the preproc'''
        nonatomics_toks = [UNK_TOK_ALLENNLP, '<unk>']
        with open(path) as txt_fh:
            for row in txt_fh:
                toks = row.strip()
                if not toks:
                    continue
                sent = _atomic_tokenize(toks, UNK_TOK_ATOMIC, nonatomics_toks, self.max_seq_len)
                if sent.count("=") >= 2 or len(toks) < self.min_seq_len + 2:
                    continue
                yield sent

    def get_sentences(self) -> Iterable[Sequence[str]]:
        ''' Yield sentences, used to compute vocabulary. '''
        for split in self.files_by_split:
            # Don't use test set for vocab building.
            if split.startswith("test"):
                continue
            path = self.files_by_split[split]
            for sent in self.load_data(path):
                yield sent

    def process_split(self, split, indexers) -> Iterable[Type[Instance]]:
        ''' Process a language modeling split.
        Split is a single list of sentences here.
        '''
        def _make_instance(input1, input2, labels):
            d = {}
            d["input1"] = _sentence_to_text_field(input1, indexers)
            d["input2"] = _sentence_to_text_field(input2, indexers)
            d["labels"] = LabelField(labels, label_namespace="labels",
                                     skip_indexing=True)
            return Instance(d)
        first = True
        for sent in split:
            if first:
                prev_sent = sent
                first = False
                continue
            yield _make_instance(prev_sent, sent, 1)
            prev_sent = sent

    def count_examples(self):
        ''' Compute here b/c we're streaming the sentences. '''
        example_counts = {}
        for split, split_path in self.files_by_split.items():
            # pair sentence # = sent # - 1
            example_counts[split] = sum(1 for line in open(split_path)) - 1
        self.example_counts = example_counts


@register_task('wiki103_s2s', rel_path='WikiText103/')
class Wiki103Seq2SeqTask(MTTask):
    def __init__(self, path, max_seq_len, name='wiki103_mt'):
        super().__init__(path, max_seq_len, name)
        # for skip-thoughts setting, all source sentences are sentences that
        # followed by another sentence (which are all but the last one).
        # Similar for self.target_sentences
        self.sentences = self.train_data_text[:-1] + self.val_data_text[:-1]
        self.target_sentences = self.train_data_text[1:] + self.val_data_text[1:]

    def load_data(self, path, max_seq_len):
        tr_data = self.load_txt(os.path.join(path, "train.sentences.txt"), max_seq_len)
        val_data = self.load_txt(os.path.join(path, "valid.sentences.txt"), max_seq_len)
        te_data = self.load_txt(os.path.join(path, "test.sentences.txt"), max_seq_len)
        self.train_data_text = tr_data
        self.val_data_text = val_data
        self.test_data_text = te_data
        log.info("\tFinished loading WikiText")

    def load_txt(self, path, max_seq_len):
        ''' Rather than return a whole list of examples, stream them
        See WikiTextLMTask for an explanation of the preproc'''
        data = []
        nonatomics_toks = [UNK_TOK_ALLENNLP, '<unk>']
        with open(path) as txt_fh:
            for row in txt_fh:
                toks = row.strip()
                if not toks:
                    continue
                sent = _atomic_tokenize(toks, UNK_TOK_ATOMIC, nonatomics_toks, max_seq_len)
                data.append(sent)
        return data

    def get_num_examples(self, split_text):
        ''' Return number of examples in the result of get_split_text.

        Subclass can override this if data is not stored in column format.
        '''
        # pair setences# = sent# - 1
        return len(split_text) - 1

    def process_split(self, split, indexers) -> Iterable[Type[Instance]]:
        ''' Process a language modeling split.

        Split is a single list of sentences here.
        '''
        targs_indexers = {"words": SingleIdTokenIndexer()}
        def _make_instance(prev_sent, sent):
            d = {}
            d["inputs"] = _sentence_to_text_field(prev_sent, indexers)
            d["targs"] = _sentence_to_text_field(sent, targs_indexers)
            return Instance(d)
        for i in range(1, len(split)):
            yield _make_instance(split[i-1], split[i])



class WikiInsertionsTask(MTTask):
    '''Task which predicts a span to insert at a given index'''

    def __init__(self, path, max_seq_len, name='WikiInsertionTask'):
        super().__init__(path, max_seq_len, name)
        self.scorer1 = Average()
        self.scorer2 = None
        self.val_metric = "%s_perplexity" % self.name
        self.val_metric_decreases = True
        self.load_data(path, max_seq_len)
        self.sentences = self.train_data_text[0] + self.val_data_text[0]
        self.target_sentences = self.train_data_text[2] + self.val_data_text[2]

    def load_data(self, path, max_seq_len):
        self.train_data_text = load_tsv(os.path.join(path, 'train.tsv'), max_seq_len,
                                        s1_idx=0, s2_idx=None, targ_idx=3, skip_rows=1,
                                        targ_fn=lambda t: t.split(' '))
        self.val_data_text = load_tsv(os.path.join(path, 'dev.tsv'), max_seq_len,
                                      s1_idx=0, s2_idx=None, targ_idx=3, skip_rows=1,
                                      targ_fn=lambda t: t.split(' '))
        self.test_data_text = load_tsv(os.path.join(path, 'test.tsv'), max_seq_len,
                                       s1_idx=0, s2_idx=None, targ_idx=3, skip_rows=1,
                                       targ_fn=lambda t: t.split(' '))
        log.info("\tFinished loading WikiInsertions data.")

    def get_metrics(self, reset=False):
        '''Get metrics specific to the task'''
        ppl = self.scorer1.get_metric(reset)
        return {'perplexity': ppl}


class DisSentTask(PairClassificationTask):
    ''' Task class for DisSent, dataset agnostic '''

    def __init__(self, path, max_seq_len, prefix, name="dissent"):
        super().__init__(name, 8)  # 8 classes, for 8 discource markers
        self.max_seq_len = max_seq_len
        self.files_by_split = {"train": os.path.join(path, "%s.train" % prefix),
                               "val": os.path.join(path, "%s.valid" % prefix),
                               "test": os.path.join(path, "%s.test" % prefix)}

    def get_split_text(self, split: str):
        ''' Get split text as iterable of records.

        Split should be one of 'train', 'val', or 'test'.
        '''
        return self.load_data(self.files_by_split[split])

    def load_data(self, path):
        ''' Load data '''
        with open(path, 'r') as txt_fh:
            for row in txt_fh:
                row = row.strip().split('\t')
                if len(row) != 3 or not (row[0] and row[1] and row[2]):
                    continue
                sent1 = process_sentence(row[0], self.max_seq_len)
                sent2 = process_sentence(row[1], self.max_seq_len)
                targ = int(row[2])
                yield (sent1, sent2, targ)

    def get_sentences(self) -> Iterable[Sequence[str]]:
        ''' Yield sentences, used to compute vocabulary. '''
        for split in self.files_by_split:
            # Don't use test set for vocab building.
            if split.startswith("test"):
                continue
            path = self.files_by_split[split]
            for sent1, sent2, _ in self.load_data(path):
                yield sent1
                yield sent2

    def count_examples(self):
        ''' Compute here b/c we're streaming the sentences. '''
        example_counts = {}
        for split, split_path in self.files_by_split.items():
            example_counts[split] = sum(1 for line in open(split_path))
        self.example_counts = example_counts

    def process_split(self, split, indexers) -> Iterable[Type[Instance]]:
        ''' Process split text into a list of AllenNLP Instances. '''
        def _make_instance(input1, input2, labels):
            d = {}
            d["input1"] = _sentence_to_text_field(input1, indexers)
            d["input2"] = _sentence_to_text_field(input2, indexers)
            d["labels"] = LabelField(labels, label_namespace="labels",
                                     skip_indexing=True)
            return Instance(d)

        for sent1, sent2, trg in split:
            yield _make_instance(sent1, sent2, trg)


class DisSentBWBSingleTask(DisSentTask):
    ''' Task class for DisSent with the Billion Word Benchmark'''
    def __init__(self, path, max_seq_len, name="dissentbwb"):
        super().__init__(path, max_seq_len, "bwb.dissent.single_sent", name)


class DisSentWikiSingleTask(DisSentTask):
    ''' Task class for DisSent with Wikitext 103 only considering clauses from within a single sentence'''
    def __init__(self, path, max_seq_len, name="dissentwiki"):
        super().__init__(path, max_seq_len, "wikitext.dissent.single_sent", name)


class DisSentWikiFullTask(DisSentTask):
    ''' Task class for DisSent with Wikitext 103 only considering clauses from within a single sentence'''
    def __init__(self, path, max_seq_len, name="dissentwikifull"):
        super().__init__(path, max_seq_len, "wikitext.dissent", name)


class DisSentWikiBigFullTask(DisSentTask):
    ''' Task class for DisSent with Wikitext 103 only considering clauses from within a single sentence'''
    def __init__(self, path, max_seq_len, name="dissentwikifullbig"):
        super().__init__(path, max_seq_len, "wikitext.dissent.big", name)


class DisSentWikiBigTask(DisSentTask):
    ''' Task class for DisSent with Wikitext 103 only considering clauses from within a single sentence'''
    def __init__(self, path, max_seq_len, name="dissentbig"):
        super().__init__(path, max_seq_len, "big.dissent", name)


class DisSentWikiHugeTask(DisSentTask):
    ''' Task class for DisSent with Wikitext 103 only considering clauses from within a single sentence'''
    def __init__(self, path, max_seq_len, name="dissenthuge"):
        super().__init__(path, max_seq_len, "huge", name)


class WeakGroundedTask(PairClassificationTask):
    ''' Task class for Weak Grounded Sentences i.e., training on pairs of captions for the same image '''

    def __init__(self, path, max_seq_len, n_classes, name="weakgrounded"):
        ''' Do stuff '''
        super(WeakGroundedTask, self).__init__(name, n_classes)

        ''' Process the dataset located at path.  '''
        ''' positive = captions of the same image, negative = captions of different images '''
        targ_map = {'negative': 0, 'positive': 1}
        targ_map = {'0': 0, '1': 1}

        tr_data = load_tsv(os.path.join(path, "train_aug.tsv"), max_seq_len, targ_map=targ_map,
                           s1_idx=0, s2_idx=1, targ_idx=2, skip_rows=0)
        val_data = load_tsv(os.path.join(path, "val.tsv"), max_seq_len, targ_map=targ_map,
                            s1_idx=0, s2_idx=1, targ_idx=2, skip_rows=0)
        te_data = load_tsv(os.path.join(path, "test.tsv"), max_seq_len, targ_map=targ_map,
                           s1_idx=0, s2_idx=1, targ_idx=2, skip_rows=0)

        self.train_data_text = tr_data
        self.val_data_text = val_data
        self.test_data_text = te_data
        self.sentences = self.train_data_text[0] + self.val_data_text[0]
        self.n_classes = 2
        log.info("\tFinished loading MSCOCO data.")


class GroundedTask(Task):
    ''' Task class for Grounded Sentences i.e., training on caption->image pair '''
    ''' Defined new metric function from AllenNLP Average '''

    def __init__(self, path, max_seq_len, name="grounded"):
        ''' Do stuff '''
        super(GroundedTask, self).__init__(name)
        self.scorer1 = Average()
        self.scorer2 = None
        self.val_metric = "%s_metric" % self.name
        self.load_data(path, max_seq_len)
        self.sentences = self.train_data_text[0] + \
            self.val_data_text[0]
        self.ids = self.train_data_text[1] + \
            self.val_data_text[1]
        self.path = path
        self.img_encoder = None
        self.val_metric_decreases = False

    def _compute_metric(self, metric_name, tensor1, tensor2):
        '''Metrics for similarity in image space'''

        np1, np2 = tensor1.data.numpy(), tensor2.data.numpy()

        if metric_name is 'abs_diff':
            metric = np.mean(np1 - np2)
        elif metric_name is 'cos_sim':
            metric = cos_sim(np.asarray(np1), np.asarray(np2))[0][0]
        else:
            print('Undefined metric name!')
            metric = 0

        return metric

    def get_metrics(self, reset=False):
        '''Get metrics specific to the task'''
        metric = self.scorer1.get_metric(reset)

        return {'metric': metric}

    def process_split(self, split, indexers) -> Iterable[Type[Instance]]:
        '''
        Convert a dataset of sentences into padded sequences of indices.
        Args:
            - split (list[list[str]]): list of inputs (possibly pair) and outputs
            - pair_input (int)
            - tok2idx (dict)
        Returns:
        '''
        def _make_instance(sent, label, ids):
            input1 = _sentence_to_text_field(sent, indexers)
            label = NumericField(label)
            ids = NumericField(ids)
            return Instance({"input1": input1, "labels": label, "ids": ids})

        # Map over columns: input1, labels, ids
        instances = map(_make_instance, *split)
        #  return list(instances)
        return instances  # lazy iterator


    def load_data(self, path, max_seq_len):
        ''' Map sentences to image ids
            Keep track of caption ids just in case '''

        train, val, test = ([], [], []), ([], [], []), ([], [], [])

        with open(os.path.join(path, "train_idx.txt"), 'r') as f:
            train_ids = [item.strip() for item in f.readlines()]
        with open(os.path.join(path, "val_idx.txt"), 'r') as f:
            val_ids = [item.strip() for item in f.readlines()]
        with open(os.path.join(path, "test_idx.txt"), 'r') as f:
            test_ids = [item.strip() for item in f.readlines()]

        f = open(os.path.join(path, "train.json"), 'r')
        for line in f:
            tr_dict = json.loads(line)
        f = open(os.path.join(path, "val.json"), 'r')
        for line in f:
            val_dict = json.loads(line)
        f = open(os.path.join(path, "test.json"), 'r')
        for line in f:
            te_dict = json.loads(line)
        with open(os.path.join(path, "feat_map.json")) as fd:
            keymap = json.load(fd)

        def load_mscoco(data_dict, data_list, img_idxs):
            for img_idx in img_idxs:
                newimg_id = 'mscoco/grounded/' + img_idx + '.json'
                for caption_id in data_dict[img_idx]['captions']:
                    data_list[0].append(data_dict[img_idx]['captions'][caption_id])
                    data_list[1].append(1)
                    data_list[2].append(int(keymap[newimg_id]))
            return data_list

        train = load_mscoco(tr_dict, train, train_ids)
        val = load_mscoco(val_dict, val, val_ids)
        test = load_mscoco(te_dict, test, test_ids)

        self.tr_data = train
        self.val_data = val
        self.te_data = test
        self.train_data_text = train
        self.val_data_text = val
        self.test_data_text = test

        log.info("Train: %d, Val: %d, Test: %d", len(train[0]), len(val[0]), len(test[0]))
        log.info("\nFinished loading MSCOCO data!")

class GroundedSWTask(Task):
    ''' Task class for Grounded Sentences i.e., training on caption->image pair '''
    ''' Defined new metric function from AllenNLP Average '''

    def __init__(self, path, max_seq_len, name="groundedsw"):
        ''' Do stuff '''
        super(GroundedSWTask, self).__init__(name)
        self.scorer1 = Average()
        self.scorer2 = None
        self.val_metric = "%s_metric" % self.name
        self.load_data(path, max_seq_len)
        self.sentences = self.train_data_text[0] + \
            self.val_data_text[0]
        self.ids = self.train_data_text[1] + \
            self.val_data_text[1]
        self.path = path
        self.img_encoder = None
        self.val_metric_decreases = False

    def _compute_metric(self, metric_name, tensor1, tensor2):
        '''Metrics for similarity in image space'''

        np1, np2 = tensor1.data.numpy(), tensor2.data.numpy()

        if metric_name is 'abs_diff':
            metric = np.mean(np1 - np2)
        elif metric_name is 'cos_sim':
            metric = cos_sim(np.asarray(np1), np.asarray(np2))[0][0]
        else:
            log.warning('Undefined metric name!')
            metric = 0

        return metric

    def get_metrics(self, reset=False):
        '''Get metrics specific to the task'''
        metric = self.scorer1.get_metric(reset)

        return {'metric': metric}

    def process_split(self, split, indexers) -> Iterable[Type[Instance]]:
        '''
        Convert a dataset of sentences into padded sequences of indices.
        Args:
            - split (list[list[str]]): list of inputs (possibly pair) and outputs
            - pair_input (int)
            - tok2idx (dict)
        Returns:
        '''
        def _make_instance(sent, label, ids):
            input1 = _sentence_to_text_field(sent, indexers)
            label = NumericField(label)
            ids = NumericField(ids)
            return Instance({"input1": input1, "labels": label, "ids": ids})

        # Map over columns: input1, labels, ids
        instances = map(_make_instance, *split)
        #  return list(instances)
        return instances  # lazy iterator


    def load_data(self, path, max_seq_len):
        ''' Map sentences to image ids
            Keep track of caption ids just in case '''

        train, val, test = ([], [], []), ([], [], []), ([], [], [])

        def get_data(dataset, data):
            f = open(path + dataset + ".tsv", 'r')
            for line in f:
                items = line.strip().split('\t')
                if len(items) < 3 or items[1] == '0': continue
                data[0].append(items[0])
                data[1].append(int(items[1]))
                data[2].append(int(items[2]))
            return data

        train = get_data('shapeworld/train', train)
        val = get_data('shapeworld/val', val)
        test = get_data('shapeworld/test', test)

        self.tr_data = train
        self.val_data = val
        self.te_data = test
        self.train_data_text = train
        self.val_data_text = val
        self.test_data_text = test

        log.info("Train: %d, Val: %d, Test: %d", len(train[0]), len(val[0]), len(test[0]))
        log.info("\nFinished loading SW data!")

class VAETask(SequenceGenerationTask):
    '''Variational Autoencoder (with corrupted input) Task'''

    def __init__(self, path, max_seq_len, name='MTTask'):
        super().__init__(name)
        self.scorer1 = Average()
        self.scorer2 = None
        self.val_metric = "%s_perplexity" % self.name
        self.val_metric_decreases = True
        self.load_data(path, max_seq_len)
        self.sentences = self.train_data_text[0] + self.val_data_text[0] + \
            self.train_data_text[2] + self.val_data_text[2]

    def load_data(self, path, max_seq_len):
        '''
        self.train_data_text = load_tsv(os.path.join(path, 'wmt_sample.txt'), max_seq_len,
                                        s1_idx=0, s2_idx=None, targ_idx=1,
                                        targ_fn=lambda t: t.split(' '))
        self.val_data_text = self.train_data_text; self.test_data_text = self.train_data_text
        '''
        self.train_data_text = load_tsv(os.path.join(path, 'train.txt'), max_seq_len,
                                        s1_idx=0, s2_idx=None, targ_idx=1,
                                        targ_fn=lambda t: t.split(' '))

        self.val_data_text = load_tsv(os.path.join(path, 'valid.txt'), max_seq_len,
                                      s1_idx=0, s2_idx=None, targ_idx=1,
                                      targ_fn=lambda t: t.split(' '))
        self.test_data_text = load_tsv(os.path.join(path, 'test.txt'), max_seq_len,
                                       s1_idx=0, s2_idx=None, targ_idx=1,
                                       targ_fn=lambda t: t.split(' '))
        log.info("\tFinished loading VAE data.")

    def get_metrics(self, reset=False):
        '''Get metrics specific to the task'''
        ppl = self.scorer1.get_metric(reset)
        return {'perplexity': ppl}

class RecastNLITask(PairClassificationTask):
    ''' Task class for NLI Recast Data'''

    def __init__(self, path, max_seq_len, name="recast"):
        super(RecastNLITask, self).__init__(name, 2)
        self.load_data(path, max_seq_len)
        self.sentences = self.train_data_text[0] + self.train_data_text[1] + \
            self.val_data_text[0] + self.val_data_text[1]

    def load_data(self, path, max_seq_len):
        tr_data = load_tsv(os.path.join(path, 'train.tsv'), max_seq_len,
                        s1_idx=1, s2_idx=2, skip_rows=0, targ_idx=3)
        val_data = load_tsv(os.path.join(path, 'dev.tsv'), max_seq_len,
                        s1_idx=0, s2_idx=1, skip_rows=0, targ_idx=3)
        te_data = load_tsv(os.path.join(path, 'test.tsv'), max_seq_len,
                        s1_idx=1, s2_idx=2, skip_rows=0, targ_idx=3)

        self.train_data_text = tr_data
        self.val_data_text = val_data
        self.test_data_text = te_data
        log.info("\tFinished loading recast probing data.")

class RecastPunTask(RecastNLITask):

    def __init__(self, path, max_seq_len, name="recast-puns"):
        super(RecastPunTask, self).__init__(path, max_seq_len, name)

class RecastNERTask(RecastNLITask):

    def __init__(self, path, max_seq_len, name="recast-ner"):
        super(RecastNERTask, self).__init__(path, max_seq_len, name)

class RecastVerbnetTask(RecastNLITask):

    def __init__(self, path, max_seq_len, name="recast-verbnet"):
        super(RecastVerbnetTask, self).__init__(path, max_seq_len, name)

class RecastVerbcornerTask(RecastNLITask):

    def __init__(self, path, max_seq_len, name="recast-verbcorner"):
        super(RecastVerbcornerTask, self).__init__(path, max_seq_len, name)

class RecastSentimentTask(RecastNLITask):

    def __init__(self, path, max_seq_len, name="recast-sentiment"):
        super(RecastSentimentTask, self).__init__(path, max_seq_len, name)

class RecastFactualityTask(RecastNLITask):

    def __init__(self, path, max_seq_len, name="recast-factuality"):
        super(RecastFactualityTask, self).__init__(path, max_seq_len, name)

class RecastWinogenderTask(RecastNLITask):

    def __init__(self, path, max_seq_len, name="recast-winogender"):
        super(RecastWinogenderTask, self).__init__(path, max_seq_len, name)

class RecastLexicosynTask(RecastNLITask):

    def __init__(self, path, max_seq_len, name="recast-lexicosyn"):
        super(RecastLexicosynTask, self).__init__(path, max_seq_len, name)

class RecastKGTask(RecastNLITask):

    def __init__(self, path, max_seq_len, name="recast-kg"):
        super(RecastKGTask, self).__init__(path, max_seq_len, name)

class TaggingTask(Task):
    ''' Generic tagging, one tag per word '''

    def __init__(self, name, num_tags):
        super().__init__(name)
        self.num_tags = num_tags + 2 # add unknown and padding
        self.scorer1 = CategoricalAccuracy()
        self.val_metric = "%s_accuracy" % self.name
        self.val_metric_decreases = False
        self.target_indexer = {"words": SingleIdTokenIndexer(namespace="targets")} # TODO namespace

    def truncate(self, max_seq_len, sos_tok="<SOS>", eos_tok="<EOS>"):
        self.train_data_text = [truncate(self.train_data_text[0], max_seq_len,
                                         sos_tok, eos_tok), self.train_data_text[1]]
        self.val_data_text = [truncate(self.val_data_text[0], max_seq_len,
                                       sos_tok, eos_tok), self.val_data_text[1]]
        self.test_data_text = [truncate(self.test_data_text[0], max_seq_len,
                                        sos_tok, eos_tok), self.test_data_text[1]]

    def get_metrics(self, reset=False):
        '''Get metrics specific to the task'''
        acc = self.scorer1.get_metric(reset)
        return {'accuracy': acc}

    def process_split(self, split, indexers) -> Iterable[Type[Instance]]:
        ''' Process a tagging task '''
        inputs = [TextField(list(map(Token, sent)), token_indexers=indexers) for sent in split[0]]
        targs = [TextField(list(map(Token, sent)), token_indexers=self.target_indexer) for sent in split[2]]
        # Might be better as LabelField? I don't know what these things mean
        instances = [Instance({"inputs": x, "targs": t}) for (x, t) in zip(inputs, targs)]
        return instances

class POSTaggingTask(TaggingTask):
    def __init__(self, path, max_seq_len, name="pos"):
        super().__init__(name, 45) # 45 tags
        self.load_data(path, max_seq_len)
        self.sentences = self.train_data_text[0] + self.val_data_text[0]
        self.target_sentences = self.train_data_text[2] + self.val_data_text[2]


    def load_data(self, path, max_seq_len):
        '''Process the dataset located at data_file.'''
        tr_data = load_tsv(os.path.join(path, "pos_45.train"), max_seq_len,
                           s1_idx=0, s2_idx=None, targ_idx=1, targ_fn=lambda t: t.split(' '))
        val_data = load_tsv(os.path.join(path, "pos_45.dev"), max_seq_len,
                            s1_idx=0, s2_idx=None, targ_idx=1, targ_fn=lambda t: t.split(' '))
        te_data = load_tsv(os.path.join(path, 'pos_45.test'), max_seq_len,
                           s1_idx=0, s2_idx=None, targ_idx=1, targ_fn=lambda t: t.split(' '))
        self.train_data_text = tr_data
        self.val_data_text = val_data
        self.test_data_text = te_data
        log.info("\tFinished loading POSTagging data.")



class CCGTaggingTask(TaggingTask):
    def __init__(self, path, max_seq_len, name="ccg"):
        super().__init__(name, 1363) # 1363 tags
        self.load_data(path, max_seq_len)
        self.sentences = self.train_data_text[0] + self.val_data_text[0]
        self.target_sentences = self.train_data_text[2] + self.val_data_text[2]



    def load_data(self, path, max_seq_len):
        '''Process the dataset located at data_file.'''
        tr_data = load_tsv(os.path.join(path, "ccg_1363.train"), max_seq_len,
                           s1_idx=0, s2_idx=None, targ_idx=1, targ_fn=lambda t: t.split(' '))
        val_data = load_tsv(os.path.join(path, "ccg_1363.dev"), max_seq_len,
                            s1_idx=0, s2_idx=None, targ_idx=1, targ_fn=lambda t: t.split(' '))
        te_data = load_tsv(os.path.join(path, 'ccg_1363.test'), max_seq_len,
                           s1_idx=0, s2_idx=None, targ_idx=1, targ_fn=lambda t: t.split(' '))
        self.train_data_text = tr_data
        self.val_data_text = val_data
        self.test_data_text = te_data
        log.info("\tFinished loading CCGTagging data.")<|MERGE_RESOLUTION|>--- conflicted
+++ resolved
@@ -582,21 +582,12 @@
         self.scorer2 = None
         self.val_metric = "%s_perplexity" % self.name
         self.val_metric_decreases = True
-<<<<<<< HEAD
-        self.max_seq_len = 100 #max_seq_len
-=======
         self.max_seq_len = max_seq_len
->>>>>>> 713075ef
         self.min_seq_len = 0
         self.target_indexer = {"words": SingleIdTokenIndexer()}
         self.files_by_split = {'train': os.path.join(path, "train.txt"),
                                'val': os.path.join(path, "valid.txt"),
                                'test':os.path.join(path, "test.txt")}
-<<<<<<< HEAD
-        #log.info("USING MAX SEQ LEN %d", self.max_seq_len)
-        #log.info("USING MIN SEQ LEN %d", self.min_seq_len)
-=======
->>>>>>> 713075ef
 
     def count_examples(self):
         ''' Compute here b/c we're streaming the sentences. '''
@@ -612,29 +603,12 @@
         return {'perplexity': math.exp(nll)}
 
     def load_data(self, path):
-<<<<<<< HEAD
-        ''' Rather than return a whole list of examples, stream them '''
-        unk_tok = '<unk>' # '@@UNKNOWN@@'
-=======
->>>>>>> 713075ef
         with open(path) as txt_fh:
             for row in txt_fh:
                 toks = row.strip()
                 if not toks:
                     continue
-<<<<<<< HEAD
-                # WikiText103 preprocesses unknowns as '<unk>'
-                # which gets tokenized as '@', '@', 'UNKNOWN', ...
-                # We replace to avoid that
-                toks = toks.replace(unk_tok, 'UNKNOWN')
-                sent = process_sentence(toks, self.max_seq_len)
-                sent = [unk_tok if t == 'UNKNOWN' else t for t in sent]
-                if sent.count("=") >= 2 or len(toks) < self.min_seq_len + 2:
-                    continue
-                yield sent
-=======
                 yield process_sentence(toks, self.max_seq_len)
->>>>>>> 713075ef
 
     def process_split(self, split, indexers) -> Iterable[Type[Instance]]:
         ''' Process a language modeling split by indexing and creating fields.
