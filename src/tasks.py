'''Define the tasks and code for loading their data.

- As much as possible, following the existing task hierarchy structure.
- When inheriting, be sure to write and call load_data.
- Set all text data as an attribute, task.sentences (List[List[str]])
- Each task's val_metric should be name_metric, where metric is returned by
get_metrics(): e.g. if task.val_metric = task_name + "_accuracy", then
task.get_metrics() should return {"accuracy": accuracy_val, ... }
'''
import copy
import collections
import itertools
import os
import math
import logging as log
import json
import numpy as np
from typing import Iterable, Sequence, List, Dict, Any, Type
import torch

import allennlp.common.util as allennlp_util
from allennlp.training.metrics import CategoricalAccuracy, \
        BooleanAccuracy, F1Measure, Average
from allennlp.data.token_indexers import SingleIdTokenIndexer
from .allennlp_mods.correlation import Correlation, FastMatthews

# Fields for instance processing
from allennlp.data import Instance, Token
from allennlp.data.fields import TextField, LabelField, \
        SpanField, ListField, MetadataField, ArrayField
from .allennlp_mods.numeric_field import NumericField
from .allennlp_mods.multilabel_field import MultiLabelField

from . import serialize
from . import utils
from .utils import load_tsv, process_sentence, truncate, load_diagnostic_tsv
import codecs

UNK_TOK_ALLENNLP = "@@UNKNOWN@@"
UNK_TOK_ATOMIC = "UNKNOWN" # an unk token that won't get split by tokenizers

REGISTRY = {}  # Do not edit manually!
def register_task(name, rel_path, **kw):
    '''Decorator to register a task.

    Use this instead of adding to NAME2INFO in preprocess.py

    If kw is not None, this will be passed as additional args when the Task is
    constructed in preprocess.py.

    Usage:
    @register_task('mytask', 'my-task/data', **extra_kw)
    class MyTask(SingleClassificationTask):
        ...
    '''
    def _wrap(cls):
        entry = (cls, rel_path, kw) if kw else (cls, rel_path)
        REGISTRY[name] = entry
        return cls
    return _wrap


def _sentence_to_text_field(sent: Sequence[str], indexers: Any):
    ''' Helper function to map a sequence of tokens into a sequence of
    AllenNLP Tokens, then wrap in a TextField with the given indexers '''
    return TextField(list(map(Token, sent)), token_indexers=indexers)


def _atomic_tokenize(sent: str, atomic_tok: str, nonatomic_toks: List[str], max_seq_len: int):
    ''' Replace tokens that will be split by tokenizer with a
    placeholder token. Tokenize, and then substitute the placeholder
    with the *first* nonatomic token in the list. '''
    for nonatomic_tok in nonatomic_toks:
        sent = sent.replace(nonatomic_tok, atomic_tok)
    sent = process_sentence(sent, max_seq_len)
    sent = [nonatomic_toks[0] if t == atomic_tok else t for t in sent]
    return sent

def process_single_pair_task_split(split, indexers, is_pair=True, classification=True):
    '''
    Convert a dataset of sentences into padded sequences of indices. Shared
    across several classes.

    Args:
        - split (list[list[str]]): list of inputs (possibly pair) and outputs
        - pair_input (int)
        - tok2idx (dict)

    Returns:
        - instances (list[Instance]): a list of AllenNLP Instances with fields
    '''
    def _make_instance(input1, input2, labels, idx):
        d = {}
        d["input1"] = _sentence_to_text_field(input1, indexers)
        d['sent1_str'] = MetadataField(" ".join(input1[1:-1]))
        if input2:
            d["input2"] = _sentence_to_text_field(input2, indexers)
            d['sent2_str'] = MetadataField(" ".join(input2[1:-1]))
        if classification:
            d["labels"] = LabelField(labels, label_namespace="labels",
                                     skip_indexing=True)
        else:
            d["labels"] = NumericField(labels)

        d["idx"] = LabelField(idx, label_namespace="idxs",
                              skip_indexing=True)

        return Instance(d)

    split = list(split)
    if not is_pair:  # dummy iterator for input2
        split[1] = itertools.repeat(None)
    if len(split) < 4:  # counting iterator for idx
        assert len(split) == 3
        split.append(itertools.count())

    # Map over columns: input2, (input2), labels, idx
    instances = map(_make_instance, *split)
    #  return list(instances)
    return instances  # lazy iterator


class Task():
    '''Generic class for a task

    Methods and attributes:
        - load_data: load dataset from a path and create splits
        - truncate: truncate data to be at most some length
        - get_metrics:

    Outside the task:
        - process: pad and indexify data given a mapping
        - optimizer
    '''

    def __init__(self, name):
        self.name = name

    def load_data(self, path, max_seq_len):
        ''' Load data from path and create splits. '''
        raise NotImplementedError

    def truncate(self, max_seq_len, sos_tok, eos_tok):
        ''' Shorten sentences to max_seq_len and add sos and eos tokens. '''
        raise NotImplementedError

    def get_sentences(self) -> Iterable[Sequence[str]]:
        ''' Yield sentences, used to compute vocabulary. '''
        yield from self.sentences

    def count_examples(self, splits=['train', 'val', 'test']):
        ''' Count examples in the dataset. '''
        self.example_counts = {}
        for split in splits:
            st = self.get_split_text(split)
            count = self.get_num_examples(st)
            self.example_counts[split] = count

    @property
    def tokenizer_name(self):
        ''' Get the name of the tokenizer used for this task.

        Generally, this is just MosesTokenizer, but other tokenizations may be
        needed in special cases such as when working with BPE-based models
        such as the OpenAI transformer LM.
        '''
        return utils.TOKENIZER.__class__.__name__

    @property
    def n_train_examples(self):
        return self.example_counts['train']

    @property
    def n_val_examples(self):
        return self.example_counts['val']

    def get_split_text(self, split: str):
        ''' Get split text, typically as list of columns.

        Split should be one of 'train', 'val', or 'test'.
        '''
        return getattr(self, '%s_data_text' % split)

    def get_num_examples(self, split_text):
        ''' Return number of examples in the result of get_split_text.

        Subclass can override this if data is not stored in column format.
        '''
        return len(split_text[0])

    def process_split(self, split, indexers) -> Iterable[Type[Instance]]:
        ''' Process split text into a list of AllenNLP Instances. '''
        raise NotImplementedError

    def get_metrics(self, reset: bool=False) -> Dict:
        ''' Get metrics specific to the task. '''
        raise NotImplementedError


class ClassificationTask(Task):
    ''' General classification task '''
    def __init__(self, name):
        super().__init__(name)


class RegressionTask(Task):
    ''' General regression task '''
    def __init__(self, name):
        super().__init__(name)


class SingleClassificationTask(ClassificationTask):
    ''' Generic sentence pair classification '''

    def __init__(self, name, n_classes):
        super().__init__(name)
        self.n_classes = n_classes
        self.scorer1 = CategoricalAccuracy()
        self.scorer2 = None
        self.val_metric = "%s_accuracy" % self.name
        self.val_metric_decreases = False

    def truncate(self, max_seq_len, sos_tok="<SOS>", eos_tok="<EOS>"):
        self.train_data_text = [truncate(self.train_data_text[0], max_seq_len,
                                         sos_tok, eos_tok), self.train_data_text[1]]
        self.val_data_text = [truncate(self.val_data_text[0], max_seq_len,
                                       sos_tok, eos_tok), self.val_data_text[1]]
        self.test_data_text = [truncate(self.test_data_text[0], max_seq_len,
                                        sos_tok, eos_tok), self.test_data_text[1]]

    def get_metrics(self, reset=False):
        '''Get metrics specific to the task'''
        acc = self.scorer1.get_metric(reset)
        return {'accuracy': acc}

    def process_split(self, split, indexers) -> Iterable[Type[Instance]]:
        ''' Process split text into a list of AllenNLP Instances. '''
        return process_single_pair_task_split(split, indexers, is_pair=False)


class PairClassificationTask(ClassificationTask):
    ''' Generic sentence pair classification '''

    def __init__(self, name, n_classes):
        super().__init__(name)
        self.n_classes = n_classes
        self.scorer1 = CategoricalAccuracy()
        self.scorer2 = None
        self.val_metric = "%s_accuracy" % self.name
        self.val_metric_decreases = False

    def get_metrics(self, reset=False):
        '''Get metrics specific to the task'''
        acc = self.scorer1.get_metric(reset)
        return {'accuracy': acc}

    def process_split(self, split, indexers) -> Iterable[Type[Instance]]:
        ''' Process split text into a list of AllenNLP Instances. '''
        return process_single_pair_task_split(split, indexers, is_pair=True)


# SRL CoNLL 2005, formulated as an edge-labeling task.
@register_task('edges-srl-conll2005', rel_path='edges/srl_conll2005',
               label_file="labels.txt", files_by_split={
                    'train': "train.edges.json",
                    'val': "dev.edges.json",
                    'test': "test.wsj.edges.json",
               }, is_symmetric=False)
# SRL CoNLL 2012 (OntoNotes), formulated as an edge-labeling task.
@register_task('edges-srl-conll2012', rel_path='edges/srl_conll2012',
               label_file="labels.txt", files_by_split={
                    'train': "train.edges.json",
                    'val': "dev.edges.json",
                    'test': "test.edges.json",
               }, is_symmetric=False)
# SPR1, as an edge-labeling task (multilabel).
@register_task('edges-spr1', rel_path='edges/spr1',
               label_file="labels.txt", files_by_split={
                    'train': "spr1.train.json",
                    'val': "spr1.dev.json",
                    'test': "spr1.test.json",
               }, is_symmetric=False)
# SPR2, as an edge-labeling task (multilabel).
@register_task('edges-spr2', rel_path='edges/spr2',
               label_file="labels.txt", files_by_split={
                    'train': "train.edges.json",
                    'val': "dev.edges.json",
                    'test': "test.edges.json",
               }, is_symmetric=False)
# Definite pronoun resolution. Two labels.
@register_task('edges-dpr', rel_path='edges/dpr',
               label_file="labels.txt", files_by_split={
                    'train': "train.edges.json",
                    'val': "dev.edges.json",
                    'test': "test.edges.json",
               }, is_symmetric=False)
# Coreference on OntoNotes corpus. Two labels.
@register_task('edges-coref-ontonotes', rel_path='edges/ontonotes-coref',
               label_file="labels.txt", files_by_split={
                    'train': "train.edges.json",
                    'val': "dev.edges.json",
                    'test': "test.edges.json",
               }, is_symmetric=False, label_type="binary")
# Re-processed version of the above, via AllenNLP data loaders.
@register_task('edges-coref-ontonotes-conll',
               rel_path='edges/ontonotes-coref-conll',
               label_file="labels.txt", files_by_split={
                    'train': "coref_conll_ontonotes_en_train.json",
                    'val': "coref_conll_ontonotes_en_dev.json",
                    'test': "coref_conll_ontonotes_en_test.json",
               }, is_symmetric=False, label_type="binary")
# Entity type labeling on CoNLL 2003.
@register_task('edges-ner-conll2003', rel_path='edges/ner_conll2003',
               label_file="labels.txt", files_by_split={
                    'train': "CoNLL-2003_train.json",
                    'val': "CoNLL-2003_dev.json",
                    'test': "CoNLL-2003_test.json",
               }, single_sided=True)
# Entity type labeling on OntoNotes.
@register_task('edges-ner-ontonotes',
               rel_path='edges/ontonotes-ner',
               label_file="labels.txt", files_by_split={
                    'train': "ner_ontonotes_en_train.json",
                    'val': "ner_ontonotes_en_dev.json",
                    'test': "ner_ontonotes_en_test.json",
               }, single_sided=True)
# Dependency edge labeling on UD treebank (GUM). Use 'ewt' version instead.
@register_task('edges-dep-labeling', rel_path='edges/dep',
               label_file="labels.txt", files_by_split={
                    'train': "train.json",
                    'val': "dev.json",
                    'test': "test.json",
               }, is_symmetric=False)
# Dependency edge labeling on English Web Treebank (UD).
@register_task('edges-dep-labeling-ewt', rel_path='edges/dep_ewt',
               label_file="labels.txt", files_by_split={
                    'train': "train.edges.json",
                    'val': "dev.edges.json",
                    'test': "test.edges.json",
               }, is_symmetric=False)
# PTB constituency membership / labeling.
@register_task('edges-constituent-ptb', rel_path='edges/ptb-membership',
               label_file="labels.txt", files_by_split={
                    'train': "ptb_train.json",
                    'val': "ptb_dev.json",
                    'test': "ptb_test.json",
               }, single_sided=True)
# Constituency membership / labeling on OntoNotes.
@register_task('edges-constituent-ontonotes',
               rel_path='edges/ontonotes-constituents',
               label_file="labels.txt", files_by_split={
                    'train': "consts_ontonotes_en_train.json",
                    'val': "consts_ontonotes_en_dev.json",
                    'test': "consts_ontonotes_en_test.json",
               }, single_sided=True)
# CCG tagging (tokens only).
@register_task('edges-ccg-tag', rel_path='edges/ccg_tag',
               label_file="labels.txt", files_by_split={
                    'train': "ccg.tag.train.json",
                    'val': "ccg.tag.dev.json",
                    'test': "ccg.tag.test.json",
               }, single_sided=True)
# CCG parsing (constituent labeling).
@register_task('edges-ccg-parse', rel_path='edges/ccg_parse',
               label_file="labels.txt", files_by_split={
                    'train': "ccg.parse.train.json",
                    'val': "ccg.parse.dev.json",
                    'test': "ccg.parse.test.json",
               }, single_sided=True)
class EdgeProbingTask(Task):
    ''' Generic class for fine-grained edge probing.

    Acts as a classifier, but with multiple targets for each input text.

    Targets are of the form (span1, span2, label), where span1 and span2 are
    half-open token intervals [i, j).

    Subclass this for each dataset, or use register_task with appropriate kw
    args.
    '''
    @property
    def _tokenizer_suffix(self):
        ''' Suffix to make sure we use the correct source files. '''
        return ".retokenized." + self.tokenizer_name

    def __init__(self, path: str, max_seq_len: int,
                 name: str,
                 label_file: str=None,
                 files_by_split: Dict[str,str]=None,
                 is_symmetric: bool=False,
                 single_sided: bool=False,
                 label_type: str="multilabel"):
        """Construct an edge probing task.

        path, max_seq_len, and name are passed by the code in preprocess.py;
        remaining arguments should be provided by a subclass constructor or via
        @register_task.

        Args:
            path: data directory
            max_seq_len: maximum sequence length (currently ignored)
            name: task name
            label_file: relative path to labels file
            files_by_split: split name ('train', 'val', 'test') mapped to
                relative filenames (e.g. 'train': 'train.json')
            is_symmetric: if true, span1 and span2 are assumed to be the same
                type and share parameters. Otherwise, we learn a separate
                projection layer and attention weight for each.
            single_sided: if true, only use span1.
            label_type: one of {"multilabel", "binary"}
        """
        super().__init__(name)

        assert label_file is not None
        assert files_by_split is not None
        self._files_by_split = {
            split: os.path.join(path, fname) + self._tokenizer_suffix
            for split, fname in files_by_split.items()
        }
        self._iters_by_split = self.load_data()
        self.max_seq_len = max_seq_len
        self.is_symmetric = is_symmetric
        self.single_sided = single_sided
        assert label_type in {"multilabel", "binary"}
        self.label_type = label_type

        # see add_task_label_namespace in preprocess.py
        self._label_namespace = self.name + "_labels"
        if self.label_type == "binary":
            self.all_labels = tuple()  # empty
            self.n_classes = 1
        else:
            self.all_labels = list(utils.load_lines(
                                       os.path.join(path, label_file)))
            self.n_classes = len(self.all_labels)

        # Scorers
        #  self.acc_scorer = CategoricalAccuracy()  # multiclass accuracy
        self.mcc_scorer = FastMatthews()
        self.acc_scorer = BooleanAccuracy()  # binary accuracy
        self.f1_scorer = F1Measure(positive_label=1)  # binary F1 overall
        self.val_metric = "%s_f1" % self.name  # TODO: switch to MCC?
        self.val_metric_decreases = False

    def _stream_records(self, filename):
        skip_ctr = 0
        total_ctr = 0
        for record in utils.load_json_data(filename):
            total_ctr += 1
            # Skip records with empty targets.
            # TODO(ian): don't do this if generating negatives!
            if not record.get('targets', None):
                skip_ctr += 1
                continue
            yield record
        log.info("Read=%d, Skip=%d, Total=%d from %s",
                 total_ctr - skip_ctr, skip_ctr, total_ctr,
                 filename)

    @staticmethod
    def merge_preds(record: Dict, preds: Dict) -> Dict:
        """ Merge predictions into record, in-place.

        List-valued predictions should align to targets,
        and are attached to the corresponding target entry.

        Non-list predictions are attached to the top-level record.
        """
        record['preds'] = {}
        for target in record['targets']:
            target['preds'] = {}
        for key, val in preds.items():
            if isinstance(val, list):
                assert len(val) == len(record['targets'])
                for i, target in enumerate(record['targets']):
                    target['preds'][key] = val[i]
            else:
                # non-list predictions, attach to top-level preds
                record['preds'][key] = val
        return record

    def load_data(self):
        iters_by_split = collections.OrderedDict()
        for split, filename in self._files_by_split.items():
            #  # Lazy-load using RepeatableIterator.
            #  loader = functools.partial(utils.load_json_data,
            #                             filename=filename)
            #  iter = serialize.RepeatableIterator(loader)
            iter = list(self._stream_records(filename))
            iters_by_split[split] = iter
        return iters_by_split

    def get_split_text(self, split: str):
        ''' Get split text as iterable of records.

        Split should be one of 'train', 'val', or 'test'.
        '''
        return self._iters_by_split[split]

    def get_num_examples(self, split_text):
        ''' Return number of examples in the result of get_split_text.

        Subclass can override this if data is not stored in column format.
        '''
        return len(split_text)

    def _make_span_field(self, s, text_field, offset=1):
        return SpanField(s[0]+offset, s[1]-1+offset, text_field)

    def _make_label_field(self, target_label):
        if self.label_type == "multilabel":
            # Always use multilabel targets, so be sure each label is a list.
            label_set = utils.wrap_singleton_string(target_label)
            return MultiLabelField(label_set,
                                   label_namespace=self._label_namespace,
                                   skip_indexing=False)
        elif self.label_type == "binary":
            label = int(target_label)
            assert label in [0,1]
            return ArrayField(np.array([label], dtype=np.bool),
                              padding_value=0)
        else:
            raise ValueError("Unsupported label type %s" % self.label_type)

    def make_instance(self, record, idx, indexers) -> Type[Instance]:
        """Convert a single record to an AllenNLP Instance."""
        tokens = record['text'].split()  # already space-tokenized by Moses
        tokens = [utils.SOS_TOK] + tokens + [utils.EOS_TOK]
        text_field = _sentence_to_text_field(tokens, indexers)

        d = {}
        d["idx"] = MetadataField(idx)

        d['input1'] = text_field

        d['span1s'] = ListField([self._make_span_field(t['span1'], text_field, 1)
                                 for t in record['targets']])
        if not self.single_sided:
            d['span2s'] = ListField([self._make_span_field(t['span2'], text_field, 1)
                                     for t in record['targets']])

<<<<<<< HEAD
        # Always use multilabel targets, so be sure each label is a list.
        labels = [utils.wrap_singleton_label(t['label'])
                  for t in record['targets']]
        d['labels'] = ListField([MultiLabelField(label_set,
                                     label_namespace=self._label_namespace,
                                     skip_indexing=False)
                                 for label_set in labels])
=======
        d['labels'] = ListField([self._make_label_field(t['label'])
                                 for t in record['targets']])
        #  # Always use multilabel targets, so be sure each label is a list.
        #  labels = [utils.wrap_singleton_string(t['label'])
        #            for t in record['targets']]
        #  d['labels'] = ListField([MultiLabelField(label_set,
        #                               label_namespace=self._label_namespace,
        #                               skip_indexing=False)
        #                           for label_set in labels])
>>>>>>> 92452807
        return Instance(d)

    def process_split(self, records, indexers) -> Iterable[Type[Instance]]:
        ''' Process split text into a list of AllenNLP Instances. '''
        _map_fn = lambda r, idx: self.make_instance(r, idx, indexers)
        return map(_map_fn, records, itertools.count())

    def get_all_labels(self) -> List[str]:
        return self.all_labels

    def get_sentences(self) -> Iterable[Sequence[str]]:
        ''' Yield sentences, used to compute vocabulary. '''
        for split, iter in self._iters_by_split.items():
            # Don't use test set for vocab building.
            if split.startswith("test"):
                continue
            for record in iter:
                yield record["text"].split()

    def get_metrics(self, reset=False):
        '''Get metrics specific to the task'''
        metrics = {}
        metrics['mcc'] = self.mcc_scorer.get_metric(reset)
        metrics['acc'] = self.acc_scorer.get_metric(reset)
        precision, recall, f1 = self.f1_scorer.get_metric(reset)
        metrics['precision'] = precision
        metrics['recall'] = recall
        metrics['f1'] = f1
        return metrics


class PairRegressionTask(RegressionTask):
    ''' Generic sentence pair classification '''

    def __init__(self, name):
        super().__init__(name)
        self.n_classes = 1
        self.scorer1 = Average()  # for average MSE
        self.scorer2 = None
        self.val_metric = "%s_mse" % self.name
        self.val_metric_decreases = True

    def get_metrics(self, reset=False):
        '''Get metrics specific to the task'''
        mse = self.scorer1.get_metric(reset)
        return {'mse': mse}

    def process_split(self, split, indexers) -> Iterable[Type[Instance]]:
        ''' Process split text into a list of AllenNLP Instances. '''
        return process_single_pair_task_split(split, indexers, is_pair=True,
                                              classification=False)


class PairOrdinalRegressionTask(RegressionTask):
    ''' Generic sentence pair ordinal regression.
        Currently just doing regression but added new class
        in case we find a good way to implement ordinal regression with NN'''

    def __init__(self, name):
        super().__init__(name)
        self.n_classes = 1
        self.scorer1 = Average()  # for average MSE
        self.scorer2 = Correlation('spearman')
        self.val_metric = "%s_1-mse" % self.name
        self.val_metric_decreases = False

    def get_metrics(self, reset=False):
        mse = self.scorer1.get_metric(reset)
        spearmanr = self.scorer2.get_metric(reset)
        return {'1-mse': 1 - mse,
                'mse': mse,
                'spearmanr': spearmanr}

    def process_split(self, split, indexers) -> Iterable[Type[Instance]]:
        ''' Process split text into a list of AllenNLP Instances. '''
        return process_single_pair_task_split(split, indexers, is_pair=True,
                                              classification=False)


class SequenceGenerationTask(Task):
    ''' Generic sentence generation task '''

    def __init__(self, name):
        super().__init__(name)
        self.scorer1 = Average()  # for average BLEU or something
        self.scorer2 = None
        self.val_metric = "%s_bleu" % self.name
        self.val_metric_decreases = False
        log.warning("BLEU scoring is turned off (current code in progress)."
        "Please use outputed prediction files to score offline")

    def get_metrics(self, reset=False):
        '''Get metrics specific to the task'''
        bleu = self.scorer1.get_metric(reset)
        return {'bleu': bleu}


class RankingTask(Task):
    ''' Generic sentence ranking task, given some input '''

    def __init__(self, name):
        super().__init__(name)


class LanguageModelingTask(SequenceGenerationTask):
    """Generic language modeling task
    See base class: SequenceGenerationTask
    Attributes:
        max_seq_len: (int) maximum sequence length
        min_seq_len: (int) minimum sequence length
        target_indexer: (Indexer Obejct) Indexer used for target
        files_by_split: (dict) files for three data split (train, val, test)
    """

    def __init__(self, path, max_seq_len, name):
        """Init class
        Args:
            path: (str) path that the data files are stored
            max_seq_len: (int) maximum length of one sequence
            name: (str) task name
        """
        super().__init__(name)
        self.scorer1 = Average()
        self.scorer2 = None
        self.val_metric = "%s_perplexity" % self.name
        self.val_metric_decreases = True
        self.max_seq_len = max_seq_len
        self.min_seq_len = 0
        self.target_indexer = {"words": SingleIdTokenIndexer(namespace="tokens")}
        self.files_by_split = {'train': os.path.join(path, "train.txt"),
                               'val': os.path.join(path, "valid.txt"),
                               'test':os.path.join(path, "test.txt")}

    def count_examples(self):
        """Computes number of samples
        Assuming every line is one example.
        """
        example_counts = {}
        for split, split_path in self.files_by_split.items():
            example_counts[split] = sum(1 for line in open(split_path))
        self.example_counts = example_counts

    def get_metrics(self, reset=False):
        """Get metrics specific to the task
        Args:
            reset: (boolean) reset any accumulators or internal state
        """
        nll = self.scorer1.get_metric(reset)
        return {'perplexity': math.exp(nll)}

    def load_data(self, path):
        """Loading data file and tokenizing the text
        Args:
            path: (str) data file path
        """
        with open(path) as txt_fh:
            for row in txt_fh:
                toks = row.strip()
                if not toks:
                    continue
                yield process_sentence(toks, self.max_seq_len)

    def process_split(self, split, indexers) -> Iterable[Type[Instance]]:
        """Process a language modeling split by indexing and creating fields.
        Args:
            split: (list) a single list of sentences
            indexers: (Indexer object) indexer to index input words
        """
        def _make_instance(sent):
            ''' Forward targs adds <s> as a target for input </s>
            and bwd targs adds </s> as a target for input <s>
            to avoid issues with needing to strip extra tokens
            in the input for each direction '''
            d = {}
            d["input"] = _sentence_to_text_field(sent, indexers)
            d["targs"] = _sentence_to_text_field(sent[1:]+[sent[0]], self.target_indexer)
            d["targs_b"] = _sentence_to_text_field([sent[-1]]+sent[:-1], self.target_indexer)
            return Instance(d)
        for sent in split:
            yield _make_instance(sent)

    def get_split_text(self, split: str):
        """Get split text as iterable of records.
        Args:
            split: (str) should be one of 'train', 'val', or 'test'.
        """
        return self.load_data(self.files_by_split[split])

    def get_sentences(self) -> Iterable[Sequence[str]]:
        """Yield sentences, used to compute vocabulary.
        """
        for split in self.files_by_split:
            # Don't use test set for vocab building.
            if split.startswith("test"):
                continue
            path = self.files_by_split[split]
            for sent in self.load_data(path):
                yield sent


class WikiTextLMTask(LanguageModelingTask):
    """ Language modeling on a Wikitext dataset
    See base class: LanguageModelingTask
    """

    def __init__(self, path, max_seq_len, name="wiki"):
        super().__init__(path, max_seq_len, name)

    def load_data(self, path):
        ''' Rather than return a whole list of examples, stream them '''
        nonatomics_toks = [UNK_TOK_ALLENNLP, '<unk>']
        with open(path) as txt_fh:
            for row in txt_fh:
                toks = row.strip()
                if not toks:
                    continue
                # WikiText103 preprocesses unknowns as '<unk>'
                # which gets tokenized as '@', '@', 'UNKNOWN', ...
                # We replace to avoid that
                sent = _atomic_tokenize(toks, UNK_TOK_ATOMIC, nonatomics_toks, self.max_seq_len)
                # we also filtering out headers (artifact of the data)
                # which are processed to have multiple = signs
                if sent.count("=") >= 2 or len(toks) < self.min_seq_len + 2:
                    continue
                yield sent


@register_task('wiki103', rel_path='WikiText103/')
class WikiText103LMTask(WikiTextLMTask):
    """Language modeling task on Wikitext 103
    See base class: WikiTextLMTask
    """
    def __init__(self, path, max_seq_len, name="wiki103"):
        super().__init__(path, max_seq_len, name)
        self.files_by_split = {'train': os.path.join(path, "train.sentences.txt"),
                               'val': os.path.join(path, "valid.sentences.txt"),
                               'test':os.path.join(path, "test.sentences.txt")}


@register_task('bwb', rel_path='BWB/')
class BWBLMTask(LanguageModelingTask):
    """Language modeling task on Billion Word Benchmark
    See base class: LanguageModelingTask
    """
    def __init__(self, path, max_seq_len, name="bwb"):
        super().__init__(path, max_seq_len, name)
        self.max_seq_len = max_seq_len


@register_task('sst', rel_path='SST-2/')
class SSTTask(SingleClassificationTask):
    ''' Task class for Stanford Sentiment Treebank.  '''

    def __init__(self, path, max_seq_len, name="sst"):
        ''' '''
        super(SSTTask, self).__init__(name, 2)
        self.load_data(path, max_seq_len)
        self.sentences = self.train_data_text[0] + self.val_data_text[0]

    def load_data(self, path, max_seq_len):
        ''' Load data '''
        tr_data = load_tsv(os.path.join(path, 'train.tsv'), max_seq_len,
                           s1_idx=0, s2_idx=None, targ_idx=1, skip_rows=1)
        val_data = load_tsv(os.path.join(path, 'dev.tsv'), max_seq_len,
                            s1_idx=0, s2_idx=None, targ_idx=1, skip_rows=1)
        te_data = load_tsv(os.path.join(path, 'test.tsv'), max_seq_len,
                           s1_idx=1, s2_idx=None, targ_idx=None, idx_idx=0, skip_rows=1)
        self.train_data_text = tr_data
        self.val_data_text = val_data
        self.test_data_text = te_data
        log.info("\tFinished loading SST data.")


@register_task('reddit', rel_path='Reddit_2008/')
@register_task('reddit_dummy', rel_path='Reddit_2008_TestSample/')
@register_task('reddit_3.4G', rel_path='Reddit_3.4G/')
@register_task('reddit_13G', rel_path='Reddit_13G/')
@register_task('reddit_softmax', rel_path='Reddit_2008/')
class RedditTask(RankingTask):
    ''' Task class for Reddit data.  '''

    def __init__(self, path, max_seq_len, name="reddit"):
        ''' '''
        super().__init__(name)
        self.scorer1 = Average() #CategoricalAccuracy()
        self.scorer2 = None
        self.val_metric = "%s_accuracy" % self.name
        self.val_metric_decreases = False
        self.files_by_split = {split: os.path.join(path, "%s.csv" % split) for \
                               split in ["train", "val", "test"]}
        self.max_seq_len = max_seq_len

    def get_split_text(self, split: str):
        ''' Get split text as iterable of records.

        Split should be one of 'train', 'val', or 'test'.
        '''
        return self.load_data(self.files_by_split[split])

    def load_data(self, path):
        ''' Load data '''
        with open(path, 'r') as txt_fh:
            for row in txt_fh:
                row = row.strip().split('\t')
                if len(row) < 4 or not row[2] or not row[3]:
                    continue
                sent1 = process_sentence(row[2], self.max_seq_len)
                sent2 = process_sentence(row[3], self.max_seq_len)
                targ = 1
                yield (sent1, sent2, targ)

    def get_sentences(self) -> Iterable[Sequence[str]]:
        ''' Yield sentences, used to compute vocabulary. '''
        for split in self.files_by_split:
            # Don't use test set for vocab building.
            if split.startswith("test"):
                continue
            path = self.files_by_split[split]
            for sent1, sent2, _ in self.load_data(path):
                yield sent1
                yield sent2

    def count_examples(self):
        ''' Compute here b/c we're streaming the sentences. '''
        example_counts = {}
        for split, split_path in self.files_by_split.items():
            example_counts[split] = sum(1 for line in open(split_path))
        self.example_counts = example_counts

    def process_split(self, split, indexers) -> Iterable[Type[Instance]]:
        ''' Process split text into a list of AllenNLP Instances. '''
        def _make_instance(input1, input2, labels):
            d = {}
            d["input1"] = _sentence_to_text_field(input1, indexers)
            #d['sent1_str'] = MetadataField(" ".join(input1[1:-1]))
            d["input2"] = _sentence_to_text_field(input2, indexers)
            #d['sent2_str'] = MetadataField(" ".join(input2[1:-1]))
            d["labels"] = LabelField(labels, label_namespace="labels",
                                     skip_indexing=True)
            return Instance(d)

        for sent1, sent2, trg in split:
            yield _make_instance(sent1, sent2, trg)

    def get_metrics(self, reset=False):
        '''Get metrics specific to the task'''
        acc = self.scorer1.get_metric(reset)
        return {'accuracy': acc}


@register_task('reddit_pair_classif', rel_path='Reddit_2008/')
@register_task('reddit_pair_classif_dummy', rel_path='Reddit_2008_TestSample/')
@register_task('reddit_pair_classif_3.4G', rel_path='Reddit_3.4G/')
class RedditPairClassificationTask(PairClassificationTask):
    ''' Task class for Reddit data.  '''

    def __init__(self, path, max_seq_len, name="reddit_PairClassi"):
        ''' '''
        super().__init__(name, 2)
        self.scorer2 = None
        self.val_metric = "%s_accuracy" % self.name
        self.val_metric_decreases = False
        self.files_by_split = {split: os.path.join(path, "%s.csv" % split) for \
                               split in ["train", "val", "test"]}
        self.max_seq_len = max_seq_len

    def get_split_text(self, split: str):
        ''' Get split text as iterable of records.

        Split should be one of 'train', 'val', or 'test'.
        '''
        return self.load_data(self.files_by_split[split])

    def load_data(self, path):
        ''' Load data '''
        with open(path, 'r') as txt_fh:
            for row in txt_fh:
                row = row.strip().split('\t')
                if len(row) < 4 or not row[2] or not row[3]:
                    continue
                sent1 = process_sentence(row[2], self.max_seq_len)
                sent2 = process_sentence(row[3], self.max_seq_len)
                targ = 1
                yield (sent1, sent2, targ)

    def get_sentences(self) -> Iterable[Sequence[str]]:
        ''' Yield sentences, used to compute vocabulary. '''
        for split in self.files_by_split:
            # Don't use test set for vocab building.
            if split.startswith("test"):
                continue
            path = self.files_by_split[split]
            for sent1, sent2, _ in self.load_data(path):
                yield sent1
                yield sent2

    def count_examples(self):
        ''' Compute here b/c we're streaming the sentences. '''
        example_counts = {}
        for split, split_path in self.files_by_split.items():
            example_counts[split] = sum(1 for line in open(split_path))
        self.example_counts = example_counts

    def process_split(self, split, indexers) -> Iterable[Type[Instance]]:
        ''' Process split text into a list of AllenNLP Instances. '''
        def _make_instance(input1, input2, labels):
            d = {}
            d["input1"] = _sentence_to_text_field(input1, indexers)
            #d['sent1_str'] = MetadataField(" ".join(input1[1:-1]))
            d["input2"] = _sentence_to_text_field(input2, indexers)
            #d['sent2_str'] = MetadataField(" ".join(input2[1:-1]))
            d["labels"] = LabelField(labels, label_namespace="labels",
                                     skip_indexing=True)
            return Instance(d)

        for sent1, sent2, trg in split:
            yield _make_instance(sent1, sent2, trg)

    def get_metrics(self, reset=False):
        '''Get metrics specific to the task'''
        acc = self.scorer1.get_metric(reset)
        return {'accuracy': acc}

@register_task('mt_pair_classif', rel_path='wmt14_en_de_local/')
@register_task('mt_pair_classif_dummy', rel_path='wmt14_en_de_mini/')
class MTDataPairClassificationTask(RedditPairClassificationTask):
    ''' Task class for MT data pair classification using standard setup.
        RedditPairClassificationTask and MTDataPairClassificationTask are same tasks with different data
    '''
    def __init__(self, path, max_seq_len, name="mt_data_PairClassi"):
        ''' '''
        super().__init__(path, max_seq_len, name)
        self.files_by_split = {split: os.path.join(path, "%s.txt" % split) for \
                                split in ["train", "val", "test"]}

    def load_data(self, path):
        ''' Load data '''
        with codecs.open(path, 'r', 'utf-8', errors='ignore') as txt_fh:
            for row in txt_fh:
                row = row.strip().split('\t')
                if len(row) < 2 or not row[0] or not row[1]:
                    continue
                sent1 = process_sentence(row[0], self.max_seq_len)
                sent2 = process_sentence(row[1], self.max_seq_len)
                targ = 1
                yield (sent1, sent2, targ)

    def count_examples(self):
        ''' Compute here b/c we're streaming the sentences. '''
        example_counts = {}
        for split, split_path in self.files_by_split.items():
            example_counts[split] = sum(1 for line in codecs.open(split_path, 'r', 'utf-8', errors='ignore'))
        self.example_counts = example_counts


@register_task('cola', rel_path='CoLA/')
class CoLATask(SingleClassificationTask):
    '''Class for Warstdadt acceptability task'''

    def __init__(self, path, max_seq_len, name="acceptability"):
        ''' '''
        super(CoLATask, self).__init__(name, 2)
        self.load_data(path, max_seq_len)
        self.sentences = self.train_data_text[0] + self.val_data_text[0]
        self.val_metric = "%s_mcc" % self.name
        self.val_metric_decreases = False
        #self.scorer1 = Average()
        self.scorer1 = Correlation("matthews")
        self.scorer2 = CategoricalAccuracy()

    def load_data(self, path, max_seq_len):
        '''Load the data'''
        tr_data = load_tsv(os.path.join(path, "train.tsv"), max_seq_len,
                           s1_idx=3, s2_idx=None, targ_idx=1)
        val_data = load_tsv(os.path.join(path, "dev.tsv"), max_seq_len,
                            s1_idx=3, s2_idx=None, targ_idx=1)
        te_data = load_tsv(os.path.join(path, 'test.tsv'), max_seq_len,
                           s1_idx=1, s2_idx=None, targ_idx=None, idx_idx=0, skip_rows=1)
        self.train_data_text = tr_data
        self.val_data_text = val_data
        self.test_data_text = te_data
        log.info("\tFinished loading CoLA.")

    def get_metrics(self, reset=False):
        return {'mcc': self.scorer1.get_metric(reset),
                'accuracy': self.scorer2.get_metric(reset)}


@register_task('qqp', rel_path='QQP/')
class QQPTask(PairClassificationTask):
    ''' Task class for Quora Question Pairs. '''

    def __init__(self, path, max_seq_len, name="qqp"):
        super().__init__(name, 2)
        self.load_data(path, max_seq_len)
        self.sentences = self.train_data_text[0] + self.train_data_text[1] + \
            self.val_data_text[0] + self.val_data_text[1]
        self.scorer2 = F1Measure(1)
        self.val_metric = "%s_acc_f1" % name
        self.val_metric_decreases = False

    def load_data(self, path, max_seq_len):
        '''Process the dataset located at data_file.'''
        tr_data = load_tsv(os.path.join(path, "train.tsv"), max_seq_len,
                           s1_idx=3, s2_idx=4, targ_idx=5, skip_rows=1)
        val_data = load_tsv(os.path.join(path, "dev.tsv"), max_seq_len,
                            s1_idx=3, s2_idx=4, targ_idx=5, skip_rows=1)
        te_data = load_tsv(os.path.join(path, 'test.tsv'), max_seq_len,
                           s1_idx=1, s2_idx=2, targ_idx=None, idx_idx=0, skip_rows=1)
        self.train_data_text = tr_data
        self.val_data_text = val_data
        self.test_data_text = te_data
        log.info("\tFinished loading QQP data.")

    def get_metrics(self, reset=False):
        '''Get metrics specific to the task'''
        acc = self.scorer1.get_metric(reset)
        pcs, rcl, f1 = self.scorer2.get_metric(reset)
        return {'acc_f1': (acc + f1) / 2, 'accuracy': acc, 'f1': f1,
                'precision': pcs, 'recall': rcl}

@register_task('qqp-alt', rel_path='QQP/')
class QQPAltTask(QQPTask):
    ''' Task class for Quora Question Pairs.

    Identical to QQPTask class, but it can be handy to have two when controlling model settings.
    '''

    def __init__(self, path, max_seq_len, name="qqp-alt"):
        '''QQP'''
        super(QQPAltTask, self).__init__(path, max_seq_len, name)

class MultiNLISingleGenreTask(PairClassificationTask):
    ''' Task class for Multi-Genre Natural Language Inference, Fiction genre.'''

    def __init__(self, path, max_seq_len, genre, name):
        '''MNLI'''
        super(MultiNLISingleGenreTask, self).__init__(name, 3)
        self.load_data(path, max_seq_len, genre)
        self.scorer2 = None
        self.sentences = self.train_data_text[0] + self.train_data_text[1] + \
            self.val_data_text[0] + self.val_data_text[1]

    def load_data(self, path, max_seq_len, genre):
        '''Process the dataset located at path. We only use the in-genre matche data.'''
        targ_map = {'neutral': 0, 'entailment': 1, 'contradiction': 2}

        tr_data = load_tsv(
            os.path.join(
                path,
                'train.tsv'),
            max_seq_len,
            s1_idx=8,
            s2_idx=9,
            targ_idx=11,
            targ_map=targ_map,
            idx_idx=0,
            skip_rows=1,
            filter_idx=3,
            filter_value=genre)

        val_matched_data = load_tsv(
            os.path.join(
                path,
                'dev_matched.tsv'),
            max_seq_len,
            s1_idx=8,
            s2_idx=9,
            targ_idx=11,
            targ_map=targ_map,
            idx_idx=0,
            skip_rows=1,
            filter_idx=3,
            filter_value=genre)

        te_matched_data = load_tsv(
            os.path.join(
                path,
                'test_matched.tsv'),
            max_seq_len,
            s1_idx=8,
            s2_idx=9,
            targ_idx=None,
            idx_idx=0,
            skip_rows=1,
            filter_idx=3,
            filter_value=genre)

        self.train_data_text = tr_data
        self.val_data_text = val_matched_data
        self.test_data_text = te_matched_data
        log.info("\tFinished loading MNLI " + genre + " data.")

    def get_metrics(self, reset=False):
        ''' No F1 '''
        return {'accuracy': self.scorer1.get_metric(reset)}


@register_task('mnli-fiction', rel_path='MNLI/')
class MultiNLIFictionTask(MultiNLISingleGenreTask):
    ''' Task class for Multi-Genre Natural Language Inference, Fiction genre.'''

    def __init__(self, path, max_seq_len, name="mnli-fiction"):
        '''MNLI'''
        super(
            MultiNLIFictionTask,
            self).__init__(
            path,
            max_seq_len,
            genre="fiction",
            name=name)


@register_task('mnli-slate', rel_path='MNLI/')
class MultiNLISlateTask(MultiNLISingleGenreTask):
    ''' Task class for Multi-Genre Natural Language Inference, Fiction genre.'''

    def __init__(self, path, max_seq_len, name="mnli-slate"):
        '''MNLI'''
        super(MultiNLISlateTask, self).__init__(path, max_seq_len, genre="slate", name=name)


@register_task('mnli-government', rel_path='MNLI/')
class MultiNLIGovernmentTask(MultiNLISingleGenreTask):
    ''' Task class for Multi-Genre Natural Language Inference, Fiction genre.'''

    def __init__(self, path, max_seq_len, name="mnli-government"):
        '''MNLI'''
        super(
            MultiNLIGovernmentTask,
            self).__init__(
            path,
            max_seq_len,
            genre="government",
            name=name)


@register_task('mnli-telephone', rel_path='MNLI/')
class MultiNLITelephoneTask(MultiNLISingleGenreTask):
    ''' Task class for Multi-Genre Natural Language Inference, Fiction genre.'''

    def __init__(self, path, max_seq_len, name="mnli-telephone"):
        '''MNLI'''
        super(
            MultiNLITelephoneTask,
            self).__init__(
            path,
            max_seq_len,
            genre="telephone",
            name=name)


@register_task('mnli-travel', rel_path='MNLI/')
class MultiNLITravelTask(MultiNLISingleGenreTask):
    ''' Task class for Multi-Genre Natural Language Inference, Fiction genre.'''

    def __init__(self, path, max_seq_len, name="mnli-travel"):
        '''MNLI'''
        super(
            MultiNLITravelTask,
            self).__init__(
            path,
            max_seq_len,
            genre="travel",
            name=name)


@register_task('mrpc', rel_path='MRPC/')
class MRPCTask(PairClassificationTask):
    ''' Task class for Microsoft Research Paraphase Task.  '''

    def __init__(self, path, max_seq_len, name="mrpc"):
        ''' '''
        super(MRPCTask, self).__init__(name, 2)
        self.load_data(path, max_seq_len)
        self.sentences = self.train_data_text[0] + self.train_data_text[1] + \
            self.val_data_text[0] + self.val_data_text[1]
        self.scorer2 = F1Measure(1)
        self.val_metric = "%s_acc_f1" % name
        self.val_metric_decreases = False

    def load_data(self, path, max_seq_len):
        ''' Process the dataset located at path.  '''
        tr_data = load_tsv(os.path.join(path, "train.tsv"), max_seq_len,
                           s1_idx=3, s2_idx=4, targ_idx=0, skip_rows=1)
        val_data = load_tsv(os.path.join(path, "dev.tsv"), max_seq_len,
                            s1_idx=3, s2_idx=4, targ_idx=0, skip_rows=1)
        te_data = load_tsv(os.path.join(path, 'test.tsv'), max_seq_len,
                           s1_idx=3, s2_idx=4, targ_idx=None, idx_idx=0, skip_rows=1)
        self.train_data_text = tr_data
        self.val_data_text = val_data
        self.test_data_text = te_data
        log.info("\tFinished loading MRPC data.")

    def get_metrics(self, reset=False):
        '''Get metrics specific to the task'''
        acc = self.scorer1.get_metric(reset)
        pcs, rcl, f1 = self.scorer2.get_metric(reset)
        return {'acc_f1': (acc + f1) / 2, 'accuracy': acc, 'f1': f1,
                'precision': pcs, 'recall': rcl}


@register_task('sts-b', rel_path='STS-B/')
class STSBTask(PairRegressionTask):
    ''' Task class for Sentence Textual Similarity Benchmark.  '''

    def __init__(self, path, max_seq_len, name="sts_benchmark"):
        ''' '''
        super(STSBTask, self).__init__(name)
        self.load_data(path, max_seq_len)
        self.sentences = self.train_data_text[0] + self.train_data_text[1] + \
            self.val_data_text[0] + self.val_data_text[1]
        #self.scorer1 = Average()
        #self.scorer2 = Average()
        self.scorer1 = Correlation("pearson")
        self.scorer2 = Correlation("spearman")
        self.val_metric = "%s_corr" % self.name
        self.val_metric_decreases = False

    def load_data(self, path, max_seq_len):
        ''' Load data '''
        tr_data = load_tsv(os.path.join(path, 'train.tsv'), max_seq_len, skip_rows=1,
                           s1_idx=7, s2_idx=8, targ_idx=9, targ_fn=lambda x: float(x) / 5)
        val_data = load_tsv(os.path.join(path, 'dev.tsv'), max_seq_len, skip_rows=1,
                            s1_idx=7, s2_idx=8, targ_idx=9, targ_fn=lambda x: float(x) / 5)
        te_data = load_tsv(os.path.join(path, 'test.tsv'), max_seq_len,
                           s1_idx=7, s2_idx=8, targ_idx=None, idx_idx=0, skip_rows=1)
        self.train_data_text = tr_data
        self.val_data_text = val_data
        self.test_data_text = te_data
        log.info("\tFinished loading STS Benchmark data.")

    def get_metrics(self, reset=False):
        pearsonr = self.scorer1.get_metric(reset)
        spearmanr = self.scorer2.get_metric(reset)
        return {'corr': (pearsonr + spearmanr) / 2,
                'pearsonr': pearsonr, 'spearmanr': spearmanr}

@register_task('sts-b-alt', rel_path='STS-B/')
class STSBAltTask(STSBTask):
    ''' Task class for Sentence Textual Similarity Benchmark.

    Identical to STSBTask class, but it can be handy to have two when controlling model settings.
    '''

    def __init__(self, path, max_seq_len, name="sts_benchmark-alt"):
        '''STSB'''
        super(STSBAltTask, self).__init__(path, max_seq_len, name)


@register_task('snli', rel_path='SNLI/')
class SNLITask(PairClassificationTask):
    ''' Task class for Stanford Natural Language Inference '''

    def __init__(self, path, max_seq_len, name="snli"):
        ''' Do stuff '''
        super(SNLITask, self).__init__(name, 3)
        self.load_data(path, max_seq_len)
        self.sentences = self.train_data_text[0] + self.train_data_text[1] + \
            self.val_data_text[0] + self.val_data_text[1]

    def load_data(self, path, max_seq_len):
        ''' Process the dataset located at path.  '''
        targ_map = {'neutral': 0, 'entailment': 1, 'contradiction': 2}
        tr_data = load_tsv(os.path.join(path, "train.tsv"), max_seq_len, targ_map=targ_map,
                           s1_idx=7, s2_idx=8, targ_idx=-1, skip_rows=1)
        val_data = load_tsv(os.path.join(path, "dev.tsv"), max_seq_len, targ_map=targ_map,
                            s1_idx=7, s2_idx=8, targ_idx=-1, skip_rows=1)
        te_data = load_tsv(os.path.join(path, 'test.tsv'), max_seq_len,
                           s1_idx=7, s2_idx=8, targ_idx=None, idx_idx=0, skip_rows=1)
        self.train_data_text = tr_data
        self.val_data_text = val_data
        self.test_data_text = te_data
        log.info("\tFinished loading SNLI data.")


@register_task('mnli', rel_path='MNLI/')
class MultiNLITask(PairClassificationTask):
    ''' Task class for Multi-Genre Natural Language Inference '''

    def __init__(self, path, max_seq_len, name="mnli"):
        '''MNLI'''
        super(MultiNLITask, self).__init__(name, 3)
        self.load_data(path, max_seq_len)
        self.sentences = self.train_data_text[0] + self.train_data_text[1] + \
            self.val_data_text[0] + self.val_data_text[1]

    def load_data(self, path, max_seq_len):
        '''Process the dataset located at path.'''
        targ_map = {'neutral': 0, 'entailment': 1, 'contradiction': 2}
        tr_data = load_tsv(os.path.join(path, 'train.tsv'), max_seq_len,
                           s1_idx=8, s2_idx=9, targ_idx=11, targ_map=targ_map, skip_rows=1)

        # Warning to anyone who edits this: The reference label is column *15*, not 11 as above.
        val_matched_data = load_tsv(os.path.join(path, 'dev_matched.tsv'), max_seq_len,
                                    s1_idx=8, s2_idx=9, targ_idx=15, targ_map=targ_map, skip_rows=1)
        val_mismatched_data = load_tsv(os.path.join(path, 'dev_mismatched.tsv'), max_seq_len,
                                       s1_idx=8, s2_idx=9, targ_idx=15, targ_map=targ_map,
                                       skip_rows=1)
        val_data = [m + mm for m, mm in zip(val_matched_data, val_mismatched_data)]
        val_data = tuple(val_data)

        te_matched_data = load_tsv(os.path.join(path, 'test_matched.tsv'), max_seq_len,
                                   s1_idx=8, s2_idx=9, targ_idx=None, idx_idx=0, skip_rows=1)
        te_mismatched_data = load_tsv(os.path.join(path, 'test_mismatched.tsv'), max_seq_len,
                                      s1_idx=8, s2_idx=9, targ_idx=None, idx_idx=0, skip_rows=1)
        te_diagnostic_data = load_tsv(os.path.join(path, 'diagnostic.tsv'), max_seq_len,
                                      s1_idx=1, s2_idx=2, targ_idx=None, idx_idx=0, skip_rows=1)
        te_data = [m + mm + d for m, mm, d in
                   zip(te_matched_data, te_mismatched_data, te_diagnostic_data)]

        self.train_data_text = tr_data
        self.val_data_text = val_data
        self.test_data_text = te_data
        log.info("\tFinished loading MNLI data.")

@register_task('mnli-diagnostic', rel_path='MNLI/')
class MultiNLIDiagnosticTask(PairClassificationTask):
    ''' Task class for diagnostic on MNLI'''

    def __init__(self, path, max_seq_len, name="mnli-diagnostics"):
        super().__init__(name, 3) # 3 is number of labels
        self.load_data_and_create_scorers(path, max_seq_len)
        self.sentences = self.train_data_text[0] + self.train_data_text[1] + \
            self.val_data_text[0] + self.val_data_text[1]

    def load_data_and_create_scorers(self, path, max_seq_len):
        '''load MNLI diagnostics data. The tags for every column are loaded as indices.
        They will be converted to bools in preprocess_split function'''

        # Will create separate scorer for every tag. tag_group is the name of the column it will have its own scorer
        def create_score_function(scorer, arg_to_scorer, tags_dict, tag_group):
            setattr(self, 'scorer__%s' % tag_group, scorer(arg_to_scorer))
            for index, tag in tags_dict.items():
                # 0 is missing value
                if index == 0:
                    continue
                setattr(self,"scorer__%s__%s" % (tag_group, tag), scorer(arg_to_scorer))


        targ_map = {'neutral': 0, 'entailment': 1, 'contradiction': 2}
        diag_data_dic = load_diagnostic_tsv(os.path.join(path, 'diagnostic-full.tsv'), max_seq_len,
                           s1_idx=5, s2_idx=6, targ_idx=7, targ_map=targ_map, skip_rows=1)

        self.ix_to_lex_sem_dic = diag_data_dic['ix_to_lex_sem_dic']
        self.ix_to_pr_ar_str_dic = diag_data_dic['ix_to_pr_ar_str_dic']
        self.ix_to_logic_dic = diag_data_dic['ix_to_logic_dic']
        self.ix_to_knowledge_dic = diag_data_dic['ix_to_knowledge_dic']

        # Train, val, test splits are same. We only need one split but the code probably expects all splits to be present.
        self.train_data_text = (diag_data_dic['sents1'], diag_data_dic['sents2'], \
                                diag_data_dic['targs'], diag_data_dic['idxs'], diag_data_dic['lex_sem'], \
                                diag_data_dic['pr_ar_str'], diag_data_dic['logic'], \
                                diag_data_dic['knowledge'])
        self.val_data_text = self.train_data_text
        self.test_data_text = self.train_data_text
        log.info("\tFinished loading MNLI Diagnostics data.")

        create_score_function(Correlation, "matthews", self.ix_to_lex_sem_dic, 'lex_sem')
        create_score_function(Correlation, "matthews", self.ix_to_pr_ar_str_dic, 'pr_ar_str')
        create_score_function(Correlation, "matthews", self.ix_to_logic_dic, 'logic')
        create_score_function(Correlation, "matthews", self.ix_to_knowledge_dic, 'knowledge')
        log.info("\tFinished creating Score functions for Diagnostics data.")



    def update_diagnostic_metrics(self, logits, labels, batch):
        # Updates scorer for every tag in a given column (tag_group) and also the the scorer for the column itself.
        def update_scores_for_tag_group(ix_to_tags_dic,tag_group):
            for ix, tag in ix_to_tags_dic.items():
                # 0 is for missing tag so here we use it to update scorer for the column itself (tag_group).
                if ix == 0:
                    # This will contain 1s on positions where at least one of the tags of this column is present.
                    mask = batch[tag_group]
                    scorer_str = "scorer__%s" % tag_group
                # This branch will update scorers of individual tags in the column
                else:
                    # batch contains_field for every tag. It's either 0 or 1.
                    mask = batch["%s__%s" % (tag_group, tag)]
                    scorer_str = "scorer__%s__%s" % (tag_group, tag)

                # This will take only values for which the tag is true.
                indices_to_pull =  torch.nonzero(mask)
                # No example in the batch is labeled with the tag.
                if indices_to_pull.size()[0] == 0:
                    continue
                sub_labels = labels[indices_to_pull[:,0]]
                sub_logits = logits[indices_to_pull[:,0]]
                scorer = getattr(self, scorer_str)
                scorer(sub_logits, sub_labels)
            return

        # Updates scorers for each tag.
        update_scores_for_tag_group(self.ix_to_lex_sem_dic, 'lex_sem')
        update_scores_for_tag_group(self.ix_to_pr_ar_str_dic, 'pr_ar_str')
        update_scores_for_tag_group(self.ix_to_logic_dic, 'logic')
        update_scores_for_tag_group(self.ix_to_knowledge_dic, 'knowledge')


    def process_split(self, split, indexers) -> Iterable[Type[Instance]]:
        ''' Process split text into a list of AllenNLP Instances. '''

        def create_labels_from_tags(fields_dict,ix_to_tag_dict, tag_arr, tag_group):
            # If there is something in this row then tag_group should be set to 1.
            is_tag_group = 1 if len(tag_arr) != 0 else 0
            fields_dict[tag_group] = LabelField(is_tag_group, label_namespace=tag_group,
                                         skip_indexing=True)
            # For every possible tag in the column set 1 if the tag is present for this example, 0 otherwise.
            for ix,tag in ix_to_tag_dict.items():
                if ix == 0:
                    continue
                is_present = 1 if ix in tag_arr else 0
                fields_dict['%s__%s' % (tag_group, tag)] = LabelField(is_present, label_namespace= '%s__%s' % (tag_group, tag),
                                         skip_indexing=True)
            return

        def _make_instance(input1, input2, label, idx, lex_sem, pr_ar_str, logic, knowledge):
            ''' from multiple types in one column create multiple fields '''
            d = {}
            d["input1"] = _sentence_to_text_field(input1, indexers)
            d["input2"] = _sentence_to_text_field(input2, indexers)
            d["labels"] = LabelField(label, label_namespace="labels",
                                         skip_indexing=True)
            d["idx"] = LabelField(idx, label_namespace="idx",
                                         skip_indexing=True)
            d['sent1_str'] = MetadataField(" ".join(input1[1:-1]))
            d['sent2_str'] = MetadataField(" ".join(input2[1:-1]))


            # adds keys to dict "d" for every possible type in the column
            create_labels_from_tags(d, self.ix_to_lex_sem_dic, lex_sem, 'lex_sem')
            create_labels_from_tags(d, self.ix_to_pr_ar_str_dic, pr_ar_str, 'pr_ar_str')
            create_labels_from_tags(d, self.ix_to_logic_dic, logic, 'logic')
            create_labels_from_tags(d, self.ix_to_knowledge_dic, knowledge, 'knowledge')

            return Instance(d)

        instances = map(_make_instance, *split)
        #  return list(instances)
        return instances  # lazy iterator

    def get_metrics(self, reset=False):
        '''Get metrics specific to the task'''
        collected_metrics = {}
        # We do not compute accuracy for this dataset but the eval function requires this key.
        collected_metrics["accuracy"] = 0
        def collect_metrics(ix_to_tag_dict, tag_group):
            for index, tag in ix_to_tag_dict.items():
                # Index 0 is used for missing data, here it will be used for score of the whole category.
                if index == 0:
                    scorer_str = 'scorer__%s' % tag_group
                    scorer = getattr(self, scorer_str)
                    collected_metrics['%s' % (tag_group)] = scorer.get_metric(reset)
                else:
                    scorer_str = 'scorer__%s__%s' % (tag_group, tag)
                    scorer = getattr(self, scorer_str)
                    collected_metrics['%s__%s' % (tag_group, tag)] = scorer.get_metric(reset)

        collect_metrics(self.ix_to_lex_sem_dic, 'lex_sem')
        collect_metrics(self.ix_to_pr_ar_str_dic, 'pr_ar_str')
        collect_metrics(self.ix_to_logic_dic, 'logic')
        collect_metrics(self.ix_to_knowledge_dic, 'knowledge')
        return collected_metrics

@register_task('nli-prob', rel_path='NLI-Prob/')
class NLITypeProbingTask(PairClassificationTask):
    ''' Task class for Probing Task (NLI-type)'''

    def __init__(self, path, max_seq_len, name="nli-prob", probe_path="probe_dummy.tsv"):
        super(NLITypeProbingTask, self).__init__(name, 3)
        self.load_data(path, max_seq_len, probe_path)
        #  self.use_classifier = 'mnli'  # use .conf params instead
        self.sentences = self.train_data_text[0] + self.train_data_text[1] + \
            self.val_data_text[0] + self.val_data_text[1]

    def load_data(self, path, max_seq_len, probe_path):
        targ_map = {'neutral': 0, 'entailment': 1, 'contradiction': 2}
        tr_data = load_tsv(os.path.join(path, 'train_dummy.tsv'), max_seq_len,
                        s1_idx=1, s2_idx=2, targ_idx=None, targ_map=targ_map, skip_rows=0)
        val_data = load_tsv(os.path.join(path, probe_path), max_seq_len,
                        s1_idx=0, s2_idx=1, targ_idx=2, targ_map=targ_map, skip_rows=0)
        te_data = load_tsv(os.path.join(path, 'test_dummy.tsv'), max_seq_len,
                        s1_idx=1, s2_idx=2, targ_idx=None, targ_map=targ_map, skip_rows=0)

        self.train_data_text = tr_data
        self.val_data_text = val_data
        self.test_data_text = te_data
        log.info("\tFinished loading NLI-type probing data.")

@register_task('nli-prob-negation', rel_path='NLI-Prob/')
class NLITypeProbingTaskNeg(PairClassificationTask):

    def __init__(self, path, max_seq_len, name="nli-prob-negation", probe_path="probe_dummy.tsv"):
        super(NLITypeProbingTaskNeg, self).__init__(name, 3)
        self.load_data(path, max_seq_len, probe_path)
        self.sentences = self.train_data_text[0] + self.train_data_text[1] + \
            self.val_data_text[0] + self.val_data_text[1]

    def load_data(self, path, max_seq_len, probe_path):
        targ_map = {'neutral': 0, 'entailment': 1, 'contradiction': 2}
        tr_data = load_tsv(os.path.join(path, 'train_dummy.tsv'), max_seq_len,
                        s1_idx=1, s2_idx=2, targ_idx=None, skip_rows=0)
        val_data = load_tsv(os.path.join(path, 'lexnegs.tsv'), max_seq_len,
                        s1_idx=8, s2_idx=9, targ_idx=10, targ_map=targ_map, skip_rows=1)
        te_data = load_tsv(os.path.join(path, 'test_dummy.tsv'), max_seq_len,
                        s1_idx=1, s2_idx=2, targ_idx=None, skip_rows=0)

        self.train_data_text = tr_data
        self.val_data_text = val_data
        self.test_data_text = te_data
        log.info("\tFinished loading negation data.")

@register_task('nli-prob-prepswap', rel_path='NLI-Prob/')
class NLITypeProbingTaskPrepswap(PairClassificationTask):

    def __init__(self, path, max_seq_len, name="nli-prob-prepswap", probe_path="probe_dummy.tsv"):
        super(NLITypeProbingTaskPrepswap, self).__init__(name, 3)
        self.load_data(path, max_seq_len, probe_path)
        self.sentences = self.train_data_text[0] + self.train_data_text[1] + \
            self.val_data_text[0] + self.val_data_text[1]

    def load_data(self, path, max_seq_len, probe_path):
        tr_data = load_tsv(os.path.join(path, 'train_dummy.tsv'), max_seq_len,
                        s1_idx=1, s2_idx=2, targ_idx=None, skip_rows=0)
        val_data = load_tsv(os.path.join(path, 'all.prepswap.turk.newlabels.tsv'), max_seq_len,
                        s1_idx=8, s2_idx=9, targ_idx=0, skip_rows=0)
        te_data = load_tsv(os.path.join(path, 'test_dummy.tsv'), max_seq_len,
                        s1_idx=1, s2_idx=2, targ_idx=None, skip_rows=0)

        self.train_data_text = tr_data
        self.val_data_text = val_data
        self.test_data_text = te_data
        log.info("\tFinished loading preposition swap data.")

@register_task('nps', rel_path='nps/')
class NPSTask(PairClassificationTask):

    def __init__(self, path, max_seq_len, name="nps", probe_path="probe_dummy.tsv"):
        super(NPSTask, self).__init__(name, 3)
        self.load_data(path, max_seq_len, probe_path)
        self.sentences = self.train_data_text[0] + self.train_data_text[1] + \
            self.val_data_text[0] + self.val_data_text[1]

    def load_data(self, path, max_seq_len, probe_path):
        targ_map = {'neutral': 0, 'entailment': 1, 'contradiction': 2}
        tr_data = load_tsv(os.path.join(path, 'train_dummy.tsv'), max_seq_len,
                        s1_idx=1, s2_idx=2, targ_idx=None, targ_map=targ_map, skip_rows=0)
        val_data = load_tsv(os.path.join(path, 'dev.tsv'), max_seq_len,
                        s1_idx=0, s2_idx=1, targ_idx=2, targ_map=targ_map, skip_rows=0)
        te_data = load_tsv(os.path.join(path, 'test_dummy.tsv'), max_seq_len,
                        s1_idx=1, s2_idx=2, targ_idx=None, targ_map=targ_map, skip_rows=0)

        self.train_data_text = tr_data
        self.val_data_text = val_data
        self.test_data_text = te_data
        log.info("\tFinished loading NP/S data.")


@register_task('nli-alt', rel_path='NLI-Prob/')
class NLITypeProbingAltTask(NLITypeProbingTask):
    ''' Task class for Alt Probing Task (NLI-type), NLITypeProbingTask with different indices'''

    def __init__(self, path, max_seq_len, name="nli-alt", probe_path="probe_dummy.tsv"):
        super(NLITypeProbingTask, self).__init__(name, 3)
        self.load_data(path, max_seq_len, probe_path)
        self.sentences = self.train_data_text[0] + self.train_data_text[1] + \
            self.val_data_text[0] + self.val_data_text[1]

    def load_data(self, path, max_seq_len, probe_path):
        targ_map = {'0': 0, '1': 1, '2': 2}
        tr_data = load_tsv(os.path.join(path, 'train_dummy.tsv'), max_seq_len,
                        s1_idx=1, s2_idx=2, targ_idx=None, targ_map=targ_map, skip_rows=0)
        val_data = load_tsv(os.path.join(path, probe_path), max_seq_len,
                        idx_idx = 0, s1_idx=9, s2_idx=10, targ_idx=1, targ_map=targ_map, skip_rows=1)
        te_data = load_tsv(os.path.join(path, 'test_dummy.tsv'), max_seq_len,
                        s1_idx=1, s2_idx=2, targ_idx=None, targ_map=targ_map, skip_rows=0)

        self.train_data_text = tr_data
        self.val_data_text = val_data
        self.test_data_text = te_data
        log.info("\tFinished loading NLI-alt probing data.")

@register_task('mnli-alt', rel_path='MNLI/')
class MultiNLIAltTask(MultiNLITask):
    ''' Task class for Multi-Genre Natural Language Inference.

    Identical to MultiNLI class, but it can be handy to have two when controlling model settings.
    '''

    def __init__(self, path, max_seq_len, name="mnli-alt"):
        '''MNLI'''
        super(MultiNLIAltTask, self).__init__(path, max_seq_len, name)


@register_task('rte', rel_path='RTE/')
class RTETask(PairClassificationTask):
    ''' Task class for Recognizing Textual Entailment 1, 2, 3, 5 '''

    def __init__(self, path, max_seq_len, name="rte"):
        ''' '''
        super(RTETask, self).__init__(name, 2)
        self.load_data(path, max_seq_len)
        self.sentences = self.train_data_text[0] + self.train_data_text[1] + \
            self.val_data_text[0] + self.val_data_text[1]

    def load_data(self, path, max_seq_len):
        ''' Process the datasets located at path. '''
        targ_map = {"not_entailment": 0, "entailment": 1}
        tr_data = load_tsv(os.path.join(path, 'train.tsv'), max_seq_len, targ_map=targ_map,
                           s1_idx=1, s2_idx=2, targ_idx=3, skip_rows=1)
        val_data = load_tsv(os.path.join(path, 'dev.tsv'), max_seq_len, targ_map=targ_map,
                            s1_idx=1, s2_idx=2, targ_idx=3, skip_rows=1)
        te_data = load_tsv(os.path.join(path, 'test.tsv'), max_seq_len,
                           s1_idx=1, s2_idx=2, targ_idx=None, idx_idx=0, skip_rows=1)

        self.train_data_text = tr_data
        self.val_data_text = val_data
        self.test_data_text = te_data
        log.info("\tFinished loading RTE.")


@register_task('qnli', rel_path='QNLI/')
class QNLITask(PairClassificationTask):
    '''Task class for SQuAD NLI'''

    def __init__(self, path, max_seq_len, name="squad"):
        super(QNLITask, self).__init__(name, 2)
        self.load_data(path, max_seq_len)
        self.sentences = self.train_data_text[0] + self.train_data_text[1] + \
            self.val_data_text[0] + self.val_data_text[1]

    def load_data(self, path, max_seq_len):
        '''Load the data'''
        targ_map = {'not_entailment': 0, 'entailment': 1}
        tr_data = load_tsv(os.path.join(path, "train.tsv"), max_seq_len, targ_map=targ_map,
                           s1_idx=1, s2_idx=2, targ_idx=3, skip_rows=1)
        val_data = load_tsv(os.path.join(path, "dev.tsv"), max_seq_len, targ_map=targ_map,
                            s1_idx=1, s2_idx=2, targ_idx=3, skip_rows=1)
        te_data = load_tsv(os.path.join(path, 'test.tsv'), max_seq_len,
                           s1_idx=1, s2_idx=2, targ_idx=None, idx_idx=0, skip_rows=1)
        self.train_data_text = tr_data
        self.val_data_text = val_data
        self.test_data_text = te_data
        log.info("\tFinished loading QNLI.")

@register_task('qnli-alt', rel_path='QNLI/')
class QNLIAltTask(QNLITask):
    ''' Task class for SQuAD NLI
    Identical to SQuAD NLI class, but it can be handy to have two when controlling model settings.
    '''

    def __init__(self, path, max_seq_len, name="squad-alt"):
        '''QNLI'''
        super(QNLIAltTask, self).__init__(path, max_seq_len, name)

@register_task('wnli', rel_path='WNLI/')
class WNLITask(PairClassificationTask):
    '''Class for Winograd NLI task'''

    def __init__(self, path, max_seq_len, name="winograd"):
        ''' '''
        super(WNLITask, self).__init__(name, 2)
        self.load_data(path, max_seq_len)
        self.sentences = self.train_data_text[0] + self.train_data_text[1] + \
            self.val_data_text[0] + self.val_data_text[1]

    def load_data(self, path, max_seq_len):
        '''Load the data'''
        tr_data = load_tsv(os.path.join(path, "train.tsv"), max_seq_len,
                           s1_idx=1, s2_idx=2, targ_idx=3, skip_rows=1)
        val_data = load_tsv(os.path.join(path, "dev.tsv"), max_seq_len,
                            s1_idx=1, s2_idx=2, targ_idx=3, skip_rows=1)
        te_data = load_tsv(os.path.join(path, 'test.tsv'), max_seq_len,
                           s1_idx=1, s2_idx=2, targ_idx=None, idx_idx=0, skip_rows=1)
        self.train_data_text = tr_data
        self.val_data_text = val_data
        self.test_data_text = te_data
        log.info("\tFinished loading Winograd.")


@register_task('joci', rel_path='JOCI/')
class JOCITask(PairOrdinalRegressionTask):
    '''Class for JOCI ordinal regression task'''
    def __init__(self, path, max_seq_len, name="joci"):
        super(JOCITask, self).__init__(name)
        self.load_data(path, max_seq_len)
        self.sentences = self.train_data_text[0] + self.train_data_text[1] + \
            self.val_data_text[0] + self.val_data_text[1]
    def load_data(self, path, max_seq_len):
        tr_data = load_tsv(os.path.join(path, 'train.tsv'), max_seq_len, skip_rows=1,
                           s1_idx=0, s2_idx=1, targ_idx=2)
        val_data = load_tsv(os.path.join(path, 'dev.tsv'), max_seq_len, skip_rows=1,
                            s1_idx=0, s2_idx=1, targ_idx=2)
        te_data = load_tsv(os.path.join(path, 'test.tsv'), max_seq_len, skip_rows=1,
                           s1_idx=0, s2_idx=1, targ_idx=2)
        self.train_data_text = tr_data
        self.val_data_text = val_data
        self.test_data_text = te_data
        log.info("\tFinished loading JOCI data.")


class MTTask(SequenceGenerationTask):
    '''Machine Translation Task'''

    def __init__(self, path, max_seq_len, max_targ_v_size, name):
        ''' '''
        super().__init__(name)
        self.scorer1 = Average()
        self.scorer2 = Average()
        self.scorer3 = Average()
        self.val_metric = "%s_perplexity" % self.name
        self.val_metric_decreases = True
        self.max_seq_len = max_seq_len
        self._label_namespace = self.name + "_tokens"
        self.max_targ_v_size = max_targ_v_size
        self.target_indexer = {"words": SingleIdTokenIndexer(namespace=self._label_namespace)}
        self.files_by_split = {split: os.path.join(path, "%s.txt" % split) for \
                                                    split in ["train", "val", "test"]}

    def get_split_text(self, split: str):
        ''' Get split text as iterable of records.

        Split should be one of 'train', 'val', or 'test'.
        '''
        return self.load_data(self.files_by_split[split])

    def get_all_labels(self) -> List[str]:
        ''' Build vocabulary and return it as a list '''
        word2freq = collections.Counter()
        for split in ["train", "val"]:
            for _, sent in self.load_data(self.files_by_split[split]):
                for word in sent:
                    word2freq[word] += 1
        return [w for w, _ in word2freq.most_common(self.max_targ_v_size)]


    def load_data(self, path):
        ''' Load data '''
        with codecs.open(path, 'r', 'utf-8', errors='ignore') as txt_fh:
            for row in txt_fh:
                row = row.strip().split('\t')
                if len(row) < 2 or not row[0] or not row[1]:
                    continue
                src_sent = process_sentence(row[0], self.max_seq_len)
                # target sentence sos_tok, eos_tok need to match Seq2SeqDecoder class
                tgt_sent = process_sentence(
                    row[1], self.max_seq_len,
                    sos_tok=allennlp_util.START_SYMBOL,
                    eos_tok=allennlp_util.END_SYMBOL,
                )
                yield (src_sent, tgt_sent)

    def get_sentences(self) -> Iterable[Sequence[str]]:
        ''' Yield sentences, used to compute vocabulary. '''
        for split in self.files_by_split:
            # Don't use test set for vocab building.
            if split.startswith("test"):
                continue
            path = self.files_by_split[split]
            yield from self.load_data(path)

    def count_examples(self):
        ''' Compute here b/c we're streaming the sentences. '''
        example_counts = {}
        for split, split_path in self.files_by_split.items():
            example_counts[split] = sum(1 for line in codecs.open(split_path, 'r', 'utf-8', errors='ignore'))
        self.example_counts = example_counts

    def process_split(self, split, indexers) -> Iterable[Type[Instance]]:
        ''' Process split text into a list of AllenNLP Instances. '''
        def _make_instance(input, target):
            d = {}
            d["inputs"] = _sentence_to_text_field(input, indexers)
            d["targs"] = _sentence_to_text_field(target, self.target_indexer)  # this line changed
            return Instance(d)

        for sent1, sent2 in split:
            yield _make_instance(sent1, sent2)

    def get_metrics(self, reset=False):
        '''Get metrics specific to the task'''
        avg_nll = self.scorer1.get_metric(reset)
        unk_ratio_macroavg = self.scorer3.get_metric(reset)
        return {'perplexity': math.exp(avg_nll), 'bleu_score': 0, 'unk_ratio_macroavg': unk_ratio_macroavg}


@register_task('wmt_debug', rel_path='wmt_debug/', max_targ_v_size=5000)
class MTDebug(MTTask):
    def __init__(self, path, max_seq_len, max_targ_v_size, name='wmt_debug'):
        ''' Demo task for MT with 10k training examples.'''
        super().__init__(path=path, max_seq_len=max_seq_len,
                         max_targ_v_size=max_targ_v_size, name=name)
        self.files_by_split = {"train": os.path.join(path, "train.txt"),
                               "val": os.path.join(path, "valid.txt"),
                               "test": os.path.join(path, "test.txt")}


@register_task('wmt17_en_ru', rel_path='wmt17_en_ru/', max_targ_v_size=20000)
class MTTaskEnRu(MTTask):
    def __init__(self, path, max_seq_len, max_targ_v_size, name='mt_en_ru'):
        ''' MT En-Ru'''
        super().__init__(path=path, max_seq_len=max_seq_len,
                         max_targ_v_size=max_targ_v_size, name=name)
        self.files_by_split = {"train": os.path.join(path, "train.txt"),
                               "val": os.path.join(path, "valid.txt"),
                               "test": os.path.join(path, "test.txt")}


@register_task('wmt14_en_de', rel_path='wmt14_en_de/', max_targ_v_size=20000)
class MTTaskEnDe(MTTask):
    def __init__(self, path, max_seq_len, max_targ_v_size, name='mt_en_de'):
        ''' MT En-De'''
        super().__init__(path=path, max_seq_len=max_seq_len,
                         max_targ_v_size=max_targ_v_size, name=name)

        self.files_by_split = {"train": os.path.join(path, "train.txt"),
                               "val": os.path.join(path, "valid.txt"),
                               "test": os.path.join(path, "test.txt")}


@register_task('reddit_s2s', rel_path='Reddit_2008/', max_targ_v_size=0)
@register_task('reddit_s2s_3.4G', rel_path='Reddit_3.4G/', max_targ_v_size=0)
@register_task('reddit_s2s_dummy', rel_path='Reddit_2008_TestSample/', max_targ_v_size=0)
class RedditSeq2SeqTask(MTTask):
    ''' Task for seq2seq using reddit data

    Note: max_targ_v_size doesn't do anything here b/c the
    target is in English'''
    def __init__(self, path, max_seq_len, max_targ_v_size, name='reddit_s2s'):
        super().__init__(path=path, max_seq_len=max_seq_len,
                         max_targ_v_size=max_targ_v_size, name=name)
        self._label_namespace = None
        self.target_indexer = {"words": SingleIdTokenIndexer("tokens")}
        self.files_by_split = {"train": os.path.join(path, "train.csv"),
                               "val": os.path.join(path, "val.csv"),
                               "test": os.path.join(path, "test.csv")}

    def load_data(self, path):
        ''' Load data '''
        with codecs.open(path, 'r', 'utf-8', errors='ignore') as txt_fh:
            for row in txt_fh:
                row = row.strip().split('\t')
                if len(row) < 4 or not row[2] or not row[3]:
                    continue
                src_sent = process_sentence(row[2], self.max_seq_len)
                tgt_sent = process_sentence(row[3], self.max_seq_len,
                    sos_tok=allennlp_util.START_SYMBOL,
                    eos_tok=allennlp_util.END_SYMBOL,
                )
                yield (src_sent, tgt_sent)


@register_task('wiki103_classif', rel_path='WikiText103/')
class Wiki103Classification(PairClassificationTask):
    '''Pair Classificaiton Task using Wiki103'''
    def __init__(self, path, max_seq_len, name="wiki103_classif"):
        super().__init__(name, 2)
        self.scorer2 = None
        self.val_metric = "%s_accuracy" % self.name
        self.val_metric_decreases = False
        self.files_by_split = {'train': os.path.join(path, "train.sentences.txt"),
                               'val': os.path.join(path, "valid.sentences.txt"),
                               'test':os.path.join(path, "test.sentences.txt")}
        self.max_seq_len = max_seq_len
        self.min_seq_len = 0

    def get_split_text(self, split: str):
        ''' Get split text as iterable of records.
        Split should be one of 'train', 'val', or 'test'.
        '''
        return self.load_data(self.files_by_split[split])

    def load_data(self, path):
        ''' Rather than return a whole list of examples, stream them
        See WikiTextLMTask for an explanation of the preproc'''
        nonatomics_toks = [UNK_TOK_ALLENNLP, '<unk>']
        with open(path) as txt_fh:
            for row in txt_fh:
                toks = row.strip()
                if not toks:
                    continue
                sent = _atomic_tokenize(toks, UNK_TOK_ATOMIC, nonatomics_toks, self.max_seq_len)
                if sent.count("=") >= 2 or len(toks) < self.min_seq_len + 2:
                    continue
                yield sent

    def get_sentences(self) -> Iterable[Sequence[str]]:
        ''' Yield sentences, used to compute vocabulary. '''
        for split in self.files_by_split:
            # Don't use test set for vocab building.
            if split.startswith("test"):
                continue
            path = self.files_by_split[split]
            for sent in self.load_data(path):
                yield sent

    def process_split(self, split, indexers) -> Iterable[Type[Instance]]:
        ''' Process a language modeling split.  Split is a single list of sentences here.  '''
        def _make_instance(input1, input2, labels):
            d = {}
            d["input1"] = _sentence_to_text_field(input1, indexers)
            d["input2"] = _sentence_to_text_field(input2, indexers)
            d["labels"] = LabelField(labels, label_namespace="labels",
                                     skip_indexing=True)
            return Instance(d)
        first = True
        for sent in split:
            if first:
                prev_sent = sent
                first = False
                continue
            yield _make_instance(prev_sent, sent, 1)
            prev_sent = sent

    def count_examples(self):
        ''' Compute here b/c we're streaming the sentences. '''
        example_counts = {}
        for split, split_path in self.files_by_split.items():
            # pair sentence # = sent # - 1
            example_counts[split] = sum(1 for line in open(split_path)) - 1
        self.example_counts = example_counts


@register_task('wiki103_s2s', rel_path='WikiText103/', max_targ_v_size=0)
class Wiki103Seq2SeqTask(MTTask):
    ''' Skipthought objective on Wiki103 '''

    def __init__(self, path, max_seq_len, max_targ_v_size, name='wiki103_mt'):
        ''' Note: max_targ_v_size does nothing here '''
        super().__init__(path, max_seq_len, max_targ_v_size, name)
        # for skip-thoughts setting, all source sentences are sentences that
        # followed by another sentence (which are all but the last one).
        # Similar for self.target_sentences
        self._nonatomic_toks = [UNK_TOK_ALLENNLP, '<unk>']
        self._label_namespace = None
        self.target_indexer = {"words": SingleIdTokenIndexer("tokens")}
        self.files_by_split = {"train": os.path.join(path, "train.sentences.txt"),
                               "val": os.path.join(path, "valid.sentences.txt"),
                               "test": os.path.join(path, "test.sentences.txt")}

    def load_data(self, path):
        ''' Load data '''
        nonatomic_toks = self._nonatomic_toks
        with codecs.open(path, 'r', 'utf-8', errors='ignore') as txt_fh:
            for row in txt_fh:
                toks = row.strip()
                if not toks:
                    continue
                sent = _atomic_tokenize(toks, UNK_TOK_ATOMIC, nonatomic_toks,
                                        self.max_seq_len)
                yield sent, []

    def get_num_examples(self, split_text):
        ''' Return number of examples in the result of get_split_text.

        Subclass can override this if data is not stored in column format.
        '''
        # pair setences# = sent# - 1
        return len(split_text) - 1

    def process_split(self, split, indexers) -> Iterable[Type[Instance]]:
        ''' Process a language modeling split.

        Split is a single list of sentences here.
        '''
        target_indexer = self.target_indexer
        def _make_instance(prev_sent, sent):
            d = {}
            d["inputs"] = _sentence_to_text_field(prev_sent, indexers)
            d["targs"] = _sentence_to_text_field(sent, target_indexer)
            return Instance(d)

        prev_sent = None
        for sent, _ in split:
            if prev_sent is None:
                prev_sent = sent
                continue
            yield _make_instance(prev_sent, sent)
            prev_sent = sent


@register_task('dissentwiki', rel_path='DisSent/wikitext/')
class DisSentTask(PairClassificationTask):
    ''' Task class for DisSent, dataset agnostic.
        Based on Nie, Bennett, and Goodman (2017), but with different datasets.
    '''

    def __init__(self, path, max_seq_len, prefix, name="dissent"):
        ''' There are 8 classes because there are 8 discourse markers in
            the dataset (and, but, because, if, when, before, though, so)
        '''
        super().__init__(name, 8)
        self.max_seq_len = max_seq_len
        self.files_by_split = {"train": os.path.join(path, "%s.train" % prefix),
                               "val": os.path.join(path, "%s.valid" % prefix),
                               "test": os.path.join(path, "%s.test" % prefix)}

    def get_split_text(self, split: str):
        ''' Get split text as iterable of records.

        Split should be one of 'train', 'val', or 'test'.
        '''
        return self.load_data(self.files_by_split[split])

    def load_data(self, path):
        ''' Load data '''
        with open(path, 'r') as txt_fh:
            for row in txt_fh:
                row = row.strip().split('\t')
                if len(row) != 3 or not (row[0] and row[1] and row[2]):
                    continue
                sent1 = process_sentence(row[0], self.max_seq_len)
                sent2 = process_sentence(row[1], self.max_seq_len)
                targ = int(row[2])
                yield (sent1, sent2, targ)

    def get_sentences(self) -> Iterable[Sequence[str]]:
        ''' Yield sentences, used to compute vocabulary. '''
        for split in self.files_by_split:
            ''' Don't use test set for vocab building. '''
            if split.startswith("test"):
                continue
            path = self.files_by_split[split]
            for sent1, sent2, _ in self.load_data(path):
                yield sent1
                yield sent2

    def count_examples(self):
        ''' Compute the counts here b/c we're streaming the sentences. '''
        example_counts = {}
        for split, split_path in self.files_by_split.items():
            example_counts[split] = sum(1 for line in open(split_path))
        self.example_counts = example_counts

    def process_split(self, split, indexers) -> Iterable[Type[Instance]]:
        ''' Process split text into a list of AllenNLP Instances. '''
        def _make_instance(input1, input2, labels):
            d = {}
            d["input1"] = _sentence_to_text_field(input1, indexers)
            d["input2"] = _sentence_to_text_field(input2, indexers)
            d["labels"] = LabelField(labels, label_namespace="labels",
                                     skip_indexing=True)
            return Instance(d)

        for sent1, sent2, trg in split:
            yield _make_instance(sent1, sent2, trg)


class DisSentWikiSingleTask(DisSentTask):
    ''' Task class for DisSent with Wikitext 103 only considering clauses from within a single sentence
        Data sets should be prepared as described in Nie, Bennett, and Goodman (2017) '''
    def __init__(self, path, max_seq_len, name="dissentwiki"):
        super().__init__(path, max_seq_len, "wikitext.dissent.single_sent", name)


@register_task('dissentwikifullbig', rel_path='DisSent/wikitext/')
class DisSentWikiBigFullTask(DisSentTask):
    ''' Task class for DisSent with Wikitext 103 considering clauses from within a single sentence
        or across two sentences.
        Data sets should be prepared as described in Nie, Bennett, and Goodman (2017) '''
    def __init__(self, path, max_seq_len, name="dissentwikifullbig"):
        super().__init__(path, max_seq_len, "wikitext.dissent.big", name)


@register_task('weakgrounded', rel_path='mscoco/weakgrounded/')
class WeakGroundedTask(PairClassificationTask):
    ''' Task class for Weak Grounded Sentences i.e., training on pairs of captions for the same image '''

    def __init__(self, path, max_seq_len, n_classes, name="weakgrounded"):
        ''' Do stuff '''
        super(WeakGroundedTask, self).__init__(name, n_classes)

        ''' Process the dataset located at path.  '''
        ''' positive = captions of the same image, negative = captions of different images '''
        targ_map = {'negative': 0, 'positive': 1}
        targ_map = {'0': 0, '1': 1}

        tr_data = load_tsv(os.path.join(path, "train_aug.tsv"), max_seq_len, targ_map=targ_map,
                           s1_idx=0, s2_idx=1, targ_idx=2, skip_rows=0)
        val_data = load_tsv(os.path.join(path, "val.tsv"), max_seq_len, targ_map=targ_map,
                            s1_idx=0, s2_idx=1, targ_idx=2, skip_rows=0)
        te_data = load_tsv(os.path.join(path, "test.tsv"), max_seq_len, targ_map=targ_map,
                           s1_idx=0, s2_idx=1, targ_idx=2, skip_rows=0)

        self.train_data_text = tr_data
        self.val_data_text = val_data
        self.test_data_text = te_data
        self.sentences = self.train_data_text[0] + self.val_data_text[0]
        self.n_classes = 2
        log.info("\tFinished loading MSCOCO data.")


@register_task('grounded', rel_path='mscoco/grounded/')
class GroundedTask(Task):
    ''' Task class for Grounded Sentences i.e., training on caption->image pair '''
    ''' Defined new metric function from AllenNLP Average '''

    def __init__(self, path, max_seq_len, name="grounded"):
        ''' Do stuff '''
        super(GroundedTask, self).__init__(name)
        self.scorer1 = Average()
        self.scorer2 = None
        self.val_metric = "%s_metric" % self.name
        self.load_data(path, max_seq_len)
        self.sentences = self.train_data_text[0] + \
            self.val_data_text[0]
        self.ids = self.train_data_text[1] + \
            self.val_data_text[1]
        self.path = path
        self.img_encoder = None
        self.val_metric_decreases = False

    def _compute_metric(self, metric_name, tensor1, tensor2):
        '''Metrics for similarity in image space'''

        np1, np2 = tensor1.data.numpy(), tensor2.data.numpy()

        if metric_name is 'abs_diff':
            metric = np.mean(np1 - np2)
        elif metric_name is 'cos_sim':
            metric = cos_sim(np.asarray(np1), np.asarray(np2))[0][0]
        else:
            print('Undefined metric name!')
            metric = 0

        return metric

    def get_metrics(self, reset=False):
        '''Get metrics specific to the task'''
        metric = self.scorer1.get_metric(reset)

        return {'metric': metric}

    def process_split(self, split, indexers) -> Iterable[Type[Instance]]:
        '''
        Convert a dataset of sentences into padded sequences of indices.
        Args:
            - split (list[list[str]]): list of inputs (possibly pair) and outputs
            - pair_input (int)
            - tok2idx (dict)
        Returns:
        '''
        def _make_instance(sent, label, ids):
            input1 = _sentence_to_text_field(sent, indexers)
            label = NumericField(label)
            ids = NumericField(ids)
            return Instance({"input1": input1, "labels": label, "ids": ids})

        # Map over columns: input1, labels, ids
        instances = map(_make_instance, *split)
        #  return list(instances)
        return instances  # lazy iterator


    def load_data(self, path, max_seq_len):
        ''' Map sentences to image ids
            Keep track of caption ids just in case '''

        train, val, test = ([], [], []), ([], [], []), ([], [], [])

        with open(os.path.join(path, "train_idx.txt"), 'r') as f:
            train_ids = [item.strip() for item in f.readlines()]
        with open(os.path.join(path, "val_idx.txt"), 'r') as f:
            val_ids = [item.strip() for item in f.readlines()]
        with open(os.path.join(path, "test_idx.txt"), 'r') as f:
            test_ids = [item.strip() for item in f.readlines()]

        f = open(os.path.join(path, "train.json"), 'r')
        for line in f:
            tr_dict = json.loads(line)
        f = open(os.path.join(path, "val.json"), 'r')
        for line in f:
            val_dict = json.loads(line)
        f = open(os.path.join(path, "test.json"), 'r')
        for line in f:
            te_dict = json.loads(line)
        with open(os.path.join(path, "feat_map.json")) as fd:
            keymap = json.load(fd)

        def load_mscoco(data_dict, data_list, img_idxs):
            for img_idx in img_idxs:
                newimg_id = 'mscoco/grounded/' + img_idx + '.json'
                for caption_id in data_dict[img_idx]['captions']:
                    data_list[0].append(data_dict[img_idx]['captions'][caption_id])
                    data_list[1].append(1)
                    data_list[2].append(int(keymap[newimg_id]))
            return data_list

        train = load_mscoco(tr_dict, train, train_ids)
        val = load_mscoco(val_dict, val, val_ids)
        test = load_mscoco(te_dict, test, test_ids)

        self.tr_data = train
        self.val_data = val
        self.te_data = test
        self.train_data_text = train
        self.val_data_text = val
        self.test_data_text = test

        log.info("\tTrain: %d, Val: %d, Test: %d", len(train[0]), len(val[0]), len(test[0]))
        log.info("\tFinished loading MSCOCO data!")

@register_task('groundedsw', rel_path='mscoco/grounded')
class GroundedSWTask(Task):
    ''' Task class for Grounded Sentences i.e., training on caption->image pair '''
    ''' Defined new metric function from AllenNLP Average '''

    def __init__(self, path, max_seq_len, name="groundedsw"):
        ''' Do stuff '''
        super(GroundedSWTask, self).__init__(name)
        self.scorer1 = Average()
        self.scorer2 = None
        self.val_metric = "%s_metric" % self.name
        self.load_data(path, max_seq_len)
        self.sentences = self.train_data_text[0] + \
            self.val_data_text[0]
        self.ids = self.train_data_text[1] + \
            self.val_data_text[1]
        self.path = path
        self.img_encoder = None
        self.val_metric_decreases = False

    def _compute_metric(self, metric_name, tensor1, tensor2):
        '''Metrics for similarity in image space'''

        np1, np2 = tensor1.data.numpy(), tensor2.data.numpy()

        if metric_name is 'abs_diff':
            metric = np.mean(np1 - np2)
        elif metric_name is 'cos_sim':
            metric = cos_sim(np.asarray(np1), np.asarray(np2))[0][0]
        else:
            log.warning('Undefined metric name!')
            metric = 0

        return metric

    def get_metrics(self, reset=False):
        '''Get metrics specific to the task'''
        metric = self.scorer1.get_metric(reset)

        return {'metric': metric}

    def process_split(self, split, indexers) -> Iterable[Type[Instance]]:
        '''
        Convert a dataset of sentences into padded sequences of indices.
        Args:
            - split (list[list[str]]): list of inputs (possibly pair) and outputs
            - pair_input (int)
            - tok2idx (dict)
        Returns:
        '''
        def _make_instance(sent, label, ids):
            input1 = _sentence_to_text_field(sent, indexers)
            label = NumericField(label)
            ids = NumericField(ids)
            return Instance({"input1": input1, "labels": label, "ids": ids})

        # Map over columns: input1, labels, ids
        instances = map(_make_instance, *split)
        #  return list(instances)
        return instances  # lazy iterator


    def load_data(self, path, max_seq_len):
        ''' Map sentences to image ids
            Keep track of caption ids just in case '''

        train, val, test = ([], [], []), ([], [], []), ([], [], [])

        def get_data(dataset, data):
            f = open(path + dataset + ".tsv", 'r')
            for line in f:
                items = line.strip().split('\t')
                if len(items) < 3 or items[1] == '0': continue
                data[0].append(items[0])
                data[1].append(int(items[1]))
                data[2].append(int(items[2]))
            return data

        train = get_data('shapeworld/train', train)
        val = get_data('shapeworld/val', val)
        test = get_data('shapeworld/test', test)

        self.tr_data = train
        self.val_data = val
        self.te_data = test
        self.train_data_text = train
        self.val_data_text = val
        self.test_data_text = test

        log.info("Train: %d, Val: %d, Test: %d", len(train[0]), len(val[0]), len(test[0]))
        log.info("\nFinished loading SW data!")

class RecastNLITask(PairClassificationTask):
    ''' Task class for NLI Recast Data'''

    def __init__(self, path, max_seq_len, name="recast"):
        super(RecastNLITask, self).__init__(name, 2)
        self.load_data(path, max_seq_len)
        self.sentences = self.train_data_text[0] + self.train_data_text[1] + \
            self.val_data_text[0] + self.val_data_text[1]

    def load_data(self, path, max_seq_len):
        tr_data = load_tsv(os.path.join(path, 'train.tsv'), max_seq_len,
                        s1_idx=1, s2_idx=2, skip_rows=0, targ_idx=3)
        val_data = load_tsv(os.path.join(path, 'dev.tsv'), max_seq_len,
                        s1_idx=0, s2_idx=1, skip_rows=0, targ_idx=3)
        te_data = load_tsv(os.path.join(path, 'test.tsv'), max_seq_len,
                        s1_idx=1, s2_idx=2, skip_rows=0, targ_idx=3)

        self.train_data_text = tr_data
        self.val_data_text = val_data
        self.test_data_text = te_data
        log.info("\tFinished loading recast probing data.")

@register_task('recast-puns', rel_path='DNC/recast_puns_data')
class RecastPunTask(RecastNLITask):

    def __init__(self, path, max_seq_len, name="recast-puns"):
        super(RecastPunTask, self).__init__(path, max_seq_len, name)

@register_task('recast-ner', rel_path='DNC/recast_ner_data')
class RecastNERTask(RecastNLITask):

    def __init__(self, path, max_seq_len, name="recast-ner"):
        super(RecastNERTask, self).__init__(path, max_seq_len, name)

@register_task('recast-verbnet', rel_path='DNC/recast_verbnet_data')
class RecastVerbnetTask(RecastNLITask):

    def __init__(self, path, max_seq_len, name="recast-verbnet"):
        super(RecastVerbnetTask, self).__init__(path, max_seq_len, name)

@register_task('recast-verbcorner', rel_path='DNC/recast_verbcorner_data')
class RecastVerbcornerTask(RecastNLITask):

    def __init__(self, path, max_seq_len, name="recast-verbcorner"):
        super(RecastVerbcornerTask, self).__init__(path, max_seq_len, name)

@register_task('recast-sentiment', rel_path='DNC/recast_sentiment_data')
class RecastSentimentTask(RecastNLITask):

    def __init__(self, path, max_seq_len, name="recast-sentiment"):
        super(RecastSentimentTask, self).__init__(path, max_seq_len, name)

@register_task('recast-factuality', rel_path='DNC/recast_factuality_data')
class RecastFactualityTask(RecastNLITask):

    def __init__(self, path, max_seq_len, name="recast-factuality"):
        super(RecastFactualityTask, self).__init__(path, max_seq_len, name)

@register_task('recast-winogender', rel_path='DNC/manually-recast-winogender')
class RecastWinogenderTask(RecastNLITask):

    def __init__(self, path, max_seq_len, name="recast-winogender"):
        super(RecastWinogenderTask, self).__init__(path, max_seq_len, name)

@register_task('recast-lexicosyntax', rel_path='DNC/lexicosyntactic_recasted')
class RecastLexicosynTask(RecastNLITask):

    def __init__(self, path, max_seq_len, name="recast-lexicosyn"):
        super(RecastLexicosynTask, self).__init__(path, max_seq_len, name)

@register_task('recast-kg', rel_path='DNC/kg-relations')
class RecastKGTask(RecastNLITask):

    def __init__(self, path, max_seq_len, name="recast-kg"):
        super(RecastKGTask, self).__init__(path, max_seq_len, name)

class TaggingTask(Task):
    ''' Generic tagging task, one tag per word '''

    def __init__(self, name, num_tags):
        super().__init__(name)
        self.num_tags = num_tags + 2 # add tags for unknown and padding
        self.scorer1 = CategoricalAccuracy()
        self.val_metric = "%s_accuracy" % self.name
        self.val_metric_decreases = False
        self.all_labels = [str(i) for i in range(self.num_tags)]
        self._label_namespace = self.name + "_tags"
        self.target_indexer = {"words": SingleIdTokenIndexer(namespace=self._label_namespace)}

    def truncate(self, max_seq_len, sos_tok="<SOS>", eos_tok="<EOS>"):
        ''' Truncate the data if any sentences are longer than max_seq_len. '''
        self.train_data_text = [truncate(self.train_data_text[0], max_seq_len,
                                         sos_tok, eos_tok), self.train_data_text[1]]
        self.val_data_text = [truncate(self.val_data_text[0], max_seq_len,
                                       sos_tok, eos_tok), self.val_data_text[1]]
        self.test_data_text = [truncate(self.test_data_text[0], max_seq_len,
                                        sos_tok, eos_tok), self.test_data_text[1]]

    def get_metrics(self, reset=False):
        '''Get metrics specific to the task'''
        acc = self.scorer1.get_metric(reset)
        return {'accuracy': acc}

    def process_split(self, split, indexers) -> Iterable[Type[Instance]]:
        ''' Process a tagging task '''
        inputs = [TextField(list(map(Token, sent)), token_indexers=indexers) for sent in split[0]]
        targs = [TextField(list(map(Token, sent)), token_indexers=self.target_indexer) for sent in split[2]]
        # Might be better as LabelField? I don't know what these things mean
        instances = [Instance({"inputs": x, "targs": t}) for (x, t) in zip(inputs, targs)]
        return instances

    def get_all_labels(self) -> List[str]:
        return self.all_labels


@register_task('ccg', rel_path='CCG/')
class CCGTaggingTask(TaggingTask):
    ''' CCG supertagging as a task.
        Using the supertags from CCGbank. '''
    def __init__(self, path, max_seq_len, name="ccg"):
        ''' There are 1363 supertags in CCGBank. '''
        super().__init__(name, 1363)
        self.load_data(path, max_seq_len)
        self.sentences = self.train_data_text[0] + self.val_data_text[0]


    def load_data(self, path, max_seq_len):
        '''Process the dataset located at each data file.
           The target needs to be split into tokens because
           it is a sequence (one tag per input token). '''
        tr_data = load_tsv(os.path.join(path, "ccg_1363.train"), max_seq_len,
                           s1_idx=0, s2_idx=None, targ_idx=1, targ_fn=lambda t: t.split(' '))
        val_data = load_tsv(os.path.join(path, "ccg_1363.dev"), max_seq_len,
                            s1_idx=0, s2_idx=None, targ_idx=1, targ_fn=lambda t: t.split(' '))
        te_data = load_tsv(os.path.join(path, 'ccg_1363.test'), max_seq_len,
                           s1_idx=0, s2_idx=None, targ_idx=1, targ_fn=lambda t: t.split(' '))
        self.train_data_text = tr_data
        self.val_data_text = val_data
        self.test_data_text = te_data
        log.info("\tFinished loading CCGTagging data.")<|MERGE_RESOLUTION|>--- conflicted
+++ resolved
@@ -510,7 +510,7 @@
     def _make_label_field(self, target_label):
         if self.label_type == "multilabel":
             # Always use multilabel targets, so be sure each label is a list.
-            label_set = utils.wrap_singleton_string(target_label)
+            label_set = utils.wrap_singleton_label(target_label)
             return MultiLabelField(label_set,
                                    label_namespace=self._label_namespace,
                                    skip_indexing=False)
@@ -539,25 +539,15 @@
             d['span2s'] = ListField([self._make_span_field(t['span2'], text_field, 1)
                                      for t in record['targets']])
 
-<<<<<<< HEAD
-        # Always use multilabel targets, so be sure each label is a list.
-        labels = [utils.wrap_singleton_label(t['label'])
-                  for t in record['targets']]
-        d['labels'] = ListField([MultiLabelField(label_set,
-                                     label_namespace=self._label_namespace,
-                                     skip_indexing=False)
-                                 for label_set in labels])
-=======
         d['labels'] = ListField([self._make_label_field(t['label'])
                                  for t in record['targets']])
         #  # Always use multilabel targets, so be sure each label is a list.
-        #  labels = [utils.wrap_singleton_string(t['label'])
+        #  labels = [utils.wrap_singleton_label(t['label'])
         #            for t in record['targets']]
         #  d['labels'] = ListField([MultiLabelField(label_set,
         #                               label_namespace=self._label_namespace,
         #                               skip_indexing=False)
         #                           for label_set in labels])
->>>>>>> 92452807
         return Instance(d)
 
     def process_split(self, records, indexers) -> Iterable[Type[Instance]]:
