''' Different model components to use in building the overall model '''
import os
import sys
import json
import logging as log
import h5py

import numpy
import torch
import torch.nn as nn
import torch.nn.functional as F
from scipy.stats import pearsonr, spearmanr
from sklearn.metrics import matthews_corrcoef

import torch.utils.data
import torch.utils.data.distributed
import torchvision.datasets as datasets
import torchvision.transforms as transforms

from allennlp.common import Params
from allennlp.common.file_utils import cached_path
from allennlp.common.checks import ConfigurationError
from allennlp.models.model import Model
from allennlp.modules import Highway
from allennlp.modules.matrix_attention import DotProductMatrixAttention
from allennlp.modules import Seq2SeqEncoder, SimilarityFunction, TimeDistributed
from allennlp.nn import util, InitializerApplicator, RegularizerApplicator
from allennlp.nn.util import remove_sentence_boundaries, add_sentence_boundary_token_ids, get_device_of
from allennlp.modules.text_field_embedders import BasicTextFieldEmbedder
from allennlp.modules.token_embedders import Embedding
from allennlp.modules.elmo_lstm import ElmoLstm
from allennlp.data.token_indexers.elmo_indexer import ELMoCharacterMapper, ELMoTokenCharactersIndexer
from allennlp.modules.similarity_functions import LinearSimilarity, DotProductSimilarity
from allennlp.modules.seq2vec_encoders import BagOfEmbeddingsEncoder, CnnEncoder
from allennlp.modules.seq2seq_encoders import Seq2SeqEncoder as s2s_e
# StackedSelfAttentionEncoder
from allennlp.modules.feedforward import FeedForward
from allennlp.modules.layer_norm import LayerNorm
from allennlp.nn.activations import Activation
from allennlp.nn.util import add_positional_features
from .utils import MaskedMultiHeadSelfAttention

from .cnns.alexnet import alexnet
from .cnns.resnet import resnet101
from .cnns.inception import inception_v3

class NullPhraseLayer(nn.Module):
    ''' Dummy phrase layer that does nothing. Exists solely for API compatibility. '''
    def __init__(self, input_dim: int):
        super(NullPhraseLayer, self).__init__()
        self.input_dim = input_dim

    def get_input_dim(self):
        return self.input_dim

    def get_output_dim(self):
        return 0

    def forward(self, embs, mask):
        return None

class SentenceEncoder(Model):
    ''' Given a sequence of tokens, embed each token and pass thru an LSTM.

    NB: Do not apply dropout to the input of this module. Will be applied internally.
    '''

    def __init__(self, vocab, text_field_embedder, num_highway_layers, phrase_layer,
                 skip_embs=True, cove_layer=None, dropout=0.2, mask_lstms=True,
                 sep_embs_for_skip=False, initializer=InitializerApplicator()):
        super(SentenceEncoder, self).__init__(vocab)

        if text_field_embedder is None:
            self._text_field_embedder = lambda x: x
            d_emb = 0
            self._highway_layer = lambda x: x
        else:
            self._text_field_embedder = text_field_embedder
            d_emb = text_field_embedder.get_output_dim()
            self._highway_layer = TimeDistributed(Highway(d_emb, num_highway_layers))
        self._phrase_layer = phrase_layer
        d_inp_phrase = phrase_layer.get_input_dim()
        self._cove = cove_layer
        self.pad_idx = vocab.get_token_index(vocab._padding_token)
        self.skip_embs = skip_embs
        self.sep_embs_for_skip = sep_embs_for_skip
        self.output_dim = phrase_layer.get_output_dim() + (skip_embs * d_inp_phrase)

        if dropout > 0:
            self._dropout = torch.nn.Dropout(p=dropout)
        else:
            self._dropout = lambda x: x
        self._mask_lstms = mask_lstms

        initializer(self)

    def forward(self, sent, task):
        # pylint: disable=arguments-differ
        """
        Args:
            - sent (Dict[str, torch.LongTensor]): From a ``TextField``.

        Returns:
            - sent_enc (torch.FloatTensor): (b_size, seq_len, d_emb)
        """
        # Embeddings
        # Note: These highway layers are identity by default.
        sent_embs = self._highway_layer(self._text_field_embedder(sent))
        task_sent_embs = self._highway_layer(self._text_field_embedder(sent, task._classifier_name))
        if self._cove is not None:
            sent_lens = torch.ne(sent['words'], self.pad_idx).long().sum(dim=-1).data
            sent_cove_embs = self._cove(sent['words'], sent_lens)
            sent_embs = torch.cat([sent_embs, sent_cove_embs], dim=-1)
            task_sent_embs = torch.cat([task_sent_embs, sent_cove_embs], dim=-1)
        sent_embs = self._dropout(sent_embs)
        task_sent_embs = self._dropout(task_sent_embs)

        # The rest of the model
        sent_mask = util.get_text_field_mask(sent).float()
        sent_lstm_mask = sent_mask if self._mask_lstms else None
        sent_enc = self._phrase_layer(sent_embs, sent_lstm_mask)

        # ELMoLSTM returns all layers, we just want to use the top layer
        if isinstance(self._phrase_layer, BiLMEncoder):
            sent_enc = sent_enc[-1]
<<<<<<< HEAD
        sent_enc = self._dropout(sent_enc)

=======
        if sent_enc is not None:
            sent_enc = self._dropout(sent_enc)
>>>>>>> 713075ef
        if self.skip_embs:
            skip_vec = task_sent_embs if self.sep_embs_for_skip else sent_embs
            if isinstance(self._phrase_layer, NullPhraseLayer):
                sent_enc = skip_vec
            else:
                sent_enc = torch.cat([sent_enc, skip_vec], dim=-1)

        sent_mask = sent_mask.unsqueeze(dim=-1)
        return sent_enc, sent_mask

class BiLMEncoder(ElmoLstm):
    ''' Wrapper around BiLM to give it an interface to comply with SentEncoder '''
    def get_input_dim(self):
        return self.input_size

    def get_output_dim(self):
        return self.hidden_size * 2

class BoWSentEncoder(Model):
    def __init__(self, vocab, text_field_embedder, initializer=InitializerApplicator()):
        super(BoWSentEncoder, self).__init__(vocab)

        self._text_field_embedder = text_field_embedder
        self.output_dim = text_field_embedder.get_output_dim()
        initializer(self)

    def forward(self, sent):
        # pylint: disable=arguments-differ
        """
        Parameters
        ----------
        question : Dict[str, torch.LongTensor]
            From a ``TextField``.
        passage : Dict[str, torch.LongTensor]
            From a ``TextField``.  The model assumes that this passage contains the answer to the
            question, and predicts the beginning and ending positions of the answer within the
            passage.

        Returns
        -------
        pair_rep : torch.FloatTensor?
            Tensor representing the final output of the BiDAF model
            to be plugged into the next module

        """
        word_embs = self._text_field_embedder(sent)
        word_mask = util.get_text_field_mask(sent).float()
        return word_embs, word_mask  # need to get # nonzero elts


class Pooler(nn.Module):
    ''' Do pooling, possibly with a projection beforehand '''

    def __init__(self, d_inp, project=True, d_proj=512, pool_type='max'):
        super(Pooler, self).__init__()
        self.project = nn.Linear(d_inp, d_proj) if project else lambda x: x
        self.pool_type = pool_type

    def forward(self, sequence, mask):
        if len(mask.size()) < 3:
            mask = mask.unsqueeze(dim=-1)
        pad_mask = 1 - mask.byte().data
        if sequence.min().item() != float('-inf'):  # this will f up the loss
            #log.warn('Negative infinity detected')
            sequence.masked_fill(pad_mask, 0)
        proj_seq = self.project(sequence)

        if self.pool_type == 'max':
            proj_seq = proj_seq.masked_fill(pad_mask, -float('inf'))
            seq_emb = proj_seq.max(dim=1)[0]
        elif self.pool_type == 'mean':
            #proj_seq = proj_seq.masked_fill(pad_mask, 0)
            seq_emb = proj_seq.sum(dim=1) / mask.sum(dim=1)
        elif self.pool_type == 'final':
            idxs = mask.expand_as(proj_seq).sum(dim=1, keepdim=True).long() - 1
            seq_emb = proj_seq.gather(dim=1, index=idxs)
        return seq_emb

    @classmethod
    def from_params(cls, d_inp, d_proj, project=True):
        return cls(d_inp, d_proj=d_proj, project=project)


class Classifier(nn.Module):
    ''' Classifier with a linear projection before pooling.

    NB: Expects dropout to have already been applied to its input. '''

    def __init__(self, d_inp, n_classes, cls_type='mlp', dropout=.2, d_hid=512):
        super(Classifier, self).__init__()
        if cls_type == 'log_reg':
            classifier = nn.Linear(d_inp, n_classes)
        elif cls_type == 'mlp':
            classifier = nn.Sequential(nn.Linear(d_inp, d_hid),
                                       nn.Tanh(), nn.LayerNorm(d_hid),
                                       nn.Dropout(dropout), nn.Linear(d_hid, n_classes))
        elif cls_type == 'fancy_mlp':  # what they did in Infersent
            classifier = nn.Sequential(nn.Linear(d_inp, d_hid),
                                       nn.Tanh(), nn.LayerNorm(d_hid), nn.Dropout(dropout),
                                       nn.Linear(d_hid, d_hid), nn.Tanh(),
                                       nn.LayerNorm(d_hid), nn.Dropout(p=dropout),
                                       nn.Linear(d_hid, n_classes))
        else:
            raise ValueError("Classifier type %s not found" % type)
        self.classifier = classifier

    def forward(self, seq_emb):
        logits = self.classifier(seq_emb)
        return logits

    @classmethod
    def from_params(cls, d_inp, n_classes, params):
        return cls(d_inp, n_classes, cls_type=params["cls_type"],
                   dropout=params["dropout"], d_hid=params["d_hid"])


class SingleClassifier(nn.Module):
    ''' Thin wrapper around a set of modules '''

    def __init__(self, pooler, classifier):
        super(SingleClassifier, self).__init__()
        self.pooler = pooler
        self.classifier = classifier

    def forward(self, sent, mask):
        emb = self.pooler(sent, mask)
        logits = self.classifier(emb)
        return logits


class PairClassifier(nn.Module):
    ''' Thin wrapper around a set of modules '''

    def __init__(self, pooler, classifier, attn=None):
        super(PairClassifier, self).__init__()
        self.pooler = pooler
        self.classifier = classifier
        self.attn = attn

    def forward(self, s1, s2, mask1, mask2):
        mask1 = mask1.squeeze(-1) if len(mask1.size()) > 2 else mask1
        mask2 = mask2.squeeze(-1) if len(mask2.size()) > 2 else mask2
        if self.attn is not None:
            s1, s2 = self.attn(s1, s2, mask1, mask2)
        emb1 = self.pooler(s1, mask1)
        emb2 = self.pooler(s2, mask2)
        pair_emb = torch.cat([emb1, emb2, torch.abs(emb1 - emb2), emb1 * emb2], 1)
        logits = self.classifier(pair_emb)
        return logits


class AttnPairEncoder(Model):
    """
    Simplified version of BiDAF.

    Parameters
    ----------
    vocab : ``Vocabulary``
    attention_similarity_function : ``SimilarityFunction``
        The similarity function that we will use when comparing encoded passage and question
        representations.
    modeling_layer : ``Seq2SeqEncoder``
        The encoder (with its own internal stacking) that we will use in after the bidirectional
        attention.
    dropout : ``float``, optional (default=0.2)
        If greater than 0, we will apply dropout with this probability after all encoders (pytorch
        LSTMs do not apply dropout to their last layer).
    mask_lstms : ``bool``, optional (default=True)
        If ``False``, we will skip passing the mask to the LSTM layers.  This gives a ~2x speedup,
        with only a slight performance decrease, if any.  We haven't experimented much with this
        yet, but have confirmed that we still get very similar performance with much faster
        training times.  We still use the mask for all softmaxes, but avoid the shuffling that's
        required when using masking with pytorch LSTMs.
    initializer : ``InitializerApplicator``, optional (default=``InitializerApplicator()``)
        Used to initialize the model parameters.
    regularizer : ``RegularizerApplicator``, optional (default=``None``)
        If provided, will be used to calculate the regularization penalty during training.
    """

    def __init__(self, vocab, modeling_layer, dropout=0.2, mask_lstms=True,
                 initializer=InitializerApplicator()):
        super(AttnPairEncoder, self).__init__(vocab)

        self._matrix_attention = DotProductMatrixAttention()
        self._modeling_layer = modeling_layer
        self.pad_idx = vocab.get_token_index(vocab._padding_token)

        d_out_model = modeling_layer.get_output_dim()
        self.output_dim = d_out_model

        self._dropout = torch.nn.Dropout(p=dropout) if dropout > 0 else lambda x: x
        self._mask_lstms = mask_lstms

        initializer(self)

    def forward(self, s1, s2, s1_mask, s2_mask):  # pylint: disable=arguments-differ
        """ """
        # Similarity matrix
        # Shape: (batch_size, s2_length, s1_length)
        similarity_mat = self._matrix_attention(s2, s1)

        # s2 representation
        # Shape: (batch_size, s2_length, s1_length)
        s2_s1_attn = util.last_dim_softmax(similarity_mat, s1_mask)
        # Shape: (batch_size, s2_length, encoding_dim)
        s2_s1_vectors = util.weighted_sum(s1, s2_s1_attn)
        # batch_size, seq_len, 4*enc_dim
        s2_w_context = torch.cat([s2, s2_s1_vectors], 2)

        # s1 representation, using same attn method as for the s2 representation
        s1_s2_attn = util.last_dim_softmax(similarity_mat.transpose(1, 2).contiguous(), s2_mask)
        # Shape: (batch_size, s1_length, encoding_dim)
        s1_s2_vectors = util.weighted_sum(s2, s1_s2_attn)
        s1_w_context = torch.cat([s1, s1_s2_vectors], 2)

        modeled_s1 = self._dropout(self._modeling_layer(s1_w_context, s1_mask))
        modeled_s2 = self._dropout(self._modeling_layer(s2_w_context, s2_mask))
        return modeled_s1, modeled_s2

        '''
        modeled_s1.data.masked_fill_(1 - s1_mask.unsqueeze(dim=-1).byte().data, -float('inf'))
        modeled_s2.data.masked_fill_(1 - s2_mask.unsqueeze(dim=-1).byte().data, -float('inf'))
        s1_attn = modeled_s1.max(dim=1)[0]
        s2_attn = modeled_s2.max(dim=1)[0]

        return torch.cat([s1_attn, s2_attn, torch.abs(s1_attn - s2_attn),
                          s1_attn * s2_attn], 1)
        '''

    @classmethod
    def from_params(cls, vocab, params):
        ''' Initialize from a Params object '''
        similarity_function = SimilarityFunction.from_params(params.pop("similarity_function"))
        modeling_layer = Seq2SeqEncoder.from_params(params.pop("modeling_layer"))
        dropout = params.pop('dropout', 0.2)
        initializer = InitializerApplicator.from_params(params.pop('initializer', []))

        mask_lstms = params.pop('mask_lstms', True)
        params.assert_empty(cls.__name__)
        return cls(vocab=vocab, attention_similarity_function=similarity_function,
                   modeling_layer=modeling_layer, dropout=dropout,
                   mask_lstms=mask_lstms, initializer=initializer)

# This class is identical to the one in allennlp.modules.seq2seq_encoders


class MaskedStackedSelfAttentionEncoder(Seq2SeqEncoder):
    # pylint: disable=line-too-long
    """
    Implements a stacked self-attention encoder similar to the Transformer
    architecture in `Attention is all you Need
    <https://www.semanticscholar.org/paper/Attention-Is-All-You-Need-Vaswani-Shazeer/0737da0767d77606169cbf4187b83e1ab62f6077>`_ .

    This encoder combines 3 layers in a 'block':

    1. A 2 layer FeedForward network.
    2. Multi-headed self attention, which uses 2 learnt linear projections
       to perform a dot-product similarity between every pair of elements
       scaled by the square root of the sequence length.
    3. Layer Normalisation.

    These are then stacked into ``num_layers`` layers.

    Parameters
    ----------
    input_dim : ``int``, required.
        The input dimension of the encoder.
    hidden_dim : ``int``, required.
        The hidden dimension used for the _input_ to self attention layers
        and the _output_ from the feedforward layers.
    projection_dim : ``int``, required.
        The dimension of the linear projections for the self-attention layers.
    feedforward_hidden_dim : ``int``, required.
        The middle dimension of the FeedForward network. The input and output
        dimensions are fixed to ensure sizes match up for the self attention layers.
    num_layers : ``int``, required.
        The number of stacked self attention -> feedfoward -> layer normalisation blocks.
    num_attention_heads : ``int``, required.
        The number of attention heads to use per layer.
    use_positional_encoding: ``bool``, optional, (default = True)
        Whether to add sinusoidal frequencies to the input tensor. This is strongly recommended,
        as without this feature, the self attention layers have no idea of absolute or relative
        position (as they are just computing pairwise similarity between vectors of elements),
        which can be important features for many tasks.
    dropout_prob : ``float``, optional, (default = 0.2)
        The dropout probability for the feedforward network.
    """

    def __init__(self,
                 input_dim,
                 hidden_dim,
                 projection_dim,
                 feedforward_hidden_dim,
                 num_layers,
                 num_attention_heads,
                 use_positional_encoding=True,
                 dropout_prob=0.2):
        super(MaskedStackedSelfAttentionEncoder, self).__init__()

        self._use_positional_encoding = use_positional_encoding
        self._attention_layers = []
        self._feedfoward_layers = []
        self._layer_norm_layers = []
        self._feed_forward_layer_norm_layers = []

        feedfoward_input_dim = input_dim
        for i in range(num_layers):
            feedfoward = FeedForward(feedfoward_input_dim,
                                     activations=[Activation.by_name('relu')(),
                                                  Activation.by_name('linear')()],
                                     hidden_dims=[feedforward_hidden_dim, hidden_dim],
                                     num_layers=2,
                                     dropout=dropout_prob)

            self.add_module("feedforward_{i}".format(feedfoward))
            self._feedfoward_layers.append(feedfoward)

            feedforward_layer_norm = LayerNorm(feedfoward.get_input_dim())
            self.add_module("feedforward_layer_norm_{i}".format(feedforward_layer_norm))
            self._feed_forward_layer_norm_layers.append(feedforward_layer_norm)

            self_attention = MaskedMultiHeadSelfAttention(num_heads=num_attention_heads,
                                                          input_dim=hidden_dim,
                                                          attention_dim=projection_dim,
                                                          values_dim=projection_dim)
            self.add_module("self_attention_{i}".format(self_attention))
            self._attention_layers.append(self_attention)

            layer_norm = LayerNorm(self_attention.get_input_dim())
            self.add_module("layer_norm_{i}".format(layer_norm))
            self._layer_norm_layers.append(layer_norm)

            feedfoward_input_dim = hidden_dim

        self.dropout = torch.nn.Dropout(dropout_prob)
        self._input_dim = input_dim
        self._output_dim = self._attention_layers[-1].get_output_dim()
        self._output_layer_norm = LayerNorm(self._output_dim)

    def get_input_dim(self):
        return self._input_dim

    def get_output_dim(self):
        return self._output_dim

    def is_bidirectional(self):
        return 0

    def forward(self, inputs, mask):  # pylint: disable=arguments-differ
        if self._use_positional_encoding:
            output = add_positional_features(inputs)
        else:
            output = inputs
        for (attention,
             feedforward,
             feedforward_layer_norm,
             layer_norm) in zip(self._attention_layers,
                                self._feedfoward_layers,
                                self._feed_forward_layer_norm_layers,
                                self._layer_norm_layers):
            cached_input = output
            # Project output of attention encoder through a feedforward
            # network and back to the input size for the next layer.
            # shape (batch_size, timesteps, input_size)
            feedforward_output = feedforward(feedforward_layer_norm(output))
            feedforward_output = self.dropout(feedforward_output)
            if feedforward_output.size() == cached_input.size():
                # First layer might have the wrong size for highway
                # layers, so we exclude it here.
                feedforward_output += cached_input
            # shape (batch_size, sequence_length, hidden_dim)
            attention_output = attention(layer_norm(feedforward_output), mask)
            output = self.dropout(attention_output) + feedforward_output
        return self._output_layer_norm(output)

    @classmethod
    def from_params(cls, params):
        input_dim = params.pop_int('input_dim')
        hidden_dim = params.pop_int('hidden_dim')
        projection_dim = params.pop_int('projection_dim', None)
        feedforward_hidden_dim = params.pop_int("feedforward_hidden_dim")
        num_layers = params.pop_int("num_layers", 2)
        num_attention_heads = params.pop_int('num_attention_heads', 3)
        use_positional_encoding = params.pop_bool('use_positional_encoding', True)
        dropout_prob = params.pop_float("dropout_prob", 0.2)
        params.assert_empty(cls.__name__)

        return cls(input_dim=input_dim,
                   hidden_dim=hidden_dim,
                   feedforward_hidden_dim=feedforward_hidden_dim,
                   projection_dim=projection_dim,
                   num_layers=num_layers,
                   num_attention_heads=num_attention_heads,
                   use_positional_encoding=use_positional_encoding,
                   dropout_prob=dropout_prob)


class ElmoCharacterEncoder(torch.nn.Module):
    """
    Compute context sensitive token representation using pretrained biLM.

    This embedder has input character ids of size (batch_size, sequence_length, 50)
    and returns (batch_size, sequence_length + 2, embedding_dim), where embedding_dim
    is specified in the options file (typically 512).

    We add special entries at the beginning and end of each sequence corresponding
    to <S> and </S>, the beginning and end of sentence tokens.

    Note: this is a lower level class useful for advanced usage.  Most users should
    use ``ElmoTokenEmbedder`` or ``allennlp.modules.Elmo`` instead.

    Parameters
    ----------
    options_file : ``str``
        ELMo JSON options file
    weight_file : ``str``
        ELMo hdf5 weight file
    requires_grad: ``bool``, optional
        If True, compute gradient of ELMo parameters for fine tuning.

    The relevant section of the options file is something like:
    .. example-code::

        .. code-block:: python

            {'char_cnn': {
                'activation': 'relu',
                'embedding': {'dim': 4},
                'filters': [[1, 4], [2, 8], [3, 16], [4, 32], [5, 64]],
                'max_characters_per_token': 50,
                'n_characters': 262,
                'n_highway': 2
                }
            }
    """

    def __init__(self,
                 options_file,
                 weight_file,
                 requires_grad=False):
        super(ElmoCharacterEncoder, self).__init__()

        with open(cached_path(options_file), 'r') as fin:
            self._options = json.load(fin)
        self._weight_file = weight_file

        self.output_dim = self._options['lstm']['projection_dim']
        self.requires_grad = requires_grad

        self._load_weights()

        # Cache the arrays for use in forward -- +1 due to masking.
        self._beginning_of_sentence_characters = torch.from_numpy(
            numpy.array(ELMoCharacterMapper.beginning_of_sentence_characters) + 1
        )
        self._end_of_sentence_characters = torch.from_numpy(
            numpy.array(ELMoCharacterMapper.end_of_sentence_characters) + 1
        )

    def get_output_dim(self):
        return self.output_dim

    def forward(self, inputs):  # pylint: disable=arguments-differ
        """
        Compute context insensitive token embeddings for ELMo representations.

        Parameters
        ----------
        inputs: ``torch.Tensor``
            Shape ``(batch_size, sequence_length, 50)`` of character ids representing the
            current batch.

        Returns
        -------
        Dict with keys:
        ``'token_embedding'``: ``torch.Tensor``
            Shape ``(batch_size, sequence_length + 2, embedding_dim)`` tensor with context
            insensitive token representations.
        ``'mask'``:  ``torch.Tensor``
            Shape ``(batch_size, sequence_length + 2)`` long tensor with sequence mask.
        """
        # Add BOS/EOS
        mask = ((inputs > 0).long().sum(dim=-1) > 0).long()
        character_ids_with_bos_eos, mask_with_bos_eos = add_sentence_boundary_token_ids(
            inputs,
            mask,
            self._beginning_of_sentence_characters,
            self._end_of_sentence_characters
        )

        # the character id embedding
        max_chars_per_token = self._options['char_cnn']['max_characters_per_token']
        # (batch_size * sequence_length, max_chars_per_token, embed_dim)
        character_embedding = torch.nn.functional.embedding(
            character_ids_with_bos_eos.view(-1, max_chars_per_token),
            self._char_embedding_weights
        )

        # run convolutions
        cnn_options = self._options['char_cnn']
        if cnn_options['activation'] == 'tanh':
            activation = torch.nn.functional.tanh
        elif cnn_options['activation'] == 'relu':
            activation = torch.nn.functional.relu
        else:
            raise ConfigurationError("Unknown activation")

        # (batch_size * sequence_length, embed_dim, max_chars_per_token)
        character_embedding = torch.transpose(character_embedding, 1, 2)
        convs = []
        for i in range(len(self._convolutions)):
            conv = getattr(self, 'char_conv_{}'.format(i))
            convolved = conv(character_embedding)
            # (batch_size * sequence_length, n_filters for this width)
            convolved, _ = torch.max(convolved, dim=-1)
            convolved = activation(convolved)
            convs.append(convolved)

        # (batch_size * sequence_length, n_filters)
        token_embedding = torch.cat(convs, dim=-1)

        # apply the highway layers (batch_size * sequence_length, n_filters)
        token_embedding = self._highways(token_embedding)

        # final projection  (batch_size * sequence_length, embedding_dim)
        token_embedding = self._projection(token_embedding)

        # reshape to (batch_size, sequence_length, embedding_dim)
        batch_size, sequence_length, _ = character_ids_with_bos_eos.size()

        return token_embedding.view(batch_size, sequence_length, -1)[:, 1:-1, :]

    def _load_weights(self):
        self._load_char_embedding()
        self._load_cnn_weights()
        self._load_highway()
        self._load_projection()

    def _load_char_embedding(self):
        with h5py.File(cached_path(self._weight_file), 'r') as fin:
            char_embed_weights = fin['char_embed'][...]

        weights = numpy.zeros(
            (char_embed_weights.shape[0] + 1, char_embed_weights.shape[1]),
            dtype='float32'
        )
        weights[1:, :] = char_embed_weights

        self._char_embedding_weights = torch.nn.Parameter(
            torch.FloatTensor(weights), requires_grad=self.requires_grad
        )

    def _load_cnn_weights(self):
        cnn_options = self._options['char_cnn']
        filters = cnn_options['filters']
        char_embed_dim = cnn_options['embedding']['dim']

        convolutions = []
        for i, (width, num) in enumerate(filters):
            conv = torch.nn.Conv1d(
                in_channels=char_embed_dim,
                out_channels=num,
                kernel_size=width,
                bias=True
            )
            # load the weights
            with h5py.File(cached_path(self._weight_file), 'r') as fin:
                weight = fin['CNN']['W_cnn_{}'.format(i)][...]
                bias = fin['CNN']['b_cnn_{}'.format(i)][...]

            w_reshaped = numpy.transpose(weight.squeeze(axis=0), axes=(2, 1, 0))
            if w_reshaped.shape != tuple(conv.weight.data.shape):
                raise ValueError("Invalid weight file")
            conv.weight.data.copy_(torch.FloatTensor(w_reshaped))
            conv.bias.data.copy_(torch.FloatTensor(bias))

            conv.weight.requires_grad = self.requires_grad
            conv.bias.requires_grad = self.requires_grad

            convolutions.append(conv)
            self.add_module('char_conv_{}'.format(i), conv)

        self._convolutions = convolutions

    def _load_highway(self):
        # pylint: disable=protected-access
        # the highway layers have same dimensionality as the number of cnn filters
        cnn_options = self._options['char_cnn']
        filters = cnn_options['filters']
        n_filters = sum(f[1] for f in filters)
        n_highway = cnn_options['n_highway']

        # create the layers, and load the weights
        self._highways = Highway(n_filters, n_highway, activation=torch.nn.functional.relu)
        for k in range(n_highway):
            # The AllenNLP highway is one matrix multplication with concatenation of
            # transform and carry weights.
            with h5py.File(cached_path(self._weight_file), 'r') as fin:
                # The weights are transposed due to multiplication order assumptions in tf
                # vs pytorch (tf.matmul(X, W) vs pytorch.matmul(W, X))
                w_transform = numpy.transpose(fin['CNN_high_{}'.format(k)]['W_transform'][...])
                # -1.0 since AllenNLP is g * x + (1 - g) * f(x) but tf is (1 - g) * x + g * f(x)
                w_carry = -1.0 * numpy.transpose(fin['CNN_high_{}'.format(k)]['W_carry'][...])
                weight = numpy.concatenate([w_transform, w_carry], axis=0)
                self._highways._layers[k].weight.data.copy_(torch.FloatTensor(weight))
                self._highways._layers[k].weight.requires_grad = self.requires_grad

                b_transform = fin['CNN_high_{}'.format(k)]['b_transform'][...]
                b_carry = -1.0 * fin['CNN_high_{}'.format(k)]['b_carry'][...]
                bias = numpy.concatenate([b_transform, b_carry], axis=0)
                self._highways._layers[k].bias.data.copy_(torch.FloatTensor(bias))
                self._highways._layers[k].bias.requires_grad = self.requires_grad

    def _load_projection(self):
        cnn_options = self._options['char_cnn']
        filters = cnn_options['filters']
        n_filters = sum(f[1] for f in filters)

        self._projection = torch.nn.Linear(n_filters, self.output_dim, bias=True)
        with h5py.File(cached_path(self._weight_file), 'r') as fin:
            weight = fin['CNN_proj']['W_proj'][...]
            bias = fin['CNN_proj']['b_proj'][...]
            self._projection.weight.data.copy_(torch.FloatTensor(numpy.transpose(weight)))
            self._projection.bias.data.copy_(torch.FloatTensor(bias))

            self._projection.weight.requires_grad = self.requires_grad
            self._projection.bias.requires_grad = self.requires_grad


class CNNEncoder(Model):
    ''' Given an image, get image features from last layer of specified CNN
        e.g., Resnet101, AlexNet, InceptionV3
        New! Preprocessed and indexed image features, so just load from json!'''

    def __init__(self, model_name, path, model=None):
        super(CNNEncoder, self).__init__(model_name)
        self.model_name = model_name
        self.model = self._load_model(model_name)
        self.feat_path = path + '/all_feats/'
        
    def _load_model(self, model_name):
        if model_name == 'alexnet':
            model = alexnet(pretrained=True)
        elif model_name == 'inception':
            model = inception_v3(pretrained=True)
        elif model_name == 'resnet':
            model = resnet101(pretrained=True)
        return model

    def _load_features(self, path, dataset):
        normalize = transforms.Normalize(mean=[0.485, 0.456, 0.406],
                                         std=[0.229, 0.224, 0.225])
        train_dataset = datasets.ImageFolder(
            path,
            transforms.Compose([
                transforms.RandomResizedCrop(224),
                transforms.RandomHorizontalFlip(),
                transforms.ToTensor(),
                normalize,
            ]))

        train_loader = torch.utils.data.DataLoader(
            train_dataset)

        classes = [
            d for d in os.listdir(
                train_dataset.root) if os.path.isdir(
                os.path.join(
                    train_dataset.root,
                    d))]
        
        class_to_idx = {classes[i]: i for i in range(len(classes))}
        rev_class = {class_to_idx[key]: key for key in class_to_idx.keys()}

        feat_dict = {}
        for i, (input, target) in enumerate(train_loader):
            x = self.model.forward(input)
            feat_dict[rev_class[i]] = x.data
        return feat_dict

    def forward(self, img_id):
        '''
        Args: img_id that maps image -> sentence pairs in respective datasets.
        '''

        with open(self.feat_path + str(img_id) + '.json') as fd:
            feat_dict = json.load(fd)
        return feat_dict[list(feat_dict.keys())[0]] # has one key<|MERGE_RESOLUTION|>--- conflicted
+++ resolved
@@ -123,13 +123,8 @@
         # ELMoLSTM returns all layers, we just want to use the top layer
         if isinstance(self._phrase_layer, BiLMEncoder):
             sent_enc = sent_enc[-1]
-<<<<<<< HEAD
-        sent_enc = self._dropout(sent_enc)
-
-=======
         if sent_enc is not None:
             sent_enc = self._dropout(sent_enc)
->>>>>>> 713075ef
         if self.skip_embs:
             skip_vec = task_sent_embs if self.sep_embs_for_skip else sent_embs
             if isinstance(self._phrase_layer, NullPhraseLayer):
@@ -769,7 +764,7 @@
         self.model_name = model_name
         self.model = self._load_model(model_name)
         self.feat_path = path + '/all_feats/'
-        
+
     def _load_model(self, model_name):
         if model_name == 'alexnet':
             model = alexnet(pretrained=True)
@@ -800,7 +795,7 @@
                 os.path.join(
                     train_dataset.root,
                     d))]
-        
+
         class_to_idx = {classes[i]: i for i in range(len(classes))}
         rev_class = {class_to_idx[key]: key for key in class_to_idx.keys()}
 
