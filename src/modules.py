''' Different model components to use in building the overall model '''
import os
import sys
import logging as log
import ipdb as pdb  # pylint: disable=unused-import

import torch
import torch.nn as nn
import torch.nn.functional as F
from scipy.stats import pearsonr, spearmanr
from sklearn.metrics import matthews_corrcoef

from allennlp.common import Params
from allennlp.common.checks import ConfigurationError
from allennlp.models.model import Model
from allennlp.modules import Highway, MatrixAttention
from allennlp.modules import Seq2SeqEncoder, SimilarityFunction, TimeDistributed
from allennlp.nn import util, InitializerApplicator, RegularizerApplicator
from allennlp.modules.text_field_embedders import BasicTextFieldEmbedder
from allennlp.modules.token_embedders import Embedding
from allennlp.modules.similarity_functions import LinearSimilarity, DotProductSimilarity
from allennlp.modules.seq2vec_encoders import BagOfEmbeddingsEncoder, CnnEncoder
from allennlp.modules.seq2seq_encoders import Seq2SeqEncoder as s2s_e
# StackedSelfAttentionEncoder
from allennlp.modules.feedforward import FeedForward
from allennlp.modules.layer_norm import LayerNorm
from utils import MaskedMultiHeadSelfAttention
from allennlp.nn.activations import Activation
from allennlp.nn.util import add_positional_features

from utils import combine_hidden_states


class SentenceEncoder(Model):
    ''' Given a sequence of tokens, embed each token and pass thru an LSTM '''

    def __init__(self, vocab, text_field_embedder, num_highway_layers, phrase_layer,
                 cove_layer=None, dropout=0.2, mask_lstms=True,
                 initializer=InitializerApplicator()):
        super(SentenceEncoder, self).__init__(vocab)

        if text_field_embedder is None:
            self._text_field_embedder = lambda x: x
            d_emb = 0
            self._highway_layer = lambda x: x
        else:
            self._text_field_embedder = text_field_embedder
            d_emb = text_field_embedder.get_output_dim()
            self._highway_layer = TimeDistributed(Highway(d_emb, num_highway_layers))
        self._phrase_layer = phrase_layer
        d_inp_phrase = phrase_layer.get_input_dim()
        self._cove = cove_layer
        self.pad_idx = vocab.get_token_index(vocab._padding_token)
        self.output_dim = phrase_layer.get_output_dim()

        # if d_emb != d_inp_phrase:
        if (cove_layer is None and d_emb != d_inp_phrase) \
                or (cove_layer is not None and d_emb + 600 != d_inp_phrase):
            raise ConfigurationError("The output dimension of the text_field_embedder "
                                     "must match the input dimension of "
                                     "the phrase_encoder. Found {} and {} respectively."
                                     .format(d_emb, d_inp_phrase))
        if dropout > 0:
            self._dropout = torch.nn.Dropout(p=dropout)
        else:
            self._dropout = lambda x: x
        self._mask_lstms = mask_lstms

        initializer(self)

    def forward(self, sent):
        # pylint: disable=arguments-differ
        """
        Args:
            - sent (Dict[str, torch.LongTensor]): From a ``TextField``.

        Returns:
            - sent_enc (torch.FloatTensor): (b_size, seq_len, d_emb)
        """
        sent_embs = self._highway_layer(self._text_field_embedder(sent))
        if self._cove is not None:
            sent_lens = torch.ne(sent['words'], self.pad_idx).long().sum(dim=-1).data
            sent_cove_embs = self._cove(sent['words'], sent_lens)
            sent_embs = torch.cat([sent_embs, sent_cove_embs], dim=-1)
        sent_embs = self._dropout(sent_embs)

        sent_mask = util.get_text_field_mask(sent).float()
        sent_lstm_mask = sent_mask if self._mask_lstms else None

        sent_enc = self._phrase_layer(sent_embs, sent_lstm_mask)
        sent_enc = self._dropout(sent_enc)

        sent_mask = sent_mask.unsqueeze(dim=-1)
        # TODO(Alex): move this outside
        sent_enc.data.masked_fill_(1 - sent_mask.byte().data, -float('inf'))
        return sent_enc, sent_mask


class BiLMEncoder(SentenceEncoder):
    ''' Given a sequence of tokens, embed each token and pass thru an LSTM
    A simple wrap up for bidirectional LM training
    '''

<<<<<<< HEAD
    def __init__(self, vocab, text_field_embedder, num_highway_layers, \
                 phrase_layer, bwd_phrase_layer, \
                 cove_layer=None, dropout=0.2, mask_lstms=True,
                 initializer=InitializerApplicator()):
        super(BiLMEncoder, self).__init__(vocab, text_field_embedder, num_highway_layers, phrase_layer, \
                                          cove_layer, dropout, mask_lstms, \
                                          initializer)
=======
    def __init__(self, vocab, text_field_embedder, num_highway_layers,
                 phrase_layer, bwd_phrase_layer,
                 cove_layer=None, elmo_layer=None, dropout=0.2, mask_lstms=True,
                 initializer=InitializerApplicator()):
        super(
            BiLMEncoder,
            self).__init__(
            vocab,
            text_field_embedder,
            num_highway_layers,
            phrase_layer,
            cove_layer,
            elmo_layer,
            dropout,
            mask_lstms,
            initializer)
>>>>>>> e20dd081
        self._bwd_phrase_layer = bwd_phrase_layer
        self.output_dim += self._bwd_phrase_layer.get_output_dim()
        initializer(self)

    def _uni_directional_forward(self, sent, go_forward=True):
        sent_embs = self._highway_layer(self._text_field_embedder(sent))
        if self._cove is not None:
            sent_lens = torch.ne(sent['words'], self.pad_idx).long().sum(dim=-1).data
            sent_cove_embs = self._cove(sent['words'], sent_lens)
            sent_embs = torch.cat([sent_embs, sent_cove_embs], dim=-1)
        sent_embs = self._dropout(sent_embs)

        sent_mask = util.get_text_field_mask(sent).float()
        sent_lstm_mask = sent_mask if self._mask_lstms else None

        if go_forward:
            sent_enc = self._phrase_layer(sent_embs, sent_lstm_mask)
        else:
            sent_enc = self._bwd_phrase_layer(sent_embs, sent_lstm_mask)

        sent_mask = sent_mask.unsqueeze(dim=-1)

        return sent_enc, sent_mask

    def forward(self, sent):#, bwd_sent):
        # pylint: disable=arguments-differ
        """
        Args:
            - sent (Dict[str, torch.LongTensor]): From a ``TextField``.

        Returns:
            - sent_enc (torch.FloatTensor): (b_size, seq_len, d_emb)
        """
        fwd_sent_enc, fwd_sent_mask = self._uni_directional_forward(sent)
        bwd_sent_enc, bwd_sent_mask = self._uni_directional_forward(sent, False)
        sent_enc = torch.cat([fwd_sent_enc, bwd_sent_enc], dim=1)
        sent_mask = torch.cat([fwd_sent_mask, bwd_sent_mask], dim=1)
        sent_enc = self._dropout(sent_enc)
        return sent_enc, sent_mask


class BoWSentEncoder(Model):
    def __init__(self, vocab, text_field_embedder, initializer=InitializerApplicator()):
        super(BoWSentEncoder, self).__init__(vocab)

        self._text_field_embedder = text_field_embedder
        self.output_dim = text_field_embedder.get_output_dim()
        initializer(self)

    def forward(self, sent):
        # pylint: disable=arguments-differ
        """
        Parameters
        ----------
        question : Dict[str, torch.LongTensor]
            From a ``TextField``.
        passage : Dict[str, torch.LongTensor]
            From a ``TextField``.  The model assumes that this passage contains the answer to the
            question, and predicts the beginning and ending positions of the answer within the
            passage.

        Returns
        -------
        pair_rep : torch.FloatTensor?
            Tensor representing the final output of the BiDAF model
            to be plugged into the next module

        """
        word_embs = self._text_field_embedder(sent)
        word_mask = util.get_text_field_mask(sent).float()
        return word_embs, word_mask  # need to get # nonzero elts


class SimplePairEncoder(Model):
    ''' Given two sentence vectors u and v, model the pair as [u; v; |u-v|; u * v] '''

    def __init__(self, vocab, combine_method='max'):
        super(SimplePairEncoder, self).__init__(vocab)
        self.combine_method = combine_method

    def forward(self, s1, s2, s1_mask, s2_mask):
        """ See above """
        sent_emb1 = combine_hidden_states(s1, s1_mask, self.combine_method)
        sent_emb2 = combine_hidden_states(s2, s2_mask, self.combine_method)
        return torch.cat([sent_emb1, sent_emb2, torch.abs(sent_emb1 - sent_emb2),
                          sent_emb1 * sent_emb2], 1)


class AttnPairEncoder(Model):
    """
    Simplified version of BiDAF.

    Parameters
    ----------
    vocab : ``Vocabulary``
    attention_similarity_function : ``SimilarityFunction``
        The similarity function that we will use when comparing encoded passage and question
        representations.
    modeling_layer : ``Seq2SeqEncoder``
        The encoder (with its own internal stacking) that we will use in after the bidirectional
        attention.
    dropout : ``float``, optional (default=0.2)
        If greater than 0, we will apply dropout with this probability after all encoders (pytorch
        LSTMs do not apply dropout to their last layer).
    mask_lstms : ``bool``, optional (default=True)
        If ``False``, we will skip passing the mask to the LSTM layers.  This gives a ~2x speedup,
        with only a slight performance decrease, if any.  We haven't experimented much with this
        yet, but have confirmed that we still get very similar performance with much faster
        training times.  We still use the mask for all softmaxes, but avoid the shuffling that's
        required when using masking with pytorch LSTMs.
    initializer : ``InitializerApplicator``, optional (default=``InitializerApplicator()``)
        Used to initialize the model parameters.
    regularizer : ``RegularizerApplicator``, optional (default=``None``)
        If provided, will be used to calculate the regularization penalty during training.
    """

    def __init__(self, vocab, attention_similarity_function, modeling_layer,
                 combine_method='max',
                 dropout=0.2, mask_lstms=True, initializer=InitializerApplicator()):
        super(AttnPairEncoder, self).__init__(vocab)

        self._matrix_attention = MatrixAttention(attention_similarity_function)
        self._modeling_layer = modeling_layer
        self.pad_idx = vocab.get_token_index(vocab._padding_token)
        self.combine_method = combine_method

        d_out_model = modeling_layer.get_output_dim()
        self.output_dim = d_out_model

        if dropout > 0:
            self._dropout = torch.nn.Dropout(p=dropout)
        else:
            self._dropout = lambda x: x
        self._mask_lstms = mask_lstms

        initializer(self)

    def forward(self, s1, s2, s1_mask, s2_mask):  # pylint: disable=arguments-differ
        """
        Parameters
        ----------
        s1 : Dict[str, torch.LongTensor]
            From a ``TextField``.
        s2 : Dict[str, torch.LongTensor]
            From a ``TextField``.

        Returns
        -------
        pair_rep : torch.FloatTensor?
            Tensor representing the final output of the BiDAF model
            to be plugged into the next module

        """
        # Similarity matrix
        # Shape: (batch_size, s2_length, s1_length)
        similarity_mat = self._matrix_attention(s2, s1)

        # s2 representation
        # Shape: (batch_size, s2_length, s1_length)
        s2_s1_attn = util.last_dim_softmax(similarity_mat, s1_mask)
        # Shape: (batch_size, s2_length, encoding_dim)
        s2_s1_vectors = util.weighted_sum(s1, s2_s1_attn)
        # batch_size, seq_len, 4*enc_dim
        s2_w_context = torch.cat([s2, s2_s1_vectors], 2)
        s2_w_context = self._dropout(s2_w_context)

        # s1 representation, using same attn method as for the s2 representation
        s1_s2_attn = util.last_dim_softmax(similarity_mat.transpose(1, 2).contiguous(), s2_mask)
        # Shape: (batch_size, s1_length, encoding_dim)
        s1_s2_vectors = util.weighted_sum(s2, s1_s2_attn)
        s1_w_context = torch.cat([s1, s1_s2_vectors], 2)
        s1_w_context = self._dropout(s1_w_context)

        modeled_s1 = self._dropout(self._modeling_layer(s1_w_context, s1_mask))
        modeled_s2 = self._dropout(self._modeling_layer(s2_w_context, s2_mask))
        modeled_s1.data.masked_fill_(1 - s1_mask.unsqueeze(dim=-1).byte().data, -float('inf'))
        modeled_s2.data.masked_fill_(1 - s2_mask.unsqueeze(dim=-1).byte().data, -float('inf'))
        #s1_attn = modeled_s1.max(dim=1)[0]
        #s2_attn = modeled_s2.max(dim=1)[0]
        s1_attn = combine_hidden_states(modeled_s1, s1_mask, self.combine_method)
        s2_attn = combine_hidden_states(modeled_s2, s2_mask, self.combine_method)

        return torch.cat([s1_attn, s2_attn, torch.abs(s1_attn - s2_attn),
                          s1_attn * s2_attn], 1)

    @classmethod
    def from_params(cls, vocab, params):
        ''' Initialize from a Params object '''
        similarity_function = SimilarityFunction.from_params(params.pop("similarity_function"))
        modeling_layer = Seq2SeqEncoder.from_params(params.pop("modeling_layer"))
        dropout = params.pop('dropout', 0.2)
        initializer = InitializerApplicator.from_params(params.pop('initializer', []))

        mask_lstms = params.pop('mask_lstms', True)
        params.assert_empty(cls.__name__)
        return cls(vocab=vocab, attention_similarity_function=similarity_function,
                   modeling_layer=modeling_layer, dropout=dropout,
                   mask_lstms=mask_lstms, initializer=initializer)

# This class is identical to the one in allennlp.modules.seq2seq_encoders


class MaskedStackedSelfAttentionEncoder(Seq2SeqEncoder):
    # pylint: disable=line-too-long
    """
    Implements a stacked self-attention encoder similar to the Transformer
    architecture in `Attention is all you Need
    <https://www.semanticscholar.org/paper/Attention-Is-All-You-Need-Vaswani-Shazeer/0737da0767d77606169cbf4187b83e1ab62f6077>`_ .

    This encoder combines 3 layers in a 'block':

    1. A 2 layer FeedForward network.
    2. Multi-headed self attention, which uses 2 learnt linear projections
       to perform a dot-product similarity between every pair of elements
       scaled by the square root of the sequence length.
    3. Layer Normalisation.

    These are then stacked into ``num_layers`` layers.

    Parameters
    ----------
    input_dim : ``int``, required.
        The input dimension of the encoder.
    hidden_dim : ``int``, required.
        The hidden dimension used for the _input_ to self attention layers
        and the _output_ from the feedforward layers.
    projection_dim : ``int``, required.
        The dimension of the linear projections for the self-attention layers.
    feedforward_hidden_dim : ``int``, required.
        The middle dimension of the FeedForward network. The input and output
        dimensions are fixed to ensure sizes match up for the self attention layers.
    num_layers : ``int``, required.
        The number of stacked self attention -> feedfoward -> layer normalisation blocks.
    num_attention_heads : ``int``, required.
        The number of attention heads to use per layer.
    use_positional_encoding: ``bool``, optional, (default = True)
        Whether to add sinusoidal frequencies to the input tensor. This is strongly recommended,
        as without this feature, the self attention layers have no idea of absolute or relative
        position (as they are just computing pairwise similarity between vectors of elements),
        which can be important features for many tasks.
    dropout_prob : ``float``, optional, (default = 0.2)
        The dropout probability for the feedforward network.
    """

    def __init__(self,
                 input_dim: int,
                 hidden_dim: int,
                 projection_dim: int,
                 feedforward_hidden_dim: int,
                 num_layers: int,
                 num_attention_heads: int,
                 use_positional_encoding: bool = True,
                 dropout_prob: float = 0.2) -> None:
        super(MaskedStackedSelfAttentionEncoder, self).__init__()

        self._use_positional_encoding = use_positional_encoding
        self._attention_layers: List[MaskedMultiHeadSelfAttention] = []
        self._feedfoward_layers: List[FeedForward] = []
        self._layer_norm_layers: List[LayerNorm] = []
        self._feed_forward_layer_norm_layers: List[LayerNorm] = []

        feedfoward_input_dim = input_dim
        for i in range(num_layers):
            feedfoward = FeedForward(feedfoward_input_dim,
                                     activations=[Activation.by_name('relu')(),
                                                  Activation.by_name('linear')()],
                                     hidden_dims=[feedforward_hidden_dim, hidden_dim],
                                     num_layers=2,
                                     dropout=dropout_prob)

            self.add_module(f"feedforward_{i}", feedfoward)
            self._feedfoward_layers.append(feedfoward)

            feedforward_layer_norm = LayerNorm(feedfoward.get_input_dim())
            self.add_module(f"feedforward_layer_norm_{i}", feedforward_layer_norm)
            self._feed_forward_layer_norm_layers.append(feedforward_layer_norm)

            self_attention = MaskedMultiHeadSelfAttention(num_heads=num_attention_heads,
                                                          input_dim=hidden_dim,
                                                          attention_dim=projection_dim,
                                                          values_dim=projection_dim)
            self.add_module(f"self_attention_{i}", self_attention)
            self._attention_layers.append(self_attention)

            layer_norm = LayerNorm(self_attention.get_input_dim())
            self.add_module(f"layer_norm_{i}", layer_norm)
            self._layer_norm_layers.append(layer_norm)

            feedfoward_input_dim = hidden_dim

        self.dropout = torch.nn.Dropout(dropout_prob)
        self._input_dim = input_dim
        self._output_dim = self._attention_layers[-1].get_output_dim()
        self._output_layer_norm = LayerNorm(self._output_dim)

    # @overrides
    def get_input_dim(self) -> int:
        return self._input_dim

    # @overrides
    def get_output_dim(self) -> int:
        return self._output_dim

    # @overrides
    def is_bidirectional(self) -> int:
        return 0

    def forward(self, inputs: torch.Tensor, mask: torch.Tensor):  # pylint: disable=arguments-differ
        if self._use_positional_encoding:
            output = add_positional_features(inputs)
        else:
            output = inputs
        for (attention,
             feedforward,
             feedforward_layer_norm,
             layer_norm) in zip(self._attention_layers,
                                self._feedfoward_layers,
                                self._feed_forward_layer_norm_layers,
                                self._layer_norm_layers):
            cached_input = output
            # Project output of attention encoder through a feedforward
            # network and back to the input size for the next layer.
            # shape (batch_size, timesteps, input_size)
            feedforward_output = feedforward(feedforward_layer_norm(output))
            feedforward_output = self.dropout(feedforward_output)
            if feedforward_output.size() == cached_input.size():
                # First layer might have the wrong size for highway
                # layers, so we exclude it here.
                feedforward_output += cached_input
            # shape (batch_size, sequence_length, hidden_dim)
            attention_output = attention(layer_norm(feedforward_output), mask)
            output = self.dropout(attention_output) + feedforward_output
        return self._output_layer_norm(output)

    @classmethod
    def from_params(cls, params: Params):
        input_dim = params.pop_int('input_dim')
        hidden_dim = params.pop_int('hidden_dim')
        projection_dim = params.pop_int('projection_dim', None)
        feedforward_hidden_dim = params.pop_int("feedforward_hidden_dim")
        num_layers = params.pop_int("num_layers", 2)
        num_attention_heads = params.pop_int('num_attention_heads', 3)
        use_positional_encoding = params.pop_bool('use_positional_encoding', True)
        dropout_prob = params.pop_float("dropout_prob", 0.2)
        params.assert_empty(cls.__name__)

        return cls(input_dim=input_dim,
                   hidden_dim=hidden_dim,
                   feedforward_hidden_dim=feedforward_hidden_dim,
                   projection_dim=projection_dim,
                   num_layers=num_layers,
                   num_attention_heads=num_attention_heads,
                   use_positional_encoding=use_positional_encoding,
                   dropout_prob=dropout_prob)<|MERGE_RESOLUTION|>--- conflicted
+++ resolved
@@ -1,9 +1,12 @@
 ''' Different model components to use in building the overall model '''
 import os
 import sys
+import json
 import logging as log
 import ipdb as pdb  # pylint: disable=unused-import
-
+import h5py
+
+import numpy
 import torch
 import torch.nn as nn
 import torch.nn.functional as F
@@ -11,13 +14,16 @@
 from sklearn.metrics import matthews_corrcoef
 
 from allennlp.common import Params
+from allennlp.common.file_utils import cached_path
 from allennlp.common.checks import ConfigurationError
 from allennlp.models.model import Model
 from allennlp.modules import Highway, MatrixAttention
 from allennlp.modules import Seq2SeqEncoder, SimilarityFunction, TimeDistributed
 from allennlp.nn import util, InitializerApplicator, RegularizerApplicator
+from allennlp.nn.util import remove_sentence_boundaries, add_sentence_boundary_token_ids, get_device_of
 from allennlp.modules.text_field_embedders import BasicTextFieldEmbedder
 from allennlp.modules.token_embedders import Embedding
+from allennlp.data.token_indexers.elmo_indexer import ELMoCharacterMapper, ELMoTokenCharactersIndexer
 from allennlp.modules.similarity_functions import LinearSimilarity, DotProductSimilarity
 from allennlp.modules.seq2vec_encoders import BagOfEmbeddingsEncoder, CnnEncoder
 from allennlp.modules.seq2seq_encoders import Seq2SeqEncoder as s2s_e
@@ -91,7 +97,6 @@
         sent_enc = self._dropout(sent_enc)
 
         sent_mask = sent_mask.unsqueeze(dim=-1)
-        # TODO(Alex): move this outside
         sent_enc.data.masked_fill_(1 - sent_mask.byte().data, -float('inf'))
         return sent_enc, sent_mask
 
@@ -100,8 +105,6 @@
     ''' Given a sequence of tokens, embed each token and pass thru an LSTM
     A simple wrap up for bidirectional LM training
     '''
-
-<<<<<<< HEAD
     def __init__(self, vocab, text_field_embedder, num_highway_layers, \
                  phrase_layer, bwd_phrase_layer, \
                  cove_layer=None, dropout=0.2, mask_lstms=True,
@@ -109,24 +112,6 @@
         super(BiLMEncoder, self).__init__(vocab, text_field_embedder, num_highway_layers, phrase_layer, \
                                           cove_layer, dropout, mask_lstms, \
                                           initializer)
-=======
-    def __init__(self, vocab, text_field_embedder, num_highway_layers,
-                 phrase_layer, bwd_phrase_layer,
-                 cove_layer=None, elmo_layer=None, dropout=0.2, mask_lstms=True,
-                 initializer=InitializerApplicator()):
-        super(
-            BiLMEncoder,
-            self).__init__(
-            vocab,
-            text_field_embedder,
-            num_highway_layers,
-            phrase_layer,
-            cove_layer,
-            elmo_layer,
-            dropout,
-            mask_lstms,
-            initializer)
->>>>>>> e20dd081
         self._bwd_phrase_layer = bwd_phrase_layer
         self.output_dim += self._bwd_phrase_layer.get_output_dim()
         initializer(self)
@@ -151,7 +136,7 @@
 
         return sent_enc, sent_mask
 
-    def forward(self, sent):#, bwd_sent):
+    def forward(self, sent, bwd_sent=None):
         # pylint: disable=arguments-differ
         """
         Args:
@@ -161,11 +146,13 @@
             - sent_enc (torch.FloatTensor): (b_size, seq_len, d_emb)
         """
         fwd_sent_enc, fwd_sent_mask = self._uni_directional_forward(sent)
-        bwd_sent_enc, bwd_sent_mask = self._uni_directional_forward(sent, False)
-        sent_enc = torch.cat([fwd_sent_enc, bwd_sent_enc], dim=1)
-        sent_mask = torch.cat([fwd_sent_mask, bwd_sent_mask], dim=1)
+        if bwd_sent is None:
+            bwd_sent_enc, bwd_sent_mask = self._uni_directional_forward(sent, False)
+        else:
+            bwd_sent_enc, bwd_sent_mask = self._uni_directional_forward(bwd_sent, False)
+        sent_enc = torch.cat([fwd_sent_enc, bwd_sent_enc], dim=-1)
         sent_enc = self._dropout(sent_enc)
-        return sent_enc, sent_mask
+        return sent_enc, fwd_sent_mask
 
 
 class BoWSentEncoder(Model):
@@ -372,21 +359,21 @@
     """
 
     def __init__(self,
-                 input_dim: int,
-                 hidden_dim: int,
-                 projection_dim: int,
-                 feedforward_hidden_dim: int,
-                 num_layers: int,
-                 num_attention_heads: int,
-                 use_positional_encoding: bool = True,
-                 dropout_prob: float = 0.2) -> None:
+                 input_dim,
+                 hidden_dim,
+                 projection_dim,
+                 feedforward_hidden_dim,
+                 num_layers,
+                 num_attention_heads,
+                 use_positional_encoding=True,
+                 dropout_prob=0.2):
         super(MaskedStackedSelfAttentionEncoder, self).__init__()
 
         self._use_positional_encoding = use_positional_encoding
-        self._attention_layers: List[MaskedMultiHeadSelfAttention] = []
-        self._feedfoward_layers: List[FeedForward] = []
-        self._layer_norm_layers: List[LayerNorm] = []
-        self._feed_forward_layer_norm_layers: List[LayerNorm] = []
+        self._attention_layers = []
+        self._feedfoward_layers = []
+        self._layer_norm_layers = []
+        self._feed_forward_layer_norm_layers = []
 
         feedfoward_input_dim = input_dim
         for i in range(num_layers):
@@ -397,22 +384,22 @@
                                      num_layers=2,
                                      dropout=dropout_prob)
 
-            self.add_module(f"feedforward_{i}", feedfoward)
+            self.add_module("feedforward_{i}".format(feedfoward))
             self._feedfoward_layers.append(feedfoward)
 
             feedforward_layer_norm = LayerNorm(feedfoward.get_input_dim())
-            self.add_module(f"feedforward_layer_norm_{i}", feedforward_layer_norm)
+            self.add_module("feedforward_layer_norm_{i}".format(feedforward_layer_norm))
             self._feed_forward_layer_norm_layers.append(feedforward_layer_norm)
 
             self_attention = MaskedMultiHeadSelfAttention(num_heads=num_attention_heads,
                                                           input_dim=hidden_dim,
                                                           attention_dim=projection_dim,
                                                           values_dim=projection_dim)
-            self.add_module(f"self_attention_{i}", self_attention)
+            self.add_module("self_attention_{i}".format(self_attention))
             self._attention_layers.append(self_attention)
 
             layer_norm = LayerNorm(self_attention.get_input_dim())
-            self.add_module(f"layer_norm_{i}", layer_norm)
+            self.add_module("layer_norm_{i}".format(layer_norm))
             self._layer_norm_layers.append(layer_norm)
 
             feedfoward_input_dim = hidden_dim
@@ -422,19 +409,16 @@
         self._output_dim = self._attention_layers[-1].get_output_dim()
         self._output_layer_norm = LayerNorm(self._output_dim)
 
-    # @overrides
-    def get_input_dim(self) -> int:
+    def get_input_dim(self):
         return self._input_dim
 
-    # @overrides
-    def get_output_dim(self) -> int:
+    def get_output_dim(self):
         return self._output_dim
 
-    # @overrides
-    def is_bidirectional(self) -> int:
+    def is_bidirectional(self):
         return 0
 
-    def forward(self, inputs: torch.Tensor, mask: torch.Tensor):  # pylint: disable=arguments-differ
+    def forward(self, inputs, mask):  # pylint: disable=arguments-differ
         if self._use_positional_encoding:
             output = add_positional_features(inputs)
         else:
@@ -462,7 +446,7 @@
         return self._output_layer_norm(output)
 
     @classmethod
-    def from_params(cls, params: Params):
+    def from_params(cls, params):
         input_dim = params.pop_int('input_dim')
         hidden_dim = params.pop_int('hidden_dim')
         projection_dim = params.pop_int('projection_dim', None)
@@ -480,4 +464,234 @@
                    num_layers=num_layers,
                    num_attention_heads=num_attention_heads,
                    use_positional_encoding=use_positional_encoding,
-                   dropout_prob=dropout_prob)+                   dropout_prob=dropout_prob)
+
+class ElmoCharacterEncoder(torch.nn.Module):
+    """
+    Compute context sensitive token representation using pretrained biLM.
+
+    This embedder has input character ids of size (batch_size, sequence_length, 50)
+    and returns (batch_size, sequence_length + 2, embedding_dim), where embedding_dim
+    is specified in the options file (typically 512).
+
+    We add special entries at the beginning and end of each sequence corresponding
+    to <S> and </S>, the beginning and end of sentence tokens.
+
+    Note: this is a lower level class useful for advanced usage.  Most users should
+    use ``ElmoTokenEmbedder`` or ``allennlp.modules.Elmo`` instead.
+
+    Parameters
+    ----------
+    options_file : ``str``
+        ELMo JSON options file
+    weight_file : ``str``
+        ELMo hdf5 weight file
+    requires_grad: ``bool``, optional
+        If True, compute gradient of ELMo parameters for fine tuning.
+
+    The relevant section of the options file is something like:
+    .. example-code::
+
+        .. code-block:: python
+
+            {'char_cnn': {
+                'activation': 'relu',
+                'embedding': {'dim': 4},
+                'filters': [[1, 4], [2, 8], [3, 16], [4, 32], [5, 64]],
+                'max_characters_per_token': 50,
+                'n_characters': 262,
+                'n_highway': 2
+                }
+            }
+    """
+    def __init__(self,
+                 options_file,
+                 weight_file,
+                 requires_grad=False):
+        super(ElmoCharacterEncoder, self).__init__()
+
+        with open(cached_path(options_file), 'r') as fin:
+            self._options = json.load(fin)
+        self._weight_file = weight_file
+
+        self.output_dim = self._options['lstm']['projection_dim']
+        self.requires_grad = requires_grad
+
+        self._load_weights()
+
+        # Cache the arrays for use in forward -- +1 due to masking.
+        self._beginning_of_sentence_characters = torch.from_numpy(
+                numpy.array(ELMoCharacterMapper.beginning_of_sentence_characters) + 1
+        )
+        self._end_of_sentence_characters = torch.from_numpy(
+                numpy.array(ELMoCharacterMapper.end_of_sentence_characters) + 1
+        )
+
+    def get_output_dim(self):
+        return self.output_dim
+
+    def forward(self, inputs): # pylint: disable=arguments-differ
+        """
+        Compute context insensitive token embeddings for ELMo representations.
+
+        Parameters
+        ----------
+        inputs: ``torch.Tensor``
+            Shape ``(batch_size, sequence_length, 50)`` of character ids representing the
+            current batch.
+
+        Returns
+        -------
+        Dict with keys:
+        ``'token_embedding'``: ``torch.Tensor``
+            Shape ``(batch_size, sequence_length + 2, embedding_dim)`` tensor with context
+            insensitive token representations.
+        ``'mask'``:  ``torch.Tensor``
+            Shape ``(batch_size, sequence_length + 2)`` long tensor with sequence mask.
+        """
+        # Add BOS/EOS
+        mask = ((inputs > 0).long().sum(dim=-1) > 0).long()
+        character_ids_with_bos_eos, mask_with_bos_eos = add_sentence_boundary_token_ids(
+                inputs,
+                mask,
+                self._beginning_of_sentence_characters,
+                self._end_of_sentence_characters
+        )
+
+        # the character id embedding
+        max_chars_per_token = self._options['char_cnn']['max_characters_per_token']
+        # (batch_size * sequence_length, max_chars_per_token, embed_dim)
+        character_embedding = torch.nn.functional.embedding(
+                character_ids_with_bos_eos.view(-1, max_chars_per_token),
+                self._char_embedding_weights
+        )
+
+        # run convolutions
+        cnn_options = self._options['char_cnn']
+        if cnn_options['activation'] == 'tanh':
+            activation = torch.nn.functional.tanh
+        elif cnn_options['activation'] == 'relu':
+            activation = torch.nn.functional.relu
+        else:
+            raise ConfigurationError("Unknown activation")
+
+        # (batch_size * sequence_length, embed_dim, max_chars_per_token)
+        character_embedding = torch.transpose(character_embedding, 1, 2)
+        convs = []
+        for i in range(len(self._convolutions)):
+            conv = getattr(self, 'char_conv_{}'.format(i))
+            convolved = conv(character_embedding)
+            # (batch_size * sequence_length, n_filters for this width)
+            convolved, _ = torch.max(convolved, dim=-1)
+            convolved = activation(convolved)
+            convs.append(convolved)
+
+        # (batch_size * sequence_length, n_filters)
+        token_embedding = torch.cat(convs, dim=-1)
+
+        # apply the highway layers (batch_size * sequence_length, n_filters)
+        token_embedding = self._highways(token_embedding)
+
+        # final projection  (batch_size * sequence_length, embedding_dim)
+        token_embedding = self._projection(token_embedding)
+
+        # reshape to (batch_size, sequence_length, embedding_dim)
+        batch_size, sequence_length, _ = character_ids_with_bos_eos.size()
+
+        return token_embedding.view(batch_size, sequence_length, -1)[:,1:-1,:]
+
+    def _load_weights(self):
+        self._load_char_embedding()
+        self._load_cnn_weights()
+        self._load_highway()
+        self._load_projection()
+
+    def _load_char_embedding(self):
+        with h5py.File(cached_path(self._weight_file), 'r') as fin:
+            char_embed_weights = fin['char_embed'][...]
+
+        weights = numpy.zeros(
+                (char_embed_weights.shape[0] + 1, char_embed_weights.shape[1]),
+                dtype='float32'
+        )
+        weights[1:, :] = char_embed_weights
+
+        self._char_embedding_weights = torch.nn.Parameter(
+                torch.FloatTensor(weights), requires_grad=self.requires_grad
+        )
+
+    def _load_cnn_weights(self):
+        cnn_options = self._options['char_cnn']
+        filters = cnn_options['filters']
+        char_embed_dim = cnn_options['embedding']['dim']
+
+        convolutions = []
+        for i, (width, num) in enumerate(filters):
+            conv = torch.nn.Conv1d(
+                    in_channels=char_embed_dim,
+                    out_channels=num,
+                    kernel_size=width,
+                    bias=True
+            )
+            # load the weights
+            with h5py.File(cached_path(self._weight_file), 'r') as fin:
+                weight = fin['CNN']['W_cnn_{}'.format(i)][...]
+                bias = fin['CNN']['b_cnn_{}'.format(i)][...]
+
+            w_reshaped = numpy.transpose(weight.squeeze(axis=0), axes=(2, 1, 0))
+            if w_reshaped.shape != tuple(conv.weight.data.shape):
+                raise ValueError("Invalid weight file")
+            conv.weight.data.copy_(torch.FloatTensor(w_reshaped))
+            conv.bias.data.copy_(torch.FloatTensor(bias))
+
+            conv.weight.requires_grad = self.requires_grad
+            conv.bias.requires_grad = self.requires_grad
+
+            convolutions.append(conv)
+            self.add_module('char_conv_{}'.format(i), conv)
+
+        self._convolutions = convolutions
+
+    def _load_highway(self):
+        # pylint: disable=protected-access
+        # the highway layers have same dimensionality as the number of cnn filters
+        cnn_options = self._options['char_cnn']
+        filters = cnn_options['filters']
+        n_filters = sum(f[1] for f in filters)
+        n_highway = cnn_options['n_highway']
+
+        # create the layers, and load the weights
+        self._highways = Highway(n_filters, n_highway, activation=torch.nn.functional.relu)
+        for k in range(n_highway):
+            # The AllenNLP highway is one matrix multplication with concatenation of
+            # transform and carry weights.
+            with h5py.File(cached_path(self._weight_file), 'r') as fin:
+                # The weights are transposed due to multiplication order assumptions in tf
+                # vs pytorch (tf.matmul(X, W) vs pytorch.matmul(W, X))
+                w_transform = numpy.transpose(fin['CNN_high_{}'.format(k)]['W_transform'][...])
+                # -1.0 since AllenNLP is g * x + (1 - g) * f(x) but tf is (1 - g) * x + g * f(x)
+                w_carry = -1.0 * numpy.transpose(fin['CNN_high_{}'.format(k)]['W_carry'][...])
+                weight = numpy.concatenate([w_transform, w_carry], axis=0)
+                self._highways._layers[k].weight.data.copy_(torch.FloatTensor(weight))
+                self._highways._layers[k].weight.requires_grad = self.requires_grad
+
+                b_transform = fin['CNN_high_{}'.format(k)]['b_transform'][...]
+                b_carry = -1.0 * fin['CNN_high_{}'.format(k)]['b_carry'][...]
+                bias = numpy.concatenate([b_transform, b_carry], axis=0)
+                self._highways._layers[k].bias.data.copy_(torch.FloatTensor(bias))
+                self._highways._layers[k].bias.requires_grad = self.requires_grad
+
+    def _load_projection(self):
+        cnn_options = self._options['char_cnn']
+        filters = cnn_options['filters']
+        n_filters = sum(f[1] for f in filters)
+
+        self._projection = torch.nn.Linear(n_filters, self.output_dim, bias=True)
+        with h5py.File(cached_path(self._weight_file), 'r') as fin:
+            weight = fin['CNN_proj']['W_proj'][...]
+            bias = fin['CNN_proj']['b_proj'][...]
+            self._projection.weight.data.copy_(torch.FloatTensor(numpy.transpose(weight)))
+            self._projection.bias.data.copy_(torch.FloatTensor(bias))
+
+            self._projection.weight.requires_grad = self.requires_grad
+            self._projection.bias.requires_grad = self.requires_grad