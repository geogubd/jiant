''' Different model components to use in building the overall model '''
import os
import sys
import logging as log
import ipdb as pdb  # pylint: disable=unused-import

import torch
import torch.nn as nn
import torch.nn.functional as F
from scipy.stats import pearsonr, spearmanr
from sklearn.metrics import matthews_corrcoef

from allennlp.common import Params
from allennlp.common.checks import ConfigurationError
from allennlp.models.model import Model
from allennlp.modules import Highway, MatrixAttention
from allennlp.modules import Seq2SeqEncoder, SimilarityFunction, TimeDistributed
from allennlp.nn import util, InitializerApplicator, RegularizerApplicator
from allennlp.modules.text_field_embedders import BasicTextFieldEmbedder
from allennlp.modules.token_embedders import Embedding
from allennlp.modules.similarity_functions import LinearSimilarity, DotProductSimilarity
from allennlp.modules.seq2vec_encoders import BagOfEmbeddingsEncoder, CnnEncoder
from allennlp.modules.seq2seq_encoders import Seq2SeqEncoder as s2s_e
from allennlp.modules.elmo import Elmo
# StackedSelfAttentionEncoder
from allennlp.modules.feedforward import FeedForward
from allennlp.modules.layer_norm import LayerNorm
from utils import MaskedMultiHeadSelfAttention
from allennlp.nn.activations import Activation
from allennlp.nn.util import add_positional_features

from utils import combine_hidden_states


class SentenceEncoder(Model):
    ''' Given a sequence of tokens, embed each token and pass thru an LSTM '''

    def __init__(self, vocab, text_field_embedder, num_highway_layers, phrase_layer,
                 cove_layer=None, elmo_layer=None, dropout=0.2, mask_lstms=True,
                 initializer=InitializerApplicator()):
        super(SentenceEncoder, self).__init__(vocab)

        if text_field_embedder is None:
            self._text_field_embedder = lambda x: x
            d_emb = 0
            self._highway_layer = lambda x: x
        else:
            self._text_field_embedder = text_field_embedder
            d_emb = text_field_embedder.get_output_dim()
            self._highway_layer = TimeDistributed(Highway(d_emb, num_highway_layers))
        self._phrase_layer = phrase_layer
        d_inp_phrase = phrase_layer.get_input_dim()
        self._cove = cove_layer
        self._elmo = elmo_layer
        self.pad_idx = vocab.get_token_index(vocab._padding_token)
        self.output_dim = phrase_layer.get_output_dim()

        # if d_emb != d_inp_phrase:
        if (cove_layer is None and elmo_layer is None and d_emb != d_inp_phrase) \
                or (cove_layer is not None and d_emb + 600 != d_inp_phrase) \
                or (elmo_layer is not None and d_emb + 1024 != d_inp_phrase):
            raise ConfigurationError("The output dimension of the text_field_embedder "
                                     "must match the input dimension of "
                                     "the phrase_encoder. Found {} and {} respectively."
                                     .format(d_emb, d_inp_phrase))
        if dropout > 0:
            self._dropout = torch.nn.Dropout(p=dropout)
        else:
            self._dropout = lambda x: x
        self._mask_lstms = mask_lstms

        initializer(self)

    def forward(self, sent):
        # pylint: disable=arguments-differ
        """
        Args:
            - sent (Dict[str, torch.LongTensor]): From a ``TextField``.

        Returns:
            - sent_enc (torch.FloatTensor): (b_size, seq_len, d_emb)
        """
        sent_embs = self._highway_layer(self._text_field_embedder(sent))
        if self._cove is not None:
            sent_lens = torch.ne(sent['words'], self.pad_idx).long().sum(dim=-1).data
            sent_cove_embs = self._cove(sent['words'], sent_lens)
            sent_embs = torch.cat([sent_embs, sent_cove_embs], dim=-1)
        if self._elmo is not None:
            elmo_embs = self._elmo(sent['elmo'])
            if "words" in sent:
                sent_embs = torch.cat([sent_embs, elmo_embs['elmo_representations'][0]], dim=-1)
            else:
                sent_embs = elmo_embs['elmo_representations'][0]
        sent_embs = self._dropout(sent_embs)

        sent_mask = util.get_text_field_mask(sent).float()
        sent_lstm_mask = sent_mask if self._mask_lstms else None

        sent_enc = self._phrase_layer(sent_embs, sent_lstm_mask)
        if self._elmo is not None and len(elmo_embs['elmo_representations']) > 1:
            sent_enc = torch.cat([sent_enc, elmo_embs['elmo_representations'][1]], dim=-1)
        sent_enc = self._dropout(sent_enc)

        sent_mask = sent_mask.unsqueeze(dim=-1)
        # TODO(Alex): move this outside
        sent_enc.data.masked_fill_(1 - sent_mask.byte().data, -float('inf'))
        return sent_enc, sent_mask


class BoWSentEncoder(Model):
    def __init__(self, vocab, text_field_embedder, initializer=InitializerApplicator()):
        super(BoWSentEncoder, self).__init__(vocab)

        self._text_field_embedder = text_field_embedder
        self.output_dim = text_field_embedder.get_output_dim()
        initializer(self)

    def forward(self, sent):
        # pylint: disable=arguments-differ
        """
        Parameters
        ----------
        question : Dict[str, torch.LongTensor]
            From a ``TextField``.
        passage : Dict[str, torch.LongTensor]
            From a ``TextField``.  The model assumes that this passage contains the answer to the
            question, and predicts the beginning and ending positions of the answer within the
            passage.

        Returns
        -------
        pair_rep : torch.FloatTensor?
            Tensor representing the final output of the BiDAF model
            to be plugged into the next module

        """
        word_embs = self._text_field_embedder(sent)
        word_mask = util.get_text_field_mask(sent).float()
        return word_embs, word_mask  # need to get # nonzero elts


class SimplePairEncoder(Model):
    ''' Given two sentence vectors u and v, model the pair as [u; v; |u-v|; u * v] '''

    def __init__(self, vocab, combine_method='max'):
        super(SimplePairEncoder, self).__init__(vocab)
        self.combine_method = combine_method

    def forward(self, s1, s2, s1_mask, s2_mask):
        """ See above """
        sent_emb1 = combine_hidden_states(s1, s1_mask, self.combine_method)
        sent_emb2 = combine_hidden_states(s2, s2_mask, self.combine_method)
        return torch.cat([sent_emb1, sent_emb2, torch.abs(sent_emb1 - sent_emb2),
                          sent_emb1 * sent_emb2], 1)


class AttnPairEncoder(Model):
    """
    Simplified version of BiDAF.

    Parameters
    ----------
    vocab : ``Vocabulary``
    attention_similarity_function : ``SimilarityFunction``
        The similarity function that we will use when comparing encoded passage and question
        representations.
    modeling_layer : ``Seq2SeqEncoder``
        The encoder (with its own internal stacking) that we will use in after the bidirectional
        attention.
    dropout : ``float``, optional (default=0.2)
        If greater than 0, we will apply dropout with this probability after all encoders (pytorch
        LSTMs do not apply dropout to their last layer).
    mask_lstms : ``bool``, optional (default=True)
        If ``False``, we will skip passing the mask to the LSTM layers.  This gives a ~2x speedup,
        with only a slight performance decrease, if any.  We haven't experimented much with this
        yet, but have confirmed that we still get very similar performance with much faster
        training times.  We still use the mask for all softmaxes, but avoid the shuffling that's
        required when using masking with pytorch LSTMs.
    initializer : ``InitializerApplicator``, optional (default=``InitializerApplicator()``)
        Used to initialize the model parameters.
    regularizer : ``RegularizerApplicator``, optional (default=``None``)
        If provided, will be used to calculate the regularization penalty during training.
    """

    def __init__(self, vocab, attention_similarity_function, modeling_layer,
                 combine_method='max',
                 dropout=0.2, mask_lstms=True, initializer=InitializerApplicator()):
        super(AttnPairEncoder, self).__init__(vocab)

        self._matrix_attention = MatrixAttention(attention_similarity_function)
        self._modeling_layer = modeling_layer
        self.pad_idx = vocab.get_token_index(vocab._padding_token)
        self.combine_method = combine_method

        d_out_model = modeling_layer.get_output_dim()
        self.output_dim = d_out_model

        if dropout > 0:
            self._dropout = torch.nn.Dropout(p=dropout)
        else:
            self._dropout = lambda x: x
        self._mask_lstms = mask_lstms

        initializer(self)

    def forward(self, s1, s2, s1_mask, s2_mask):  # pylint: disable=arguments-differ
        """
        Parameters
        ----------
        s1 : Dict[str, torch.LongTensor]
            From a ``TextField``.
        s2 : Dict[str, torch.LongTensor]
            From a ``TextField``.

        Returns
        -------
        pair_rep : torch.FloatTensor?
            Tensor representing the final output of the BiDAF model
            to be plugged into the next module

        """
        # Similarity matrix
        # Shape: (batch_size, s2_length, s1_length)
        similarity_mat = self._matrix_attention(s2, s1)

        # s2 representation
        # Shape: (batch_size, s2_length, s1_length)
        s2_s1_attn = util.last_dim_softmax(similarity_mat, s1_mask)
        # Shape: (batch_size, s2_length, encoding_dim)
        s2_s1_vectors = util.weighted_sum(s1, s2_s1_attn)
        # batch_size, seq_len, 4*enc_dim
        s2_w_context = torch.cat([s2, s2_s1_vectors], 2)
        s2_w_context = self._dropout(s2_w_context)

        # s1 representation, using same attn method as for the s2 representation
        s1_s2_attn = util.last_dim_softmax(similarity_mat.transpose(1, 2).contiguous(), s2_mask)
        # Shape: (batch_size, s1_length, encoding_dim)
        s1_s2_vectors = util.weighted_sum(s2, s1_s2_attn)
        s1_w_context = torch.cat([s1, s1_s2_vectors], 2)
        s1_w_context = self._dropout(s1_w_context)

        modeled_s1 = self._dropout(self._modeling_layer(s1_w_context, s1_mask))
        modeled_s2 = self._dropout(self._modeling_layer(s2_w_context, s2_mask))
        modeled_s1.data.masked_fill_(1 - s1_mask.unsqueeze(dim=-1).byte().data, -float('inf'))
        modeled_s2.data.masked_fill_(1 - s2_mask.unsqueeze(dim=-1).byte().data, -float('inf'))
        #s1_attn = modeled_s1.max(dim=1)[0]
        #s2_attn = modeled_s2.max(dim=1)[0]
        s1_attn = combine_hidden_states(modeled_s1, s1_mask, self.combine_method)
        s2_attn = combine_hidden_states(modeled_s2, s2_mask, self.combine_method)

        return torch.cat([s1_attn, s2_attn, torch.abs(s1_attn - s2_attn),
                          s1_attn * s2_attn], 1)

    @classmethod
    def from_params(cls, vocab, params):
        ''' Initialize from a Params object '''
        similarity_function = SimilarityFunction.from_params(params.pop("similarity_function"))
        modeling_layer = Seq2SeqEncoder.from_params(params.pop("modeling_layer"))
        dropout = params.pop('dropout', 0.2)
        initializer = InitializerApplicator.from_params(params.pop('initializer', []))

        mask_lstms = params.pop('mask_lstms', True)
        params.assert_empty(cls.__name__)
        return cls(vocab=vocab, attention_similarity_function=similarity_function,
                   modeling_layer=modeling_layer, dropout=dropout,
                   mask_lstms=mask_lstms, initializer=initializer)

# This class is identical to the one in allennlp.modules.seq2seq_encoders


class MaskedStackedSelfAttentionEncoder(Seq2SeqEncoder):
    # pylint: disable=line-too-long
    """
    Implements a stacked self-attention encoder similar to the Transformer
    architecture in `Attention is all you Need
    <https://www.semanticscholar.org/paper/Attention-Is-All-You-Need-Vaswani-Shazeer/0737da0767d77606169cbf4187b83e1ab62f6077>`_ .

    This encoder combines 3 layers in a 'block':

    1. A 2 layer FeedForward network.
    2. Multi-headed self attention, which uses 2 learnt linear projections
       to perform a dot-product similarity between every pair of elements
       scaled by the square root of the sequence length.
    3. Layer Normalisation.

    These are then stacked into ``num_layers`` layers.

    Parameters
    ----------
    input_dim : ``int``, required.
        The input dimension of the encoder.
    hidden_dim : ``int``, required.
        The hidden dimension used for the _input_ to self attention layers
        and the _output_ from the feedforward layers.
    projection_dim : ``int``, required.
        The dimension of the linear projections for the self-attention layers.
    feedforward_hidden_dim : ``int``, required.
        The middle dimension of the FeedForward network. The input and output
        dimensions are fixed to ensure sizes match up for the self attention layers.
    num_layers : ``int``, required.
        The number of stacked self attention -> feedfoward -> layer normalisation blocks.
    num_attention_heads : ``int``, required.
        The number of attention heads to use per layer.
    use_positional_encoding: ``bool``, optional, (default = True)
        Whether to add sinusoidal frequencies to the input tensor. This is strongly recommended,
        as without this feature, the self attention layers have no idea of absolute or relative
        position (as they are just computing pairwise similarity between vectors of elements),
        which can be important features for many tasks.
    dropout_prob : ``float``, optional, (default = 0.2)
        The dropout probability for the feedforward network.
    """

    def __init__(self,
                 input_dim: int,
                 hidden_dim: int,
                 projection_dim: int,
                 feedforward_hidden_dim: int,
                 num_layers: int,
                 num_attention_heads: int,
                 use_positional_encoding: bool = True,
                 dropout_prob: float = 0.2) -> None:
        super(MaskedStackedSelfAttentionEncoder, self).__init__()

        self._use_positional_encoding = use_positional_encoding
        self._attention_layers: List[MaskedMultiHeadSelfAttention] = []
        self._feedfoward_layers: List[FeedForward] = []
        self._layer_norm_layers: List[LayerNorm] = []
        self._feed_forward_layer_norm_layers: List[LayerNorm] = []

        feedfoward_input_dim = input_dim
        for i in range(num_layers):
            feedfoward = FeedForward(feedfoward_input_dim,
                                     activations=[Activation.by_name('relu')(),
                                                  Activation.by_name('linear')()],
                                     hidden_dims=[feedforward_hidden_dim, hidden_dim],
                                     num_layers=2,
                                     dropout=dropout_prob)

            self.add_module(f"feedforward_{i}", feedfoward)
            self._feedfoward_layers.append(feedfoward)

            feedforward_layer_norm = LayerNorm(feedfoward.get_input_dim())
            self.add_module(f"feedforward_layer_norm_{i}", feedforward_layer_norm)
            self._feed_forward_layer_norm_layers.append(feedforward_layer_norm)

            self_attention = MaskedMultiHeadSelfAttention(num_heads=num_attention_heads,
                                                          input_dim=hidden_dim,
                                                          attention_dim=projection_dim,
                                                          values_dim=projection_dim)
            self.add_module(f"self_attention_{i}", self_attention)
            self._attention_layers.append(self_attention)

            layer_norm = LayerNorm(self_attention.get_input_dim())
            self.add_module(f"layer_norm_{i}", layer_norm)
            self._layer_norm_layers.append(layer_norm)

            feedfoward_input_dim = hidden_dim

        self.dropout = torch.nn.Dropout(dropout_prob)
        self._input_dim = input_dim
        self._output_dim = self._attention_layers[-1].get_output_dim()
        self._output_layer_norm = LayerNorm(self._output_dim)

    # @overrides
    def get_input_dim(self) -> int:
        return self._input_dim

    # @overrides
    def get_output_dim(self) -> int:
        return self._output_dim

<<<<<<< HEAD
    # @overrides
    def is_bidirectional(self) -> int:
        return 0

    def forward(self, inputs: torch.Tensor, mask: torch.Tensor): # pylint: disable=arguments-differ
=======
    def forward(self, inputs: torch.Tensor, mask: torch.Tensor):  # pylint: disable=arguments-differ
>>>>>>> 4c1ba577
        if self._use_positional_encoding:
            output = add_positional_features(inputs)
        else:
            output = inputs
        for (attention,
             feedforward,
             feedforward_layer_norm,
             layer_norm) in zip(self._attention_layers,
                                self._feedfoward_layers,
                                self._feed_forward_layer_norm_layers,
                                self._layer_norm_layers):
            cached_input = output
            # Project output of attention encoder through a feedforward
            # network and back to the input size for the next layer.
            # shape (batch_size, timesteps, input_size)
            feedforward_output = feedforward(feedforward_layer_norm(output))
            feedforward_output = self.dropout(feedforward_output)
            if feedforward_output.size() == cached_input.size():
                # First layer might have the wrong size for highway
                # layers, so we exclude it here.
                feedforward_output += cached_input
            # shape (batch_size, sequence_length, hidden_dim)
            attention_output = attention(layer_norm(feedforward_output), mask)
            output = self.dropout(attention_output) + feedforward_output
        return self._output_layer_norm(output)

    @classmethod
    def from_params(cls, params: Params):
        input_dim = params.pop_int('input_dim')
        hidden_dim = params.pop_int('hidden_dim')
        projection_dim = params.pop_int('projection_dim', None)
        feedforward_hidden_dim = params.pop_int("feedforward_hidden_dim")
        num_layers = params.pop_int("num_layers", 2)
        num_attention_heads = params.pop_int('num_attention_heads', 3)
        use_positional_encoding = params.pop_bool('use_positional_encoding', True)
        dropout_prob = params.pop_float("dropout_prob", 0.2)
        params.assert_empty(cls.__name__)

        return cls(input_dim=input_dim,
                   hidden_dim=hidden_dim,
                   feedforward_hidden_dim=feedforward_hidden_dim,
                   projection_dim=projection_dim,
                   num_layers=num_layers,
                   num_attention_heads=num_attention_heads,
                   use_positional_encoding=use_positional_encoding,
                   dropout_prob=dropout_prob)<|MERGE_RESOLUTION|>--- conflicted
+++ resolved
@@ -369,15 +369,11 @@
     def get_output_dim(self) -> int:
         return self._output_dim
 
-<<<<<<< HEAD
     # @overrides
     def is_bidirectional(self) -> int:
         return 0
 
     def forward(self, inputs: torch.Tensor, mask: torch.Tensor): # pylint: disable=arguments-differ
-=======
-    def forward(self, inputs: torch.Tensor, mask: torch.Tensor):  # pylint: disable=arguments-differ
->>>>>>> 4c1ba577
         if self._use_positional_encoding:
             output = add_positional_features(inputs)
         else:
