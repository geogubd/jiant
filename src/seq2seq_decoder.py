# This is a slightly modified version of the AllenNLP SimpleSeq2Seq class:
# https://github.com/allenai/allennlp/blob/master/allennlp/models/encoder_decoders/simple_seq2seq.py

from typing import Dict

import numpy
from overrides import overrides

import torch
from torch.nn.modules.rnn import LSTMCell
from torch.nn.modules.linear import Linear
import torch.nn.functional as F

from allennlp.common import Params
from allennlp.common.util import START_SYMBOL, END_SYMBOL
from allennlp.data.vocabulary import Vocabulary
from allennlp.modules import TextFieldEmbedder, Seq2SeqEncoder
from allennlp.modules.attention import LegacyAttention, BilinearAttention
from allennlp.modules.similarity_functions import SimilarityFunction
from allennlp.modules.token_embedders import Embedding
from allennlp.models.model import Model
from allennlp.nn.util import get_text_field_mask, sequence_cross_entropy_with_logits, weighted_sum


class Seq2SeqDecoder(Model):
    """
    This is a slightly modified version of AllenNLP SimpleSeq2Seq class
    """

    def __init__(self,
                 vocab: Vocabulary,
                 input_dim: int,
                 max_decoding_steps: int,
                 target_namespace: str = "targets",
                 target_embedding_dim: int = None,
                 attention: str = "none",
                 dropout: float = 0.0,
                 scheduled_sampling_ratio: float = 0.0) -> None:
        super(Seq2SeqDecoder, self).__init__(vocab)
        self._max_decoding_steps = max_decoding_steps
        self._target_namespace = target_namespace
        self._scheduled_sampling_ratio = scheduled_sampling_ratio

        # We need the start symbol to provide as the input at the first timestep of decoding, and
        # end symbol as a way to indicate the end of the decoded sequence.
        self._start_index = self.vocab.get_token_index(START_SYMBOL, self._target_namespace)
        self._end_index = self.vocab.get_token_index(END_SYMBOL, self._target_namespace)
        num_classes = self.vocab.get_vocab_size(self._target_namespace)

        # Decoder output dim needs to be the same as the encoder output dim since we initialize the
        # hidden state of the decoder with that of the final hidden states of the encoder. Also, if
        # we're using attention with ``DotProductSimilarity``, this is needed.
        self._decoder_hidden_dim = input_dim
        self._decoder_output_dim = self._decoder_hidden_dim
        # target_embedding_dim = target_embedding_dim #or self._source_embedder.get_output_dim()
        self._target_embedding_dim = target_embedding_dim
        self._target_embedder = Embedding(num_classes, self._target_embedding_dim)

        if attention == "bilinear":
            self._decoder_attention = BilinearAttention(input_dim, input_dim)
            # The output of attention, a weighted average over encoder outputs, will be
            # concatenated to the input vector of the decoder at each time step.
            self._decoder_input_dim = input_dim + target_embedding_dim
<<<<<<< HEAD
        else:
            self._decoder_attention = None
=======
        elif attention == "none":
>>>>>>> 5b763bf4
            self._decoder_input_dim = target_embedding_dim
        else:
            raise Exception("attention not implemented {}".format(attention))

        self._decoder_cell = LSTMCell(self._decoder_input_dim, self._decoder_hidden_dim)
        self._output_projection_layer = Linear(self._decoder_output_dim, num_classes)
        self._dropout = torch.nn.Dropout(p=dropout)

    def _initalize_hidden_context_states(self, encoder_outputs, encoder_outputs_mask):
        # very important - feel free to check it a third time
        # idempotent / safe to run in place. encoder_outputs_mask should never
        # change
        encoder_outputs.data.masked_fill_(1 - encoder_outputs_mask.byte().data, -float('inf'))

        decoder_hidden = encoder_outputs.new_zeros(encoder_outputs_mask.size(0), self._decoder_hidden_dim)
        decoder_context = encoder_outputs.max(dim=1)[0]

        return decoder_hidden, decoder_context

    @overrides
    def forward(self,  # type: ignore
                encoder_outputs,  # type: ignore
                encoder_outputs_mask,  # type: ignore
                target_tokens: Dict[str, torch.LongTensor] = None) -> Dict[str, torch.Tensor]:
        # pylint: disable=arguments-differ
        """
        Decoder logic for producing the entire target sequence.

        Parameters
        ----------
        encoder_outputs : torch.FloatTensor, [bs, T, h]
        encoder_outputs_mask : torch.LongTensor, [bs, T, 1]
        target_tokens : Dict[str, torch.LongTensor], optional (default = None)
           Output of ``Textfield.as_array()`` applied on target ``TextField``. We assume that the
           target tokens are also represented as a ``TextField``.
        """
        batch_size, _, _ = encoder_outputs.size()

        if target_tokens is not None:
            targets = target_tokens["words"]
            target_sequence_length = targets.size()[1]
            num_decoding_steps = target_sequence_length - 1
        else:
            num_decoding_steps = self._max_decoding_steps

        decoder_hidden, decoder_context = self._initalize_hidden_context_states(
            encoder_outputs, encoder_outputs_mask)

        step_logits = []

        for timestep in range(num_decoding_steps):
            input_choices = targets[:, timestep]
            decoder_input = self._prepare_decode_step_input(
                input_choices, decoder_hidden,
                encoder_outputs, encoder_outputs_mask)
            decoder_hidden, decoder_context = self._decoder_cell(
                decoder_input, (decoder_hidden, decoder_context))

            # (batch_size, num_classes)
            output_projections = self._output_projection_layer(decoder_hidden)

            # list of (batch_size, 1, num_classes)
            step_logit = output_projections.unsqueeze(1)
            step_logits.append(step_logit)

        # (batch_size, num_decoding_steps, num_classes)
        logits = torch.cat(step_logits, 1)

        output_dict = {"logits": logits}

        if target_tokens:
            target_mask = get_text_field_mask(target_tokens)
            loss = self._get_loss(logits, targets, target_mask)
            output_dict["loss"] = loss

        return output_dict

    def _decoder_step(self,
                      decoder_input,
                      decoder_hidden,
                      decoder_context):
        decoder_hidden, decoder_context = self._decoder_cell(
            decoder_input, (decoder_hidden, decoder_context))

        logits = self._output_projection_layer(decoder_hidden)

        return logits, (decoder_hidden, decoder_context)

    def _prepare_decode_step_input(
            self,
            input_indices: torch.LongTensor,
            decoder_hidden_state: torch.LongTensor = None,
            encoder_outputs: torch.LongTensor = None,
            encoder_outputs_mask: torch.LongTensor = None) -> torch.LongTensor:
        """
        Given the input indices for the current timestep of the decoder, and all the encoder
        outputs, compute the input at the current timestep.  Note: This method is agnostic to
        whether the indices are gold indices or the predictions made by the decoder at the last
        timestep. So, this can be used even if we're doing some kind of scheduled sampling.

        If we're not using attention, the output of this method is just an embedding of the input
        indices.  If we are, the output will be a concatentation of the embedding and an attended
        average of the encoder inputs.

        Parameters
        ----------
        input_indices : torch.LongTensor
            Indices of either the gold inputs to the decoder or the predicted labels from the
            previous timestep.
        decoder_hidden_state : torch.LongTensor, optional (not needed if no attention)
            Output of from the decoder at the last time step. Needed only if using attention.
        encoder_outputs : torch.LongTensor, optional (not needed if no attention)
            Encoder outputs from all time steps. Needed only if using attention.
        encoder_outputs_mask : torch.LongTensor, optional (not needed if no attention)
            Masks on encoder outputs. Needed only if using attention.
        """
        input_indices = input_indices.long()
        # input_indices : (batch_size,)  since we are processing these one timestep at a time.
        # (batch_size, target_embedding_dim)
        embedded_input = self._target_embedder(input_indices)

        if hasattr(self, "_decoder_attention") and self._decoder_attention:
            # encoder_outputs : (batch_size, input_sequence_length, encoder_output_dim)
            # Ensuring mask is also a FloatTensor. Or else the multiplication within attention will
            # complain.
            # Fixme

            # important - need to use zero-masking instead of -inf for attention
            # I've checked that doing this doesn't significantly increase time
            # per batch, but should consider only doing once
            encoder_outputs.data.masked_fill_(
                1 - encoder_outputs_mask.byte().data, 0.0)

            encoder_outputs = 0.5 * encoder_outputs
            encoder_outputs_mask = encoder_outputs_mask.float()
            encoder_outputs_mask = encoder_outputs_mask[:, :, 0]
            # (batch_size, input_sequence_length)
            input_weights = self._decoder_attention(
                decoder_hidden_state, encoder_outputs, encoder_outputs_mask)
            # (batch_size, encoder_output_dim)
            attended_input = weighted_sum(encoder_outputs, input_weights)
            # (batch_size, encoder_output_dim + target_embedding_dim)
            return torch.cat((attended_input, embedded_input), -1)
        else:
            return embedded_input

    @staticmethod
    def _get_loss(logits: torch.LongTensor,
                  targets: torch.LongTensor,
                  target_mask: torch.LongTensor) -> torch.LongTensor:
        """
        Takes logits (unnormalized outputs from the decoder) of size (batch_size,
        num_decoding_steps, num_classes), target indices of size (batch_size, num_decoding_steps+1)
        and corresponding masks of size (batch_size, num_decoding_steps+1) steps and computes cross
        entropy loss while taking the mask into account.

        The length of ``targets`` is expected to be greater than that of ``logits`` because the
        decoder does not need to compute the output corresponding to the last timestep of
        ``targets``. This method aligns the inputs appropriately to compute the loss.

        During training, we want the logit corresponding to timestep i to be similar to the target
        token from timestep i + 1. That is, the targets should be shifted by one timestep for
        appropriate comparison.  Consider a single example where the target has 3 words, and
        padding is to 7 tokens.
           The complete sequence would correspond to <S> w1  w2  w3  <E> <P> <P>
           and the mask would be                     1   1   1   1   1   0   0
           and let the logits be                     l1  l2  l3  l4  l5  l6
        We actually need to compare:
           the sequence           w1  w2  w3  <E> <P> <P>
           with masks             1   1   1   1   0   0
           against                l1  l2  l3  l4  l5  l6
           (where the input was)  <S> w1  w2  w3  <E> <P>
        """
        relevant_targets = targets[:, 1:].contiguous()  # (batch_size, num_decoding_steps)
        relevant_mask = target_mask[:, 1:].contiguous()  # (batch_size, num_decoding_steps)
        loss = sequence_cross_entropy_with_logits(logits, relevant_targets, relevant_mask)
        return loss

    @overrides
    def decode(self, output_dict: Dict[str, torch.Tensor]) -> Dict[str, torch.Tensor]:
        """
        This method overrides ``Model.decode``, which gets called after ``Model.forward``, at test
        time, to finalize predictions. The logic for the decoder part of the encoder-decoder lives
        within the ``forward`` method.

        This method trims the output predictions to the first end symbol, replaces indices with
        corresponding tokens, and adds a field called ``predicted_tokens`` to the ``output_dict``.
        """
        predicted_indices = output_dict["predictions"]
        if not isinstance(predicted_indices, numpy.ndarray):
            predicted_indices = predicted_indices.detach().cpu().numpy()
        all_predicted_tokens = []
        for indices in predicted_indices:
            indices = list(indices)
            # Collect indices till the first end_symbol
            if self._end_index in indices:
                indices = indices[:indices.index(self._end_index)]
            predicted_tokens = [self.vocab.get_token_from_index(x, namespace=self._target_namespace)
                                for x in indices]
            all_predicted_tokens.append(predicted_tokens)
        output_dict["predicted_tokens"] = all_predicted_tokens
        return output_dict

    @classmethod
    def from_params(cls, vocab, params: Params) -> 'SimpleSeq2Seq':
        input_dim = params.pop("input_dim")
        max_decoding_steps = params.pop("max_decoding_steps")
        target_namespace = params.pop("target_namespace", "targets")
        target_embedding_dim = params.pop("target_embedding_dim")
        # If no attention function is specified, we should not use attention, not attention with
        # default similarity function.
        attention = params.pop("attention", "none")
        #attention_function_type = params.pop("attention_function", None)
        # if attention_function_type is not None:
        #    attention_function = SimilarityFunction.from_params(attention_function_type)
        # else:
        #    attention_function = None
        dropout = params.pop_float("dropout", 0.0)
        scheduled_sampling_ratio = params.pop_float("scheduled_sampling_ratio", 0.0)
        params.assert_empty(cls.__name__)
        return cls(vocab,
                   input_dim=input_dim,
                   target_embedding_dim=target_embedding_dim,
                   max_decoding_steps=max_decoding_steps,
                   target_namespace=target_namespace,
                   attention=attention,
                   dropout=dropout,
                   scheduled_sampling_ratio=scheduled_sampling_ratio)<|MERGE_RESOLUTION|>--- conflicted
+++ resolved
@@ -61,12 +61,7 @@
             # The output of attention, a weighted average over encoder outputs, will be
             # concatenated to the input vector of the decoder at each time step.
             self._decoder_input_dim = input_dim + target_embedding_dim
-<<<<<<< HEAD
-        else:
-            self._decoder_attention = None
-=======
         elif attention == "none":
->>>>>>> 5b763bf4
             self._decoder_input_dim = target_embedding_dim
         else:
             raise Exception("attention not implemented {}".format(attention))
